--- conflicted
+++ resolved
@@ -46,13 +46,10 @@
 			"packages/storage",
 			"packages/aws-amplify",
 			"packages/adapter-nextjs",
-<<<<<<< HEAD
-			"packages/geo"
-=======
+			"packages/geo",
 			"packages/api",
 			"packages/api-graphql",
 			"packages/api-rest"
->>>>>>> b228f252
 		],
 		"nohoist": [
 			"**/@types/react-native",
