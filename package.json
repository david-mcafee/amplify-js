--- conflicted
+++ resolved
@@ -46,12 +46,8 @@
 			"packages/analytics",
 			"packages/storage",
 			"packages/adapter-nextjs",
-<<<<<<< HEAD
 			"packages/geo",
-			"packages/api",
-=======
 			"packages/api-rest",
->>>>>>> 798f8439
 			"packages/api-graphql",
 			"packages/api",
 			"packages/datastore",
