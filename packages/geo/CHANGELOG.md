--- conflicted
+++ resolved
@@ -3,8 +3,6 @@
 All notable changes to this project will be documented in this file.
 See [Conventional Commits](https://conventionalcommits.org) for commit guidelines.
 
-<<<<<<< HEAD
-=======
 ## 2.3.2 (2023-08-17)
 
 **Note:** Version bump only for package @aws-amplify/geo
@@ -13,7 +11,6 @@
 
 **Note:** Version bump only for package @aws-amplify/geo
 
->>>>>>> 471cf2a8
 # [2.3.0](https://github.com/aws-amplify/amplify-js/compare/@aws-amplify/geo@2.2.0...@aws-amplify/geo@2.3.0) (2023-07-31)
 
 ### Features
