{
	"name": "@aws-amplify/geo",
<<<<<<< HEAD
	"version": "2.3.0",
=======
	"version": "2.3.2",
>>>>>>> 471cf2a8
	"description": "Geo category for aws-amplify",
	"main": "./lib/index.js",
	"module": "./lib-esm/index.js",
	"typings": "./lib-esm/index.d.ts",
	"react-native": {
		"./lib/index": "./lib-esm/index.js"
	},
	"publishConfig": {
		"access": "public"
	},
	"sideEffects": [
		"./lib/geo/geo.js",
		"./lib-esm/geo/geo.js"
	],
	"scripts": {
		"test": "yarn run lint && jest -w 1 --coverage",
		"test:size": "size-limit",
		"build-with-test": "yarn test && yarn run build",
		"build:cjs": "node ./build es5 && webpack && webpack --config ./webpack.config.dev.js",
		"build:esm": "node ./build es6",
		"build:cjs:watch": "node ./build es5 --watch",
		"build:esm:watch": "rimraf lib-esm && node ./build es6 --watch",
		"build": "yarn clean && yarn build:esm && yarn run build:cjs",
		"clean": "npm run clean:size && rimraf lib-esm lib dist",
		"clean:size": "rimraf dual-publish-tmp tmp*",
		"format": "echo \"Not implemented\"",
		"lint": "tslint '{__tests__,src}/**/*.ts' && npm run ts-coverage",
		"ts-coverage": "typescript-coverage-report -p ./tsconfig.build.json -t 86.56"
	},
	"repository": {
		"type": "git",
		"url": "https://github.com/aws-amplify/amplify-js.git"
	},
	"author": "Amazon Web Services",
	"license": "Apache-2.0",
	"bugs": {
		"url": "https://github.com/aws/aws-amplify/issues"
	},
	"homepage": "https://aws-amplify.github.io/",
	"files": [
		"lib",
		"lib-esm",
		"src",
		"internals"
	],
	"dependencies": {
<<<<<<< HEAD
		"@aws-amplify/core": "5.8.0",
=======
		"@aws-amplify/core": "5.8.2",
>>>>>>> 471cf2a8
		"@aws-sdk/client-location": "3.186.3",
		"@turf/boolean-clockwise": "6.5.0",
		"camelcase-keys": "6.2.2",
		"tslib": "^1.8.0"
	},
	"size-limit": [
		{
			"name": "Geo (top-level class)",
			"path": "./lib-esm/index.js",
			"import": "{ Amplify, Geo }",
<<<<<<< HEAD
			"limit": "52.1 kB"
=======
			"limit": "52.45 kB"
>>>>>>> 471cf2a8
		}
	],
	"jest": {
		"globals": {
			"ts-jest": {
				"diagnostics": true,
				"tsConfig": {
					"lib": [
						"es5",
						"es2015",
						"dom",
						"esnext.asynciterable",
						"es2019.object"
					],
					"allowJs": true,
					"esModuleInterop": true,
					"downlevelIteration": true
				}
			}
		},
		"transform": {
			"^.+\\.(js|jsx|ts|tsx)$": "ts-jest"
		},
		"testRegex": "(/__tests__/.*|\\.(test|spec))\\.(tsx?|jsx?)$",
		"testPathIgnorePatterns": [
			"__tests__/model.ts",
			"__tests__/schema.ts",
			"__tests__/helpers.ts",
			"__tests__/testData.ts",
			"__tests__/testUtils.ts"
		],
		"moduleFileExtensions": [
			"ts",
			"tsx",
			"js",
			"json",
			"jsx"
		],
		"testEnvironment": "jsdom",
		"testURL": "http://localhost/",
		"coverageThreshold": {
			"global": {
				"branches": 0,
				"functions": 0,
				"lines": 0,
				"statements": 0
			}
		},
		"coveragePathIgnorePatterns": [
			"/node_modules/",
			"dist",
			"lib",
			"lib-esm"
		]
	}
}<|MERGE_RESOLUTION|>--- conflicted
+++ resolved
@@ -1,10 +1,6 @@
 {
 	"name": "@aws-amplify/geo",
-<<<<<<< HEAD
-	"version": "2.3.0",
-=======
 	"version": "2.3.2",
->>>>>>> 471cf2a8
 	"description": "Geo category for aws-amplify",
 	"main": "./lib/index.js",
 	"module": "./lib-esm/index.js",
@@ -51,11 +47,7 @@
 		"internals"
 	],
 	"dependencies": {
-<<<<<<< HEAD
-		"@aws-amplify/core": "5.8.0",
-=======
 		"@aws-amplify/core": "5.8.2",
->>>>>>> 471cf2a8
 		"@aws-sdk/client-location": "3.186.3",
 		"@turf/boolean-clockwise": "6.5.0",
 		"camelcase-keys": "6.2.2",
@@ -66,11 +58,7 @@
 			"name": "Geo (top-level class)",
 			"path": "./lib-esm/index.js",
 			"import": "{ Amplify, Geo }",
-<<<<<<< HEAD
-			"limit": "52.1 kB"
-=======
 			"limit": "52.45 kB"
->>>>>>> 471cf2a8
 		}
 	],
 	"jest": {
