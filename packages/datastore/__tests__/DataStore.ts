import 'fake-indexeddb/auto';
import uuidValidate from 'uuid-validate';
import {
	initSchema as initSchemaType,
	DataStore as DataStoreType,
} from '../src/datastore/datastore';
import {
	ModelInit,
	MutableModel,
	PersistentModelConstructor,
	Schema,
	NonModelTypeConstructor,
} from '../src/types';
import { ExclusiveStorage as StorageType } from '../src/storage/storage';
import Observable from 'zen-observable-ts';

let initSchema: typeof initSchemaType;
let DataStore: typeof DataStoreType;

beforeEach(() => {
	jest.resetModules();

	jest.doMock('../src/storage/storage', () => {
		const mock = jest.fn().mockImplementation(() => ({
			runExclusive: jest.fn(),
			query: jest.fn(),
			observe: jest.fn(() => Observable.of()),
		}));

		(<any>mock).getNamespace = () => ({ models: {} });

		return { ExclusiveStorage: mock };
	});
	({ initSchema, DataStore } = require('../src/datastore/datastore'));
});

describe('DataStore tests', () => {
	describe('initSchema tests', () => {
		test('Model class is created', () => {
			const classes = initSchema(testSchema());

			expect(classes).toHaveProperty('Model');

			const { Model } = classes as { Model: PersistentModelConstructor<Model> };

			let property: keyof PersistentModelConstructor<any> = 'copyOf';
			expect(Model).toHaveProperty(property);

			expect(typeof Model.copyOf).toBe('function');
		});

		test('Model class can be instantiated', () => {
			const { Model } = initSchema(testSchema()) as {
				Model: PersistentModelConstructor<Model>;
			};

			const model = new Model({
				field1: 'something',
			});

			expect(model).toBeInstanceOf(Model);

			expect(model.id).toBeDefined();

			// syncable models use uuid v4
			expect(uuidValidate(model.id, 4)).toBe(true);
		});

		test('Non-syncable models get a uuid v1', () => {
			const { LocalModel } = initSchema(testSchema()) as {
				LocalModel: PersistentModelConstructor<Model>;
			};

			const model = new LocalModel({
				field1: 'something',
			});

			expect(model).toBeInstanceOf(LocalModel);

			expect(model.id).toBeDefined();

			// local models use something like a uuid v1, see https://github.com/kelektiv/node-uuid/issues/75#issuecomment-483756623
			expect(
				uuidValidate(model.id.replace(/^(.{4})-(.{4})-(.{8})/, '$3-$2-$1'), 1)
			).toBe(true);
		});

		test('initSchema is executed only once', () => {
			initSchema(testSchema());

			expect(() => {
				initSchema(testSchema());
			}).toThrow('The schema has already been initialized');
		});

		test('Non @model class is created', () => {
			const classes = initSchema(testSchema());

			expect(classes).toHaveProperty('Metadata');

			const { Metadata } = classes;

			let property: keyof PersistentModelConstructor<any> = 'copyOf';
			expect(Metadata).not.toHaveProperty(property);
		});

		test('Non @model class can be instantiated', () => {
			const { Metadata } = initSchema(testSchema()) as {
				Metadata: NonModelTypeConstructor<Metadata>;
			};

			const metadata = new Metadata({
				author: 'some author',
				tags: [],
			});

			expect(metadata).toBeInstanceOf(Metadata);

			expect(metadata).not.toHaveProperty('id');
		});
	});

	describe('Immutability', () => {
		test('Field cannot be changed', () => {
			const { Model } = initSchema(testSchema()) as {
				Model: PersistentModelConstructor<Model>;
			};

			const model = new Model({
				field1: 'something',
			});

			expect(() => {
				(<any>model).field1 = 'edit';
			}).toThrowError("Cannot assign to read only property 'field1' of object");
		});

		test('Model can be copied+edited by creating an edited copy', () => {
			const { Model } = initSchema(testSchema()) as {
				Model: PersistentModelConstructor<Model>;
			};

			const model1 = new Model({
				field1: 'something',
			});

			const model2 = Model.copyOf(model1, draft => {
				draft.field1 = 'edited';
			});

			expect(model1).not.toBe(model2);

			// ID should be kept the same
			expect(model1.id).toBe(model2.id);

			expect(model1.field1).toBe('something');
			expect(model2.field1).toBe('edited');
		});

		test('Id cannot be changed inside copyOf', () => {
			const { Model } = initSchema(testSchema()) as {
				Model: PersistentModelConstructor<Model>;
			};

			const model1 = new Model({
				field1: 'something',
			});

			const model2 = Model.copyOf(model1, draft => {
				(<any>draft).id = 'a-new-id';
			});

			// ID should be kept the same
			expect(model1.id).toBe(model2.id);
		});

		test('Non @model - Field cannot be changed', () => {
			const { Metadata } = initSchema(testSchema()) as {
				Metadata: NonModelTypeConstructor<Metadata>;
			};

			const nonModel = new Metadata({
				author: 'something',
			});

			expect(() => {
				(<any>nonModel).author = 'edit';
			}).toThrowError("Cannot assign to read only property 'author' of object");
		});
	});

	describe('Initialization', () => {
		test('start is called only once', async () => {
<<<<<<< HEAD
			Storage = require('../src/storage/storage').ExclusiveStorage;
=======
			const storage: StorageType = require('../src/storage/storage').default;
>>>>>>> d630c34f

			const classes = initSchema(testSchema());

			const { Model } = classes as { Model: PersistentModelConstructor<Model> };

			const promises = [
				DataStore.query(Model),
				DataStore.query(Model),
				DataStore.query(Model),
				DataStore.query(Model),
			];

			await Promise.all(promises);

			expect(storage).toHaveBeenCalledTimes(1);
		});

		test('It is initialized when observing (no query)', async () => {
<<<<<<< HEAD
			Storage = require('../src/storage/storage').ExclusiveStorage;
=======
			const storage: StorageType = require('../src/storage/storage').default;
>>>>>>> d630c34f

			const classes = initSchema(testSchema());

			const { Model } = classes as { Model: PersistentModelConstructor<Model> };

			DataStore.observe(Model).subscribe(jest.fn());

			expect(storage).toHaveBeenCalledTimes(1);
		});
	});

	describe('Basic operations', () => {
		test('Save returns the saved model', async () => {
			let model: Model;

			jest.resetModules();
			jest.doMock('../src/storage/storage', () => {
				const mock = jest.fn().mockImplementation(() => ({
					runExclusive: jest.fn(() => [model]),
				}));

				(<any>mock).getNamespace = () => ({ models: {} });

				return { default: mock };
			});
			({ initSchema, DataStore } = require('../src/datastore/datastore'));

			const classes = initSchema(testSchema());

			const { Model } = classes as { Model: PersistentModelConstructor<Model> };

			model = new Model({
				field1: 'Some value',
			});

			const result = await DataStore.save(model);

			expect(result).toMatchObject(model);
		});
	});

	test("non-@models can't be saved", async () => {
		const { Metadata } = initSchema(testSchema()) as {
			Metadata: NonModelTypeConstructor<Metadata>;
		};

		const metadata = new Metadata({
			author: 'some author',
			tags: [],
		});

		await expect(DataStore.save(<any>metadata)).rejects.toThrow(
			'Object is not an instance of a valid model'
		);
	});
});

//#region Test helpers

declare class Model {
	public readonly id: string;
	public readonly field1: string;
	public readonly metadata?: Metadata;

	constructor(init: ModelInit<Model>);

	static copyOf(
		src: Model,
		mutator: (draft: MutableModel<Model>) => void | Model
	): Model;
}

export declare class Metadata {
	readonly author: string;
	readonly tags?: string[];
	constructor(init: Metadata);
}

function testSchema(): Schema {
	return {
		enums: {},
		models: {
			Model: {
				name: 'Model',
				pluralName: 'Models',
				syncable: true,
				fields: {
					id: {
						name: 'id',
						isArray: false,
						type: 'ID',
						isRequired: true,
					},
					field1: {
						name: 'field1',
						isArray: false,
						type: 'String',
						isRequired: true,
					},
					metadata: {
						name: 'metadata',
						isArray: false,
						type: {
							nonModel: 'Metadata',
						},
						isRequired: false,
						attributes: [],
					},
				},
			},
			LocalModel: {
				name: 'LocalModel',
				pluralName: 'LocalModels',
				syncable: false,
				fields: {
					id: {
						name: 'id',
						isArray: false,
						type: 'ID',
						isRequired: true,
					},
					field1: {
						name: 'field1',
						isArray: false,
						type: 'String',
						isRequired: true,
					},
				},
			},
		},
		nonModels: {
			Metadata: {
				name: 'Metadata',
				fields: {
					author: {
						name: 'author',
						isArray: false,
						type: 'String',
						isRequired: true,
						attributes: [],
					},
					tags: {
						name: 'tags',
						isArray: true,
						type: 'String',
						isRequired: false,
						attributes: [],
					},
				},
			},
		},
		version: '1',
	};
}

//#endregion<|MERGE_RESOLUTION|>--- conflicted
+++ resolved
@@ -191,11 +191,8 @@
 
 	describe('Initialization', () => {
 		test('start is called only once', async () => {
-<<<<<<< HEAD
-			Storage = require('../src/storage/storage').ExclusiveStorage;
-=======
-			const storage: StorageType = require('../src/storage/storage').default;
->>>>>>> d630c34f
+			const storage: StorageType = require('../src/storage/storage')
+				.ExclusiveStorage;
 
 			const classes = initSchema(testSchema());
 
@@ -214,11 +211,8 @@
 		});
 
 		test('It is initialized when observing (no query)', async () => {
-<<<<<<< HEAD
-			Storage = require('../src/storage/storage').ExclusiveStorage;
-=======
-			const storage: StorageType = require('../src/storage/storage').default;
->>>>>>> d630c34f
+			const storage: StorageType = require('../src/storage/storage')
+				.ExclusiveStorage;
 
 			const classes = initSchema(testSchema());
 
