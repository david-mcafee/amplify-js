import { Observable } from 'zen-observable-ts';
import { parse } from 'graphql';
import {
	pause,
	getDataStore,
	waitForEmptyOutbox,
	waitForDataStoreReady,
	waitForSyncQueriesReady,
	warpTime,
	unwarpTime,
} from './helpers';
import { Predicates } from '../src/predicates';
import { syncExpression } from '../src/types';

/**
 * Surfaces errors sooner and outputs them more clearly if/when
 * a test begins to fail.
 */
async function waitForEmptyOutboxOrError(service) {
	const pendingError = new Promise((resolve, reject) => {
		service.log = (channel, message) => {
			if (channel.includes('API Response')) {
				if (message.errors?.length > 0) reject(message);
			}
		};
	});

	return await Promise.race([waitForEmptyOutbox(), pendingError]);
}

describe('DataStore sync engine', () => {
	// establish types :)
	let {
		DataStore,
		schema,
		connectivityMonitor,
		Model,
		ModelWithExplicitOwner,
		ModelWithExplicitCustomOwner,
		ModelWithMultipleCustomOwner,
		BasicModel,
		BasicModelWritableTS,
		LegacyJSONPost,
		Post,
		Comment,
		HasOneParent,
		HasOneChild,
		CompositePKParent,
		CompositePKChild,
		graphqlService,
		simulateConnect,
		simulateDisconnect,
		simulateDisruption,
		simulateDisruptionEnd,
	} = getDataStore({ online: true, isNode: false });

	beforeEach(async () => {
		// we don't need to see all the console warnings for these tests ...
		(console as any)._warn = console.warn;
		console.warn = () => {};

		({
			DataStore,
			schema,
			connectivityMonitor,
			Model,
			ModelWithExplicitOwner,
			ModelWithExplicitCustomOwner,
			ModelWithMultipleCustomOwner,
			BasicModel,
			BasicModelWritableTS,
			LegacyJSONPost,
			Post,
			Comment,
			Model,
			HasOneParent,
			HasOneChild,
			CompositePKParent,
			CompositePKChild,
			graphqlService,
			simulateConnect,
			simulateDisconnect,
			simulateDisruption,
			simulateDisruptionEnd,
		} = getDataStore({ online: true, isNode: false }));
		await DataStore.start();
	});

	afterEach(async () => {
		console.log('after each outer top');
		await DataStore.clear();
		console.warn = (console as any)._warn;
		console.log('after each outer bottom');
	});

	describe('basic protocol', () => {
		test('sends model create to the cloud', async () => {
			const post = await DataStore.save(new Post({ title: 'post title' }));

			// give thread control back to subscription event handlers.
			await waitForEmptyOutbox();

			const table = graphqlService.tables.get('Post')!;
			expect(table.size).toEqual(1);

			const savedItem = table.get(JSON.stringify([post.id])) as any;
			expect(savedItem.title).toEqual(post.title);
		});

		test('omits readonly fields from mutation events on create', async () => {
			// make sure our test model still meets requirements to make this test valid.
			expect(schema.models.BasicModel.fields.createdAt.isReadOnly).toBe(true);

			const m = await DataStore.save(
				new BasicModel({
					body: 'whatever and ever',
				})
			);

			await waitForEmptyOutbox();

			const table = graphqlService.tables.get('BasicModel')!;
			expect(table.size).toEqual(1);

			const savedItem = table.get(JSON.stringify([m.id])) as any;
			expect(savedItem.body).toEqual(m.body);
		});

		test('omits all unspecified fields from mutation on create', async () => {
			// make sure our test model still meets requirements to make this test valid.
			expect(schema.models.Model.fields.optionalField1.isRequired).toBe(false);

			await DataStore.save(
				new Model({
					field1: 'whatever and ever',
					dateCreated: new Date().toISOString(),
				})
			);

			const omitted_optional_fields = [
				'emails',
				'ips',
				'logins',
				'metadata',
				'optionalField',
			];

			await waitForEmptyOutbox();

			const table = graphqlService.tables.get('Model')!;
			expect(table.size).toEqual(1);

			const [mutation] = graphqlService.requests
				.filter(r => r.operation === 'mutation' && r.tableName === 'Model')
				.map(req => req.variables.input);

			for (const field of omitted_optional_fields) {
				expect(mutation[field]).toEqual(undefined);
			}
		});

		test('includes explicit null fields from mutation on create', async () => {
			// make sure our test model still meets requirements to make this test valid.
			expect(schema.models.Model.fields.optionalField1.isRequired).toBe(false);

			await DataStore.save(
				new Model({
					field1: 'whatever and ever',
					dateCreated: new Date().toISOString(),
					metadata: null,
				})
			);

			await waitForEmptyOutbox();

			const table = graphqlService.tables.get('Model')!;
			expect(table.size).toEqual(1);

			const [mutation] = graphqlService.requests
				.filter(r => r.operation === 'mutation' && r.tableName === 'Model')
				.map(req => req.variables.input);

			expect(mutation.metadata).toEqual(null);
		});

		test('omits all unchanged fields from mutation on update', async () => {
			// make sure our test model still meets requirements to make this test valid.
			expect(schema.models.Model.fields.optionalField1.isRequired).toBe(false);

			const saved = await DataStore.save(
				new Model({
					field1: 'whatever and ever',
					dateCreated: new Date().toISOString(),
				})
			);

			await waitForEmptyOutbox();
			const retrieved = (await DataStore.query(Model, saved.id))!;

			const updated = await DataStore.save(
				Model.copyOf(retrieved, d => (d.optionalField1 = 'new value'))
			);

			const omitted_fields = ['field1', 'emails', 'ips', 'logins', 'metadata'];

			await waitForEmptyOutbox();

			const table = graphqlService.tables.get('Model')!;
			expect(table.size).toEqual(1);

			const [createMutation, updateMutation] = graphqlService.requests
				.filter(r => r.operation === 'mutation' && r.tableName === 'Model')
				.map(req => req.variables.input);

			for (const field of omitted_fields) {
				expect(updateMutation[field]).toEqual(undefined);
			}
		});

		test('includes explicit null fields from mutation on update', async () => {
			// make sure our test model still meets requirements to make this test valid.
			expect(schema.models.Model.fields.optionalField1.isRequired).toBe(false);

			const saved = await DataStore.save(
				new Model({
					field1: 'whatever and ever',
					dateCreated: new Date().toISOString(),
					optionalField1: 'something',
				})
			);

			await waitForEmptyOutbox();
			const retrieved = (await DataStore.query(Model, saved.id))!;

			await DataStore.save(
				Model.copyOf(retrieved, d => (d.optionalField1 = null))
			);

			await waitForEmptyOutbox();

			const table = graphqlService.tables.get('Model')!;
			expect(table.size).toEqual(1);

			const [createMutation, updateMutation] = graphqlService.requests
				.filter(r => r.operation === 'mutation' && r.tableName === 'Model')
				.map(req => req.variables.input);

			expect(updateMutation.optionalField1).toEqual(null);
		});

		test('omits null owner fields from mutation events on create', async () => {
			const m = await DataStore.save(
				new ModelWithExplicitOwner({
					title: 'very clever title',
					owner: null,
				})
			);

			await waitForEmptyOutboxOrError(graphqlService);

			const table = graphqlService.tables.get('ModelWithExplicitOwner')!;
			expect(table.size).toEqual(1);

			const savedItem = table.get(JSON.stringify([m.id])) as any;
			expect(savedItem.title).toEqual(m.title);
		});

		test('omits undefined owner fields from mutation events on create', async () => {
			const m = await DataStore.save(
				new ModelWithExplicitOwner({
					title: 'very clever title',
					owner: undefined,
				})
			);

			await waitForEmptyOutboxOrError(graphqlService);

			const table = graphqlService.tables.get('ModelWithExplicitOwner')!;
			expect(table.size).toEqual(1);

			const savedItem = table.get(JSON.stringify([m.id])) as any;
			expect(savedItem.title).toEqual(m.title);
		});

		test('omits null custom owner fields from mutation events on create', async () => {
			const m = await DataStore.save(
				new ModelWithExplicitCustomOwner({
					title: 'very clever title',
					customowner: null,
				})
			);

			await waitForEmptyOutboxOrError(graphqlService);

			const table = graphqlService.tables.get('ModelWithExplicitCustomOwner')!;
			expect(table.size).toEqual(1);

			const savedItem = table.get(JSON.stringify([m.id])) as any;
			expect(savedItem.title).toEqual(m.title);
		});

		test('omits undefined custom owner fields from mutation events on create', async () => {
			const m = await DataStore.save(
				new ModelWithExplicitCustomOwner({
					title: 'very clever title',
					customowner: undefined,
				})
			);

			await waitForEmptyOutboxOrError(graphqlService);

			const table = graphqlService.tables.get('ModelWithExplicitCustomOwner')!;
			expect(table.size).toEqual(1);

			const savedItem = table.get(JSON.stringify([m.id])) as any;
			expect(savedItem.title).toEqual(m.title);
		});

		test('omits empty owner fields (multi, both empty) from mutation events on create', async () => {
			const m = await DataStore.save(
				new ModelWithMultipleCustomOwner({
					title: 'very clever title',
					customownerOne: undefined,
					customownerTwo: undefined,
				})
			);

			await waitForEmptyOutboxOrError(graphqlService);

			const table = graphqlService.tables.get('ModelWithMultipleCustomOwner')!;
			expect(table.size).toEqual(1);

			const savedItem = table.get(JSON.stringify([m.id])) as any;
			expect(savedItem.title).toEqual(m.title);
		});

		test('omits empty owner fields (multi, owner 1 empty) from mutation events on create', async () => {
			const m = await DataStore.save(
				new ModelWithMultipleCustomOwner({
					title: 'very clever title',
					customownerOne: undefined,
					customownerTwo: 'bob',
				})
			);

			await waitForEmptyOutboxOrError(graphqlService);

			const table = graphqlService.tables.get('ModelWithMultipleCustomOwner')!;
			expect(table.size).toEqual(1);

			const savedItem = table.get(JSON.stringify([m.id])) as any;
			expect(savedItem.title).toEqual(m.title);
		});

		test('omits null custom owner fields (multi, owner 2 empty) from mutation events on create', async () => {
			const m = await DataStore.save(
				new ModelWithMultipleCustomOwner({
					title: 'very clever title',
					customownerOne: 'bob',
					customownerTwo: undefined,
				})
			);

			await waitForEmptyOutboxOrError(graphqlService);

			const table = graphqlService.tables.get('ModelWithMultipleCustomOwner')!;
			expect(table.size).toEqual(1);

			const savedItem = table.get(JSON.stringify([m.id])) as any;
			expect(savedItem.title).toEqual(m.title);
		});

		test('includes timestamp fields in mutation events when NOT readonly', async () => {
			// make sure our test model still meets requirements to make this test valid.
			expect(
				schema.models.BasicModelWritableTS.fields.createdAt.isReadOnly
			).toBe(false);

			const m = await DataStore.save(
				new BasicModelWritableTS({
					body: 'whatever else',
				})
			);

			await waitForEmptyOutbox();

			const table = graphqlService.tables.get('BasicModelWritableTS')!;
			expect(table.size).toEqual(1);

			const savedItem = table.get(JSON.stringify([m.id])) as any;
			expect(savedItem.body).toEqual(m.body);
		});

		test('uses model create subscription event to populate sync protocol metadata', async () => {
			const post = await DataStore.save(new Post({ title: 'post title' }));
			await waitForEmptyOutbox();

			const retrieved = (await DataStore.query(Post, post.id)) as any;

			expect(retrieved._version).toBe(1);
			expect(retrieved._deleted).toBe(false);
			expect(retrieved._lastChangedAt).toBeGreaterThan(0);
		});

		test('sends model update to the cloud', async () => {
			const post = await DataStore.save(new Post({ title: 'post title' }));
			await waitForEmptyOutbox();

			const retrieved = await DataStore.query(Post, post.id);

			const updated = await DataStore.save(
				Post.copyOf(retrieved!, draft => {
					draft.title = 'updated title';
				})
			);
			await waitForEmptyOutbox();

			const table = graphqlService.tables.get('Post')!;
			expect(table.size).toEqual(1);

			const savedItem = table.get(JSON.stringify([post.id])) as any;
			expect(savedItem.title).toEqual(updated.title);
		});

		test('send model updates where field is nullified to the cloud', async () => {
			const original = await DataStore.save(
				new Model({
					field1: 'field 1 value',
					dateCreated: new Date().toISOString(),
					optionalField1: 'optional field value',
				})
			);
			await waitForEmptyOutbox();

			const updated = await DataStore.save(
				Model.copyOf(
					(await DataStore.query(Model, original.id))!,
					m => (m.optionalField1 = undefined)
				)
			);
			const retrievedBeforeMutate = await DataStore.query(Model, original.id);
			await waitForEmptyOutbox();

			const table = graphqlService.tables.get('Model');
			const cloudItem = table?.get(JSON.stringify([original.id])) as any;
			const retrievedAfterMutate = await DataStore.query(Model, original.id);

			expect(updated.optionalField1).toBe(null);
			expect(cloudItem.optionalField1).toBe(null);
			expect(retrievedBeforeMutate?.optionalField1).toBe(null);
			expect(retrievedAfterMutate?.optionalField1).toBe(null);
		});

		test('sends model deletes to the cloud', async () => {
			const post = await DataStore.save(new Post({ title: 'post title' }));
			await waitForEmptyOutbox();

			const retrieved = await DataStore.query(Post, post.id);
			const deleted = await DataStore.delete(retrieved!);
			await waitForEmptyOutbox();

			const table = graphqlService.tables.get('Post')!;
			expect(table.size).toEqual(1);

			const savedItem = table.get(JSON.stringify([post.id])) as any;
			expect(savedItem.title).toEqual(deleted.title);
			expect(savedItem._deleted).toEqual(true);
		});

		test('sends conditional model deletes to the cloud with valid conditions', async () => {
			const post = await DataStore.save(new Post({ title: 'post title' }));
			await waitForEmptyOutbox();

			const retrieved = await DataStore.query(Post, post.id);

			const deleted = await DataStore.delete(retrieved!, p =>
				p.title.eq('post title')
			);
			await waitForEmptyOutbox();

			const table = graphqlService.tables.get('Post')!;
			expect(table.size).toEqual(1);

			const savedItem = table.get(JSON.stringify([post.id])) as any;
			expect(savedItem.title).toEqual(deleted.title);
			expect(savedItem._deleted).toEqual(true);
		});

		[null, undefined].forEach(value => {
			test(`model field can be set to ${value} to remove connection hasOne parent`, async () => {
				const child = await DataStore.save(
					new HasOneChild({ content: 'child content' })
				);
				const parent = await DataStore.save(
					new HasOneParent({
						child,
					})
				);
				await waitForEmptyOutboxOrError(graphqlService);
				const parentTable = graphqlService.tables.get('HasOneParent')!;
				const savedParentWithChild = parentTable.get(
					JSON.stringify([parent.id])
				) as any;
				expect(savedParentWithChild.hasOneParentChildId).toEqual(child.id);

				const parentWithoutChild = HasOneParent.copyOf(
					(await DataStore.query(HasOneParent, parent.id))!,
					draft => {
						draft.child = value;
					}
				);
				await DataStore.save(parentWithoutChild);

				await waitForEmptyOutboxOrError(graphqlService);

				const savedParentWithoutChild = parentTable.get(
					JSON.stringify([parent.id])
				) as any;
				expect(savedParentWithoutChild.hasOneParentChildId).toEqual(null);
			});

			test(`model field can be set to ${value} to remove connection on child hasMany`, async () => {
				const parent = await DataStore.save(
					new CompositePKParent({
						customId: 'customId',
						content: 'content',
					})
				);

				const child = await DataStore.save(
					new CompositePKChild({
						childId: 'childId',
						content: 'content',
						parent,
					})
				);

				await waitForEmptyOutboxOrError(graphqlService);
				const childTable = graphqlService.tables.get('CompositePKChild')!;
				const savedChildWithParent = childTable.get(
					JSON.stringify([child.childId, child.content])
				) as any;
				expect(savedChildWithParent.parentId).toEqual(parent.customId);
				expect(savedChildWithParent.parentTitle).toEqual(parent.content);

				const childWithoutParent = CompositePKChild.copyOf(
					(await DataStore.query(CompositePKChild, {
						childId: child.childId,
						content: child.content,
					}))!,
					draft => {
						draft.parent = value;
					}
				);
				await DataStore.save(childWithoutParent);

				await waitForEmptyOutboxOrError(graphqlService);

				const savedChildWithoutParent = childTable.get(
					JSON.stringify([child.childId, child.content])
				) as any;
				expect(savedChildWithoutParent.parentId).toEqual(null);
				expect(savedChildWithoutParent.parentTitle).toEqual(null);
			});
		});
	});

	describe('connection state change handling', () => {
		beforeEach(async () => {
			warpTime();
		});

		afterEach(async () => {
			unwarpTime();
			console.log('after each completed');
		});

		test('survives online -> offline -> online cycle', async () => {
			const post = await DataStore.save(
				new Post({
					title: 'a title',
				})
			);

			await waitForEmptyOutbox();
			await simulateDisconnect();
			await simulateConnect();
			await pause(1);

			const anotherPost = await DataStore.save(
				new Post({
					title: 'another title',
				})
			);

			await waitForEmptyOutbox();

			const table = graphqlService.tables.get('Post')!;
			expect(table.size).toEqual(2);

			const cloudPost = table.get(JSON.stringify([post.id])) as any;
			expect(cloudPost.title).toEqual('a title');

			const cloudAnotherPost = table.get(
				JSON.stringify([anotherPost.id])
			) as any;
			expect(cloudAnotherPost.title).toEqual('another title');
		});

		test('survives online -> offline -> save -> online cycle (non-racing)', async () => {
			const post = await DataStore.save(
				new Post({
					title: 'a title',
				})
			);

			await waitForEmptyOutbox();
			await simulateDisconnect();

			const outboxEmpty = waitForEmptyOutbox();
			const anotherPost = await DataStore.save(
				new Post({
					title: 'another title',
				})
			);

			// In this scenario, we want to test the case where the offline
			// save is NOT in a race with reconnection. So, we pause *briefly*.
			await pause(1);

			await simulateConnect();
			await outboxEmpty;

			const table = graphqlService.tables.get('Post')!;
			expect(table.size).toEqual(2);

			const cloudPost = table.get(JSON.stringify([post.id])) as any;
			expect(cloudPost.title).toEqual('a title');

			const cloudAnotherPost = table.get(
				JSON.stringify([anotherPost.id])
			) as any;
			expect(cloudAnotherPost.title).toEqual('another title');
		});

		test('survives online -> offline -> save/online race', async () => {
			const post = await DataStore.save(
				new Post({
					title: 'a title',
				})
			);

			await waitForEmptyOutbox();
			await simulateDisconnect();

			const outboxEmpty = waitForEmptyOutbox();

			const anotherPost = await DataStore.save(
				new Post({
					title: 'another title',
				})
			);

			// NO PAUSE: Simulate reconnect IMMEDIATELY, causing a race
			// between the save and the sync engine reconnection operations.

			await simulateConnect();
			await outboxEmpty;

			const table = graphqlService.tables.get('Post')!;
			expect(table.size).toEqual(2);

			const cloudPost = table.get(JSON.stringify([post.id])) as any;
			expect(cloudPost.title).toEqual('a title');

			const cloudAnotherPost = table.get(
				JSON.stringify([anotherPost.id])
			) as any;
			expect(cloudAnotherPost.title).toEqual('another title');
		});

		test('survives online -> offline -> update/online race', async () => {
			const post = await DataStore.save(
				new Post({
					title: 'a title',
				})
			);

			await waitForEmptyOutbox();
			await simulateDisconnect();

			const outboxEmpty = waitForEmptyOutbox();

			const retrieved = await DataStore.query(Post, post.id);
			await DataStore.save(
				Post.copyOf(retrieved!, updated => (updated.title = 'new title'))
			);

			// NO PAUSE: Simulate reconnect IMMEDIATELY, causing a race
			// between the save and the sync engine reconnection operations.

			await simulateConnect();
			await outboxEmpty;

			const table = graphqlService.tables.get('Post')!;
			expect(table.size).toEqual(1);

			const cloudPost = table.get(JSON.stringify([post.id])) as any;
			expect(cloudPost.title).toEqual('new title');
		});

		test('survives online -> offline -> delete/online race', async () => {
			const post = await DataStore.save(
				new Post({
					title: 'a title',
				})
			);

			await waitForEmptyOutbox();
			await simulateDisconnect();

			const outboxEmpty = waitForEmptyOutbox();

			const retrieved = await DataStore.query(Post, post.id);
			await DataStore.delete(retrieved!);

			// NO PAUSE: Simulate reconnect IMMEDIATELY, causing a race
			// between the save and the sync engine reconnection operations.

			await simulateConnect();
			await outboxEmpty;

			const table = graphqlService.tables.get('Post')!;
			expect(table.size).toEqual(1);

			const cloudPost = table.get(JSON.stringify([post.id])) as any;
			expect(cloudPost.title).toEqual('a title');
			expect(cloudPost._deleted).toEqual(true);
		});

		test('survives online -> connection disruption -> online cycle and triggers re-sync', async () => {
			const post = await DataStore.save(
				new Post({
					title: 'a title',
				})
			);

			await waitForEmptyOutbox();
			await simulateDisruption();

			// simulate second client creating a new post
			const secondPostId = '1c49fa30-ef5c-44f5-b503-234af5a0a088';
			await graphqlService.graphql({
				query:
					'mutation operation($input: CreatePostInput!){\n' +
					'\t\tcreatePost(input: $input){\n' +
					'\t\t\tid\n' +
					'title\n' +
					'blogId\n' +
					'_version\n' +
					'_lastChangedAt\n' +
					'_deleted\n' +
					'\t\t}\n' +
					'\t}',
				variables: {
					input: {
						id: secondPostId,
						title: 'a title 2',
						blogId: null,
						_version: undefined,
					},
				},
				authMode: undefined,
				authToken: undefined,
			});

			// wait for subscription message if connection were not disrupted
			// next DataStore.query(Post) would have length of 2 if not disrupted
			await pause(100);

			// DataStore has not received new subscription message
			expect((await DataStore.query(Post)).length).toEqual(1);

			await simulateDisruptionEnd();
			await waitForSyncQueriesReady();

			expect((await DataStore.query(Post)).length).toEqual(2);
			expect((await DataStore.query(Post, post.id))!.title).toEqual('a title');
			expect((await DataStore.query(Post, secondPostId))!.title).toEqual(
				'a title 2'
			);

			const thirdPost = await DataStore.save(
				new Post({
					title: 'a title 3',
				})
			);

			expect((await DataStore.query(Post)).length).toEqual(3);

			await waitForEmptyOutbox();

			const table = graphqlService.tables.get('Post')!;
			expect(table.size).toEqual(3);

			const cloudPost = table.get(JSON.stringify([post.id])) as any;
			expect(cloudPost.title).toEqual('a title');

			const cloudSecondPost = table.get(JSON.stringify([secondPostId])) as any;
			expect(cloudSecondPost.title).toEqual('a title 2');

			const cloudThirdPost = table.get(JSON.stringify([thirdPost.id])) as any;
			expect(cloudThirdPost.title).toEqual('a title 3');
		});

		test.only('does not error when disruption before sync queries start', async () => {
			console.time('abc');
			const postPromise = DataStore.save(
				new Post({
					title: 'a title',
				})
			);
			const errorLog = jest.spyOn(console, 'error');

			console.log('a');
			await simulateDisruption();

			console.log('b');
			await simulateDisruptionEnd();

			console.log('c');
			await waitForSyncQueriesReady();
<<<<<<< HEAD

			console.log('d');

			expect(errorLog).not.toHaveBeenCalledWith(
				expect.stringMatching(new RegExp('[ERROR].* Hub')),
				expect.anything()
			);

			console.log('e');
			// graphqlService.log = (...all) => console.log(...all);
=======
			expect(errorLog).not.toHaveBeenCalled();
>>>>>>> 654cda0b
			await waitForEmptyOutbox();

			console.log('f');

			const table = graphqlService.tables.get('Post')!;
			expect(table.size).toEqual(1);

			const cloudPost = table.get(
				JSON.stringify([(await postPromise).id])
			) as any;
			expect(cloudPost.title).toEqual('a title');

			console.log('all done?', table, cloudPost);
		});
	});

	describe('selective sync', () => {
		const generateTestData = async () => {
			const titles = [
				'1. doing laundry',
				'2. making dinner',
				'3. cleaning dishes',
				'4. taking out the trash',
				'5. cleaning your boots',
			];

			for (const title of titles) {
				await DataStore.save(
					new Post({
						title,
					})
				);
			}
		};

		const resyncWith = async (expressions: any[]) => {
			(DataStore as any).syncExpressions = expressions;
			await DataStore.start();
			await waitForDataStoreReady();
		};

		beforeEach(async () => {
			await generateTestData();

			// make sure "AppSync" has all the records.
			await waitForEmptyOutbox();

			// clear the local -- each test herein will configure sync expressions
			// and begin syncing on a clean database.
			await DataStore.clear();
		});

		/**
		 * Don't call `DataStore.configure()` directly. It will clobber the AppSync
		 * configuration and will no longer interact with the fake backend on restart.
		 */

		test('Predicates.ALL', async () => {
			await resyncWith([syncExpression(Post, () => Predicates.ALL)]);

			const records = await DataStore.query(Post);

			// This is working in integ tests. Need to dive on why
			// fake graphql service isn't handling Predicates.All.
			// expect(records.length).toBe(5);

			// leaving test in to validate the type.
		});

		test('Predicates.ALL async', async () => {
			await resyncWith([syncExpression(Post, async () => Predicates.ALL)]);

			const records = await DataStore.query(Post);

			// This is working in integ tests. Need to dive on why
			// fake graphql service isn't handling Predicates.All.
			// expect(records.length).toBe(5);

			// leaving test in to validate the type.
		});

		test('basic contains() filtering', async () => {
			await resyncWith([
				syncExpression(Post, post => post?.title.contains('cleaning')),
			]);

			const records = await DataStore.query(Post);
			expect(records.length).toBe(2);
		});

		test('basic contains() filtering - as synchronous condition producer', async () => {
			await resyncWith([
				syncExpression(Post, () => post => post.title.contains('cleaning')),
			]);

			const records = await DataStore.query(Post);
			expect(records.length).toBe(2);
		});

		test('basic contains() filtering - as asynchronous condition producer', async () => {
			await resyncWith([
				syncExpression(
					Post,
					async () => post => post.title.contains('cleaning')
				),
			]);

			const records = await DataStore.query(Post);
			expect(records.length).toBe(2);
		});

		test('omits implicit FK fields in selection set', async () => {
			// old CLI + amplify V5 + sync expressions resulted in broken sync queries,
			// where FK/connection keys were included in the sync queries, *sometimes*
			// resulting in incorrect sync queries.

			let selectionSet: string[];
			graphqlService.log = (message, query) => {
				if (
					message === 'Parsed Request' &&
					query.selection === 'syncLegacyJSONPosts'
				) {
					selectionSet = query.items;
				}
			};

			await resyncWith([
				syncExpression(LegacyJSONPost, p =>
					p?.title.eq("whatever, it doesn't matter.")
				),
			]);

			expect(selectionSet!).toBeDefined();
			expect(selectionSet!).toEqual([
				'id',
				'title',
				'createdAt',
				'updatedAt',
				'_version',
				'_lastChangedAt',
				'_deleted',
				'blog',
			]);
		});

		test('subscription query receives expected filter variable', async () => {
			await resyncWith([
				syncExpression(
					Post,
					async () => post => post.title.contains('cleaning')
				),
			]);

			// first 3 subscription requests are from calling DataStore.start in the `beforeEach`
			const [, , , onCreate, onUpdate, onDelete] = graphqlService.requests
				.filter(r => r.operation === 'subscription' && r.tableName === 'Post')
				.map(req => req.variables.filter);

			const expectedFilter = {
				and: [
					{
						title: {
							contains: 'cleaning',
						},
					},
				],
			};

			expect(onCreate).toEqual(expectedFilter);
			expect(onUpdate).toEqual(expectedFilter);
			expect(onDelete).toEqual(expectedFilter);
		});

		test('subscription query receives expected filter variable - nested', async () => {
			await resyncWith([
				syncExpression(
					Model,
					async () => m =>
						m.or(or => [
							or.and(and => [
								and.field1.eq('field'),
								and.createdAt.gt('1/1/2023'),
							]),
							or.and(and => [
								and.or(or => [
									or.optionalField1.beginsWith('a'),
									or.optionalField1.notContains('z'),
								]),
								and.emails.ne('-'),
							]),
						])
				),
			]);

			// first 3 subscription requests are from calling DataStore.start in the `beforeEach`
			const [, , , onCreate, onUpdate, onDelete] = graphqlService.requests
				.filter(r => r.operation === 'subscription' && r.tableName === 'Model')
				.map(req => req.variables.filter);

			expect(onCreate).toEqual(onUpdate);
			expect(onCreate).toEqual(onDelete);
			expect(onCreate).toMatchInlineSnapshot(`
			Object {
			  "or": Array [
			    Object {
			      "and": Array [
			        Object {
			          "field1": Object {
			            "eq": "field",
			          },
			        },
			        Object {
			          "createdAt": Object {
			            "gt": "1/1/2023",
			          },
			        },
			      ],
			    },
			    Object {
			      "and": Array [
			        Object {
			          "or": Array [
			            Object {
			              "optionalField1": Object {
			                "beginsWith": "a",
			              },
			            },
			            Object {
			              "optionalField1": Object {
			                "notContains": "z",
			              },
			            },
			          ],
			        },
			        Object {
			          "emails": Object {
			            "ne": "-",
			          },
			        },
			      ],
			    },
			  ],
			}
		`);
		});
	});
});<|MERGE_RESOLUTION|>--- conflicted
+++ resolved
@@ -830,20 +830,7 @@
 
 			console.log('c');
 			await waitForSyncQueriesReady();
-<<<<<<< HEAD
-
-			console.log('d');
-
-			expect(errorLog).not.toHaveBeenCalledWith(
-				expect.stringMatching(new RegExp('[ERROR].* Hub')),
-				expect.anything()
-			);
-
-			console.log('e');
-			// graphqlService.log = (...all) => console.log(...all);
-=======
 			expect(errorLog).not.toHaveBeenCalled();
->>>>>>> 654cda0b
 			await waitForEmptyOutbox();
 
 			console.log('f');
