import Observable, { ZenObservable } from 'zen-observable-ts';
import { parse } from 'graphql';
import {
	Schema,
	SchemaModel,
	isModelAttributePrimaryKey,
	__modelMeta__,
} from '../../../src/types';
import { validatePredicate, getTimestampFields } from '../../../src/util';
import {
	ModelPredicateCreator,
	isPredicatesAll,
} from '../../../src/predicates';
import { initSchema as _initSchema } from '../../../src/datastore/datastore';
import { pause } from '../util';

/**
 * Statefully pretends to be AppSync, with minimal built-in asertions with
 * error callbacks and settings to help simulate various conditions.
 */
export class FakeGraphQLService {
	public isConnected = true;
	public log: (channel: string, ...etc: any) => void = s => undefined;
	public requests = [] as any[];
	public tables = new Map<string, Map<string, any[]>>();
	public tableDefinitions = new Map<string, SchemaModel>();
	public PKFields = new Map<string, string[]>();
	public stopSubscriptionMessages = false;
	public timestampFields = new Map<
		string,
		{ createdAt: string; updatedAt: string }
	>();
	public observers = new Map<
		string,
		ZenObservable.SubscriptionObserver<any>[]
	>();

	/**
	 * Artificial latencies to introduce to the imagined network boundaries.
	 */
	public latencies = {
		/**
		 * The time it takes a request will take to reach the cloud.
		 */
		request: 15,

		/**
		 * After request processing, the time it takes for the client to
		 * receive a response.
		 */
		response: 15,

		/**
		 * After request processing, the time it takes for each relevant
		 * subscriber to receive an event.
		 */
		subscriber: 15,

		/**
		 * The max amount to randomly to +/- from each latency.
		 */
		jitter: 5,
	};

	constructor(public schema: Schema) {
		for (const model of Object.values(schema.models)) {
			this.tables.set(model.name, new Map<string, any[]>());
			this.tableDefinitions.set(model.name, model);
			let CPKFound = false;
			for (const attribute of model.attributes || []) {
				if (isModelAttributePrimaryKey(attribute)) {
					this.PKFields.set(model.name, attribute!.properties!.fields);
					CPKFound = true;
					break;
				}
			}

			const timestamps = getTimestampFields(model);
			this.timestampFields.set(model.name, timestamps);

			if (!CPKFound) {
				this.PKFields.set(model.name, ['id']);
			}
		}
	}

	private async jitteredPause(ms) {
		/**
		 * "Materialized" jitter from -jitter to +jitter.
		 */
		const jitter = Math.floor(
			Math.random() * this.latencies.jitter * 2 - this.latencies.jitter
		);
		const jitteredMs = Math.max(ms + jitter, 0);
		return pause(jitteredMs);
	}

	public parseQuery(query) {
		const q = (parse(query) as any).definitions[0];

		this.log('RequestAST', JSON.stringify(q, null, 2));

		const operation = q.operation;
		const name = q.name.value;
		const selections = q.selectionSet.selections[0];
		const selection = selections.name.value;
		const type = selection.match(
			/^(create|update|delete|sync|get|list|onCreate|onUpdate|onDelete)(\w+)$/
		)[1];

		let table;
		if (type === 'sync' || type === 'list') {
			table = selection.match(/^(create|sync|get|list)(\w+)s$/)[2];
		} else {
			table = selection.match(
				/^(create|update|delete|sync|get|list|onCreate|onUpdate|onDelete)(\w+)$/
			)[2];
		}

		const items =
			operation === 'query'
				? selections?.selectionSet?.selections[0]?.selectionSet?.selections?.map(
						i => i.name.value
				  )
				: selections?.selectionSet?.selections?.map(i => i.name.value);

		return { operation, name, selection, type, table, items };
	}

	public satisfiesCondition(tableName, item, condition) {
		this.log('checking satisfiesCondition', {
			tableName,
			item,
			condition: JSON.stringify(condition),
		});

		if (!condition) {
			this.log(
				'checking satisfiesCondition',
				'matches all for `null` conditions'
			);
			return true;
		}

		const modelDefinition = this.schema.models[tableName];
		const predicate = ModelPredicateCreator.createFromAST(
			modelDefinition,
			condition
		);
		const isMatch = validatePredicate(item, 'and', [
			ModelPredicateCreator.getPredicates(predicate)!,
		]);

		this.log('satisfiesCondition result', {
			effectivePredicate: JSON.stringify(
				ModelPredicateCreator.getPredicates(predicate)
			),
			isMatch,
		});

		return isMatch;
	}

	public subscribe(tableName, type, observer) {
		this.getObservers(tableName, type.substring(2))!.push(observer);
	}

	public getObservers(tableName, type) {
		const triggerName = `${tableName}.${type.toLowerCase()}`;
		if (!this.observers.has(triggerName)) this.observers.set(triggerName, []);
		return this.observers.get(triggerName) || [];
	}

	public getTable(name): Map<string, any> {
		if (!this.tables.has(name)) this.tables.set(name, new Map<string, any[]>());
		return this.tables.get(name)!;
	}

	public getPK(table, instance): string {
		const pkfields = this.PKFields.get(table)!;
		const values = pkfields.map(k => instance[k]);
		return JSON.stringify(values);
	}

	private makeConditionalUpateFailedError(selection) {
		// Reponse taken from AppSync console trying to create already existing model.
		return {
			path: [selection],
			data: null,
			errorType: 'ConditionalCheckFailedException',
			errorInfo: null,
			locations: [
				{
					line: 12,
					column: 3,
					sourceName: null,
				},
			],
			message:
				'The conditional request failed (Service: DynamoDb, Status Code: 400, Request ID: 123456789123456789012345678901234567890)',
		};
	}

	private makeMissingUpdateTarget(selection) {
		// Response from AppSync console on non-existent model.
		return {
			path: [selection],
			data: null,
			errorType: 'Unauthorized',
			errorInfo: null,
			locations: [
				{
					line: 12,
					column: 3,
					sourceName: null,
				},
			],
			message: `Not Authorized to access ${selection} on type Mutation`,
		};
	}

	private makeMissingVersion(data, selection) {
		return {
			path: [selection],
			data,
			errorType: 'ConflictUnhandled',
			errorInfo: null,
			locations: [
				{
					line: 20,
					column: 3,
					sourceName: null,
				},
			],
			message: 'Conflict resolver rejects mutation.',
		};
	}

	private makeExtraFieldInputError(tableName, operation, fields) {
		const properOperationName = `${operation[0].toUpperCase()}${operation.substring(
			1
		)}`;
		const inputName = `${properOperationName}${tableName}Input`;
		return {
			data: null,
			errors: fields.map(field => ({
				path: null,
				locations: null,
				message: `The variables input contains a field name '${field}' that is not defined for input object type '${inputName}'`,
			})),
		};
	}

	private makeOwnerFieldNullInputError(tableName, operation) {
		// Response from AppSync console on non-existent model.
		return {
			path: [operation],
			data: null,
			errorType: 'Unauthorized',
			errorInfo: null,
			locations: [
				{
					line: 12,
					column: 3,
					sourceName: null,
				},
			],
			message: `Not Authorized to access ${operation} on type ${tableName}`,
		};
	}

	private disconnectedError() {
		return {
			data: {},
			errors: [
				{
					message: 'Network Error',
				},
			],
		};
	}

	private ownerFields(tableName) {
		const def = this.tableDefinitions.get(tableName)!;
		const auth = def.attributes?.find(a => a.type === 'auth');
		const ownerFields = auth?.properties?.rules
			.map(rule => rule.ownerField)
			.filter(f => f);

		return ownerFields || ['owner'];
	}

	private writeableFields(tableName) {
		const def = this.tableDefinitions.get(tableName)!;
		return Object.keys(def.fields).filter(
			field => !def.fields[field]?.isReadOnly
		);
	}

	private identifyExtraValues(expected, actual) {
		const extraValues: string[] = [];
		for (const v of actual) {
			if (!expected.includes(v)) {
				extraValues.push(v);
			}
		}

		return extraValues;
	}

	private validate(tableName, operation, record) {
		// very simple validation for an observed *near*-regression from a PR right now.
		// https://github.com/aws-amplify/amplify-js/pull/10915
		const writeableFields = this.writeableFields(tableName);

		let error: any;

		switch (operation) {
			case 'create':
			case 'update':
				const unexpectedFields = this.identifyExtraValues(
					[...writeableFields, '_version'],
					Object.keys(record)
				);
				if (unexpectedFields.length > 0) {
					error = this.makeExtraFieldInputError(
						tableName,
						operation,
						unexpectedFields
					);
				}
				for (const ownerField of this.ownerFields(tableName)) {
					if (record[ownerField] === null) {
						error = this.makeOwnerFieldNullInputError(tableName, operation);
						break;
					}
				}
				break;
			case 'delete':
				break;
			default:
				// this is not a GraphQL error. it likely indicates our fake graphql
				// service is broken.
				throw new Error('Invalid operation. Should be unreachable.');
		}

		this.log('validate', {
			tableName,
			operation,
			record,
			error,
		});

		return error;
	}

	private populatedFields(record) {
		return Object.fromEntries(
			Object.entries(record).filter(([key, value]) => value !== undefined)
		);
	}

	private autoMerge(existing, updated) {
		let merged;
		if (updated._version >= existing._version) {
			merged = {
				...this.populatedFields(existing),
				...this.populatedFields(updated),
				_version: updated._version + 1,
				_lastChangedAt: new Date().getTime(),
				updatedAt: new Date().toISOString(),
			};
		} else {
			merged = {
				...this.populatedFields(updated),
				...this.populatedFields(existing),
				_version: existing._version + 1,
				_lastChangedAt: new Date().getTime(),
			};
		}
		this.log('automerge', { existing, updated, merged });
		return merged;
	}

	public simulateDisconnect() {
		this.isConnected = false;
	}

	public simulateConnect() {
		this.isConnected = true;
	}

<<<<<<< HEAD
	public async notifySubscribers(tableName, type, data, selection) {
		await this.jitteredPause(this.latencies.subscriber);
		const observers = this.getObservers(tableName, type);
		const typeName = {
			create: 'Create',
			update: 'Update',
			delete: 'Delete',
		}[type];
		const observerMessageName = `on${typeName}${tableName}`;
		observers.forEach(observer => {
			const message = {
				value: {
					data: {
						[observerMessageName]: data[selection],
					},
				},
			};
			this.log('API subscription message', { observerMessageName, message });
			observer.next(message);
		});
=======
	/*
	 * Simulate disruption by stopping subscription messages
	 */
	public simulateDisruption() {
		this.stopSubscriptionMessages = true;
	}

	public simulateDisruptionEnd() {
		this.stopSubscriptionMessages = false;
>>>>>>> d52bf3a0
	}

	/**
	 * SYNC EXPRESSIONS NOT YET SUPPORTED.
	 *
	 * @param param0
	 */
	public graphql({ query, variables, authMode, authToken }) {
		return this.request({ query, variables, authMode, authToken });
	}

	public request({ query, variables, authMode, authToken }) {
		this.log('API Request', {
			query,
			variables: JSON.stringify(variables, null, 2),
			authMode,
			authToken,
		});

		if (!this.isConnected) {
			return this.disconnectedError();
		}

		const parsed = this.parseQuery(query);
		const { operation, selection, table: tableName, type } = parsed;

		this.log('Parsed Request', parsed);

		this.requests.push({
			query,
			variables,
			authMode,
			authToken,
			operation,
			tableName,
			type,
		});
		let data;
		let errors = [] as any;

		const table = this.getTable(tableName);

		// API returns immediately if the operation is a subscription.
		// if the subscription fails or is delayed, that will simply manifest as either
		// errors or missed messages, respective -- neither of which we're testing yet.
		// TBD how we simulate that.
		if (operation === 'subscription') {
			return new Observable(observer => {
				this.log('API subscription created', { tableName, type });
				this.subscribe(tableName, type, observer);
				// needs to send messages like `{ value: { data: { [opname]: record }, errors: [] } }`
			});
		}

		return new Promise(async resolve => {
			await this.jitteredPause(this.latencies.request);

			if (operation === 'query') {
				if (type === 'get') {
					const record = table.get(this.getPK(tableName, variables.input));
					data = { [selection]: record };
				} else if (type === 'list' || type === 'sync') {
					data = {
						[selection]: {
							items: [...table.values()].filter(item =>
								this.satisfiesCondition(tableName, item, variables.filter)
							),
							nextToken: null,
							startedAt: new Date().getTime(),
						},
					};
				}
			} else if (operation === 'mutation') {
				const record = variables.input;
				const timestampFields = this.timestampFields.get(tableName);

				if (type === 'create') {
					const existing = table.get(this.getPK(tableName, record));
					const validationError = this.validate(tableName, 'create', record);

					if (validationError) {
						data = {
							[selection]: null,
						};
						errors = [validationError];
					} else if (existing) {
						data = {
							[selection]: null,
						};
						errors = [this.makeConditionalUpateFailedError(selection)];
					} else {
						data = {
							[selection]: {
								...record,
								_deleted: false,
								_version: 1,
								_lastChangedAt: new Date().getTime(),
								// TODO: update test expected values and re-enable
								// [timestampFields!.createdAt]: new Date().toISOString(),
								// [timestampFields!.updatedAt]: new Date().toISOString(),
							},
						};
						table.set(this.getPK(tableName, record), data[selection]);
					}
				} else if (type === 'update') {
					// Simulate update using the default (AUTO_MERGE) for now.
					// NOTE: We're not doing list/set merging. :o
					const existing = table.get(this.getPK(tableName, record));
					const validationError = this.validate(tableName, 'update', record);
					if (validationError) {
						data = {
							[selection]: null,
						};
						errors = [validationError];
					} else if (!existing) {
						data = {
							[selection]: null,
						};
						errors = [this.makeMissingUpdateTarget(selection)];
					} else {
						const updated = this.autoMerge(existing, record);
						data = {
							[selection]: updated,
						};
						table.set(this.getPK(tableName, record), updated);
					}
				} else if (type === 'delete') {
					const existing = table.get(this.getPK(tableName, record));
					const validationError = this.validate(tableName, 'delete', record);
					this.log('delete looking for existing', { existing });

					if (validationError) {
						data = {
							[selection]: null,
						};
						errors = [validationError];
					} else if (!existing) {
						data = {
							[selection]: null,
						};
						errors = [this.makeMissingUpdateTarget(selection)];
					} else if (record._version === undefined) {
						data = {
							[selection]: null,
						};
						errors = [this.makeMissingVersion(existing, selection)];
					} else if (existing._version !== record._version) {
						data = {
							[selection]: null,
						};
						errors = [this.makeConditionalUpateFailedError(selection)];
					} else if (
						!this.satisfiesCondition(tableName, existing, variables.condition)
					) {
						data = {
							[selection]: null,
						};
						errors = [this.makeConditionalUpateFailedError(selection)];
					} else {
						data = {
							[selection]: {
								...existing,
								...record,
								_deleted: true,
								_version: existing._version + 1,
								_lastChangedAt: new Date().getTime(),
								// TODO: update test expected values and re-enable
								// [timestampFields!.updatedAt]: new Date().toISOString(),
							},
						};
						table.set(this.getPK(tableName, record), data[selection]);
						this.log('delete applying to table', { data });
					}
				}

				await this.jitteredPause(this.latencies.response);
				this.log('API Response', { data, errors });
				resolve({
					data,
					errors,
					extensions: {},
				});
			}

			await this.jitteredPause(this.latencies.response);
			this.log('API Response', { data, errors });
<<<<<<< HEAD
			resolve({
				data,
				errors,
				extensions: {},
=======

			const observers = this.getObservers(tableName, type);
			const typeName = {
				create: 'Create',
				update: 'Update',
				delete: 'Delete',
			}[type];
			const observerMessageName = `on${typeName}${tableName}`;
			observers.forEach(observer => {
				const message = {
					value: {
						data: {
							[observerMessageName]: data[selection],
						},
					},
				};
				if (!this.stopSubscriptionMessages) {
					this.log('API subscription message', {
						observerMessageName,
						message,
					});
					observer.next(message);
				}
>>>>>>> d52bf3a0
			});
		});
	}
}<|MERGE_RESOLUTION|>--- conflicted
+++ resolved
@@ -390,7 +390,25 @@
 		this.isConnected = true;
 	}
 
-<<<<<<< HEAD
+	/*
+	 * Simulate disruption by stopping subscription messages
+	 */
+	public simulateDisruption() {
+		this.stopSubscriptionMessages = true;
+	}
+
+	public simulateDisruptionEnd() {
+		this.stopSubscriptionMessages = false;
+	}
+
+	/**
+	 * Sends out graphql subscription messages to all subscribers of a table-operation.
+	 *
+	 * @param tableName The table name subscribers are looking at.
+	 * @param type The operation type. (Create, Update, Delete).
+	 * @param data The data to sendout.
+	 * @param selection The function/selection name, like "onCreateTodo".
+	 */
 	public async notifySubscribers(tableName, type, data, selection) {
 		await this.jitteredPause(this.latencies.subscriber);
 		const observers = this.getObservers(tableName, type);
@@ -408,20 +426,14 @@
 					},
 				},
 			};
-			this.log('API subscription message', { observerMessageName, message });
-			observer.next(message);
+			if (!this.stopSubscriptionMessages) {
+				this.log('API subscription message', {
+					observerMessageName,
+					message,
+				});
+				observer.next(message);
+			}
 		});
-=======
-	/*
-	 * Simulate disruption by stopping subscription messages
-	 */
-	public simulateDisruption() {
-		this.stopSubscriptionMessages = true;
-	}
-
-	public simulateDisruptionEnd() {
-		this.stopSubscriptionMessages = false;
->>>>>>> d52bf3a0
 	}
 
 	/**
@@ -608,36 +620,10 @@
 
 			await this.jitteredPause(this.latencies.response);
 			this.log('API Response', { data, errors });
-<<<<<<< HEAD
 			resolve({
 				data,
 				errors,
 				extensions: {},
-=======
-
-			const observers = this.getObservers(tableName, type);
-			const typeName = {
-				create: 'Create',
-				update: 'Update',
-				delete: 'Delete',
-			}[type];
-			const observerMessageName = `on${typeName}${tableName}`;
-			observers.forEach(observer => {
-				const message = {
-					value: {
-						data: {
-							[observerMessageName]: data[selection],
-						},
-					},
-				};
-				if (!this.stopSubscriptionMessages) {
-					this.log('API subscription message', {
-						observerMessageName,
-						message,
-					});
-					observer.next(message);
-				}
->>>>>>> d52bf3a0
 			});
 		});
 	}
