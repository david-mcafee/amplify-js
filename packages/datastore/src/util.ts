--- conflicted
+++ resolved
@@ -485,24 +485,6 @@
 									draftInstance[rItem.fieldName][0]
 								);
 
-<<<<<<< HEAD
-								debugger;
-
-								const key = rItem.associatedWith[idx];
-
-								debugger;
-
-								const relatedRecordInProxyPkValue = relatedRecordInProxy[key];
-
-								debugger;
-
-								(<any>draftInstance)[targetName] = relatedRecordInProxyPkValue;
-
-								debugger;
-
-								// Delete the instance from the proxy
-							});
-=======
 								// Get the key
 								const key = rItem.associatedWith[idx];
 
@@ -513,7 +495,6 @@
 								(<any>draftInstance)[targetName] = relatedRecordInProxyPkValue;
 							});
 							// Delete the instance from the proxy
->>>>>>> 86b48409
 							delete (<any>draftInstance)[rItem.fieldName];
 						} else {
 							debugger;
