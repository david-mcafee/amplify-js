export class InMemoryStore {
	db = new Map<string, string>();

	getAllKeys = async () => {
		return Array.from(this.db.keys());
	};

	multiGet = async (keys: string[]) => {
		return keys.reduce((res, k) => (res.push([k, this.db.get(k)]), res), []);
	};

	multiRemove = async (keys: string[], callback?) => {
		keys.forEach(k => this.db.delete(k));

<<<<<<< HEAD
		if (typeof callback === 'function') {
			callback();
		}
=======
		typeof callback === 'function' && callback();
>>>>>>> 00923cfa
	};

	multiSet = async (entries: string[][], callback?) => {
		entries.forEach(([key, value]) => {
			this.setItem(key, value);
		});

<<<<<<< HEAD
		if (typeof callback === 'function') {
			callback();
		}
=======
		typeof callback === 'function' && callback();
>>>>>>> 00923cfa
	};

	setItem = async (key: string, value: string) => {
		return this.db.set(key, value);
	};

	removeItem = async (key: string) => {
		return this.db.delete(key);
	};

	getItem = async (key: string) => {
		return this.db.get(key);
	};
}

export function createInMemoryStore() {
	return new InMemoryStore();
}<|MERGE_RESOLUTION|>--- conflicted
+++ resolved
@@ -12,13 +12,7 @@
 	multiRemove = async (keys: string[], callback?) => {
 		keys.forEach(k => this.db.delete(k));
 
-<<<<<<< HEAD
-		if (typeof callback === 'function') {
-			callback();
-		}
-=======
 		typeof callback === 'function' && callback();
->>>>>>> 00923cfa
 	};
 
 	multiSet = async (entries: string[][], callback?) => {
@@ -26,13 +20,7 @@
 			this.setItem(key, value);
 		});
 
-<<<<<<< HEAD
-		if (typeof callback === 'function') {
-			callback();
-		}
-=======
 		typeof callback === 'function' && callback();
->>>>>>> 00923cfa
 	};
 
 	setItem = async (key: string, value: string) => {
