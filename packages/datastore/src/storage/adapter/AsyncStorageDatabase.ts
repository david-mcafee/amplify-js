import { ULID } from 'ulid';
import {
	ModelInstanceMetadata,
	OpType,
	PaginationInput,
	PersistentModel,
	QueryOne,
} from '../../types';
import {
	DEFAULT_PRIMARY_KEY_VALUE_SEPARATOR,
	indexNameFromKeys,
	monotonicUlidFactory,
} from '../../util';
import { createInMemoryStore } from './InMemoryStore';

const DB_NAME = '@AmplifyDatastore';
const COLLECTION = 'Collection';
const DATA = 'Data';

const monotonicFactoriesMap = new Map<string, ULID>();

class AsyncStorageDatabase {
	/**
	 * Maps storeNames to a map of ulid->id
	 */
	private _collectionInMemoryIndex = new Map<string, Map<string, string>>();

	private storage = createInMemoryStore();

	/**
	 * Collection index is map of stores (i.e. sync, metadata, mutation event, and data)
	 * @param storeName {string} - Name of the store
	 * @returns Map of ulid->id
	 */
	private getCollectionIndex(storeName: string) {
		if (!this._collectionInMemoryIndex.has(storeName)) {
			this._collectionInMemoryIndex.set(storeName, new Map());
		}

		return this._collectionInMemoryIndex.get(storeName);
	}

	/**
	 * Return ULID for store if it exists, otherwise create a new one
	 * @param storeName {string} - Name of the store
	 * @returns ulid
	 */
	private getMonotonicFactory(storeName: string): ULID {
		if (!monotonicFactoriesMap.has(storeName)) {
			monotonicFactoriesMap.set(storeName, monotonicUlidFactory());
		}

		return monotonicFactoriesMap.get(storeName)!;
	}

	async init(): Promise<void> {
		this._collectionInMemoryIndex.clear();

		const allKeys: string[] = await this.storage.getAllKeys();

		const keysForCollectionEntries: string[] = [];

		for (const key of allKeys) {
			const [dbName, storeName, recordType, ulidOrId, id] = key.split('::');

			if (dbName === DB_NAME) {
				if (recordType === DATA) {
					let ulid: string;

					if (id === undefined) {
						// It is an old entry (without ulid). Need to migrate to new key format

						const id = ulidOrId;

						const newUlid = this.getMonotonicFactory(storeName)();

						const oldKey = this.getLegacyKeyForItem(storeName, id);
						const newKey = this.getKeyForItem(storeName, id, newUlid);

						const item = await this.storage.getItem(oldKey);

						await this.storage.setItem(newKey, item!);
						await this.storage.removeItem(oldKey);

						ulid = newUlid;
					} else {
						ulid = ulidOrId;
					}

					this.getCollectionIndex(storeName)!.set(id, ulid);
				} else if (recordType === COLLECTION) {
					keysForCollectionEntries.push(key);
				}
			}
		}

		if (keysForCollectionEntries.length > 0) {
			await this.storage.multiRemove(keysForCollectionEntries);
		}
	}

	async save<T extends PersistentModel>(
		item: T,
		storeName: string,
		keys: string[],
		keyValuesPath: string
	) {
		const idxName = indexNameFromKeys(keys);

		const ulid =
<<<<<<< HEAD
			this.getCollectionIndex(storeName).get(idxName) ||
=======
			this.getCollectionIndex(storeName)?.get(idxName) ||
>>>>>>> 80da5f14
			this.getMonotonicFactory(storeName)();

		// Retrieve db key for item
		const itemKey = this.getKeyForItem(storeName, keyValuesPath, ulid);

		// Set key in collection index
<<<<<<< HEAD
		this.getCollectionIndex(storeName).set(keyValuesPath, ulid);
=======
		this.getCollectionIndex(storeName)?.set(keyValuesPath, ulid);
>>>>>>> 80da5f14

		// Save item in db
		await this.storage.setItem(itemKey, JSON.stringify(item));
	}

	async batchSave<T extends PersistentModel>(
		storeName: string,
		items: ModelInstanceMetadata[],
		keys: string[]
	): Promise<[T, OpType][]> {
		if (items.length === 0) {
			return [];
		}

		const result: [T, OpType][] = [];
<<<<<<< HEAD
		const collection = this.getCollectionIndex(storeName);
=======

		const collection = this.getCollectionIndex(storeName)!;
>>>>>>> 80da5f14

		const keysToDelete = new Set<string>();
		const keysToSave = new Set<string>();
		const allItemsKeys: string[] = [];
		const itemsMap: Record<string, { ulid: string; model: T }> = {};

		/* Populate allItemKeys, keysToDelete, and keysToSave */
		for (const item of items) {
			// Extract keys from concatenated key path, map to item values
			const keyValues = keys.map(field => item[field]);
<<<<<<< HEAD

			const { _deleted } = item;

=======

			const { _deleted } = item;

>>>>>>> 80da5f14
			// If id is in the store, retrieve, otherwise generate new ULID
			const ulid =
				collection.get(keyValues.join(DEFAULT_PRIMARY_KEY_VALUE_SEPARATOR)) ||
				this.getMonotonicFactory(storeName)();

			// Generate the "longer key" for the item
			const key = this.getKeyForItem(
				storeName,
				keyValues.join(DEFAULT_PRIMARY_KEY_VALUE_SEPARATOR),
				ulid
			);

			allItemsKeys.push(key);
			itemsMap[key] = { ulid, model: <T>(<unknown>item) };

			if (_deleted) {
				keysToDelete.add(key);
			} else {
				keysToSave.add(key);
			}
		}

		const existingRecordsMap: [string, string][] = await this.storage.multiGet(
			allItemsKeys
		);
		const existingRecordsKeys = existingRecordsMap
			.filter(([, v]) => !!v)
			.reduce((set, [k]) => set.add(k), new Set<string>());

		// Delete
		await new Promise((resolve, reject) => {
			if (keysToDelete.size === 0) {
				resolve();
				return;
			}

			const keysToDeleteArray = Array.from(keysToDelete);

			keysToDeleteArray.forEach(key => {
				// key: full db key
				// keys: PK and/or SK keys
				const primaryKeyValues: string = keys
					.map(field => itemsMap[key].model[field])
					.join(DEFAULT_PRIMARY_KEY_VALUE_SEPARATOR);

				collection.delete(primaryKeyValues);
			});

			this.storage.multiRemove(keysToDeleteArray, (errors?: Error[]) => {
				if (errors && errors.length > 0) {
					reject(errors);
				} else {
					resolve();
				}
			});
		});

		// Save
		await new Promise((resolve, reject) => {
			if (keysToSave.size === 0) {
				resolve();
				return;
			}

			const entriesToSet = Array.from(keysToSave).map(key => [
				key,
				JSON.stringify(itemsMap[key].model),
			]);

			keysToSave.forEach(key => {
				const { model, ulid } = itemsMap[key];

				// Retrieve values from model, use as key for collection index
				const keyValues: string = keys
					.map(field => model[field])
					.join(DEFAULT_PRIMARY_KEY_VALUE_SEPARATOR);

				collection.set(keyValues, ulid);
			});

			this.storage.multiSet(entriesToSet, (errors?: Error[]) => {
				if (errors && errors.length > 0) {
					reject(errors);
				} else {
					resolve();
				}
			});
		});

		for (const key of allItemsKeys) {
			if (keysToDelete.has(key) && existingRecordsKeys.has(key)) {
				result.push([itemsMap[key].model, OpType.DELETE]);
			} else if (keysToSave.has(key)) {
				result.push([
					itemsMap[key].model,
					existingRecordsKeys.has(key) ? OpType.UPDATE : OpType.INSERT,
				]);
			}
		}

		return result;
	}

	async get<T extends PersistentModel>(
		keyValuePath: string,
		storeName: string
	): Promise<T> {
<<<<<<< HEAD
		const ulid = this.getCollectionIndex(storeName).get(keyValuePath);
=======
		const ulid = this.getCollectionIndex(storeName)!.get(keyValuePath)!;
>>>>>>> 80da5f14
		const itemKey = this.getKeyForItem(storeName, keyValuePath, ulid);
		const recordAsString = await this.storage.getItem(itemKey);
		const record = recordAsString && JSON.parse(recordAsString);
		return record;
	}

	async getOne(firstOrLast: QueryOne, storeName: string) {
		const collection = this.getCollectionIndex(storeName)!;

		const [itemId, ulid] =
			firstOrLast === QueryOne.FIRST
				? (() => {
						let id: string, ulid: string;
						for ([id, ulid] of collection) break; // Get first element of the set
						return [id!, ulid!];
				  })()
				: (() => {
						let id: string, ulid: string;
						for ([id, ulid] of collection); // Get last element of the set
						return [id!, ulid!];
				  })();
		const itemKey = this.getKeyForItem(storeName, itemId, ulid);

		const itemString = itemKey && (await this.storage.getItem(itemKey));

		const result = itemString ? JSON.parse(itemString) || undefined : undefined;

		return result;
	}

	/**
	 * This function gets all the records stored in async storage for a particular storeName
	 * It then loads all the records for that filtered set of keys using multiGet()
	 */
	async getAll<T extends PersistentModel>(
		storeName: string,
		pagination?: PaginationInput<T>
	): Promise<T[]> {
		const collection = this.getCollectionIndex(storeName)!;

		const { page = 0, limit = 0 } = pagination || {};
		const start = Math.max(0, page * limit) || 0;
		const end = limit > 0 ? start + limit : undefined;

		const keysForStore: string[] = [];
		let count = 0;
		for (const [id, ulid] of collection) {
			count++;

			if (count <= start) {
				continue;
			}

			keysForStore.push(this.getKeyForItem(storeName, id, ulid));

			if (count === end) {
				break;
			}
		}

		const storeRecordStrings = await this.storage.multiGet(keysForStore);
		const records = storeRecordStrings
			.filter(([, value]) => value)
			.map(([, value]) => JSON.parse(value));

		return records;
	}

	async delete(key: string, storeName: string) {
<<<<<<< HEAD
		const ulid = this.getCollectionIndex(storeName).get(key);
		const itemKey = this.getKeyForItem(storeName, key, ulid);
		this.getCollectionIndex(storeName).delete(key);
=======
		const ulid = this.getCollectionIndex(storeName)!.get(key)!;
		const itemKey = this.getKeyForItem(storeName, key, ulid);
		this.getCollectionIndex(storeName)!.delete(key);
>>>>>>> 80da5f14
		await this.storage.removeItem(itemKey);
	}

	/**
	 * Clear the AsyncStorage of all DataStore entries
	 */
	async clear() {
		const allKeys = await this.storage.getAllKeys();
		const allDataStoreKeys = allKeys.filter(key => key.startsWith(DB_NAME));
		await this.storage.multiRemove(allDataStoreKeys);
		this._collectionInMemoryIndex.clear();
	}

	private getKeyForItem(storeName: string, id: string, ulid: string): string {
		return `${this.getKeyPrefixForStoreItems(storeName)}::${ulid}::${id}`;
	}

	private getLegacyKeyForItem(storeName: string, id: string): string {
		return `${this.getKeyPrefixForStoreItems(storeName)}::${id}`;
	}

	private getKeyPrefixForStoreItems(storeName: string): string {
		return `${DB_NAME}::${storeName}::${DATA}`;
	}
}

export default AsyncStorageDatabase;<|MERGE_RESOLUTION|>--- conflicted
+++ resolved
@@ -108,22 +108,14 @@
 		const idxName = indexNameFromKeys(keys);
 
 		const ulid =
-<<<<<<< HEAD
-			this.getCollectionIndex(storeName).get(idxName) ||
-=======
 			this.getCollectionIndex(storeName)?.get(idxName) ||
->>>>>>> 80da5f14
 			this.getMonotonicFactory(storeName)();
 
 		// Retrieve db key for item
 		const itemKey = this.getKeyForItem(storeName, keyValuesPath, ulid);
 
 		// Set key in collection index
-<<<<<<< HEAD
-		this.getCollectionIndex(storeName).set(keyValuesPath, ulid);
-=======
 		this.getCollectionIndex(storeName)?.set(keyValuesPath, ulid);
->>>>>>> 80da5f14
 
 		// Save item in db
 		await this.storage.setItem(itemKey, JSON.stringify(item));
@@ -139,12 +131,8 @@
 		}
 
 		const result: [T, OpType][] = [];
-<<<<<<< HEAD
-		const collection = this.getCollectionIndex(storeName);
-=======
 
 		const collection = this.getCollectionIndex(storeName)!;
->>>>>>> 80da5f14
 
 		const keysToDelete = new Set<string>();
 		const keysToSave = new Set<string>();
@@ -155,15 +143,9 @@
 		for (const item of items) {
 			// Extract keys from concatenated key path, map to item values
 			const keyValues = keys.map(field => item[field]);
-<<<<<<< HEAD
 
 			const { _deleted } = item;
 
-=======
-
-			const { _deleted } = item;
-
->>>>>>> 80da5f14
 			// If id is in the store, retrieve, otherwise generate new ULID
 			const ulid =
 				collection.get(keyValues.join(DEFAULT_PRIMARY_KEY_VALUE_SEPARATOR)) ||
@@ -271,11 +253,7 @@
 		keyValuePath: string,
 		storeName: string
 	): Promise<T> {
-<<<<<<< HEAD
-		const ulid = this.getCollectionIndex(storeName).get(keyValuePath);
-=======
 		const ulid = this.getCollectionIndex(storeName)!.get(keyValuePath)!;
->>>>>>> 80da5f14
 		const itemKey = this.getKeyForItem(storeName, keyValuePath, ulid);
 		const recordAsString = await this.storage.getItem(itemKey);
 		const record = recordAsString && JSON.parse(recordAsString);
@@ -345,15 +323,9 @@
 	}
 
 	async delete(key: string, storeName: string) {
-<<<<<<< HEAD
-		const ulid = this.getCollectionIndex(storeName).get(key);
-		const itemKey = this.getKeyForItem(storeName, key, ulid);
-		this.getCollectionIndex(storeName).delete(key);
-=======
 		const ulid = this.getCollectionIndex(storeName)!.get(key)!;
 		const itemKey = this.getKeyForItem(storeName, key, ulid);
 		this.getCollectionIndex(storeName)!.delete(key);
->>>>>>> 80da5f14
 		await this.storage.removeItem(itemKey);
 	}
 
