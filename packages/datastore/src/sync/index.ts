import { browserOrNode, ConsoleLogger as Logger } from '@aws-amplify/core';
import { CONTROL_MSG as PUBSUB_CONTROL_MSG } from '@aws-amplify/pubsub';
import Observable, { ZenObservable } from 'zen-observable-ts';
import { ModelInstanceCreator } from '../datastore/datastore';
import { ModelPredicateCreator } from '../predicates';
import { ExclusiveStorage as Storage } from '../storage/storage';
import {
	ConflictHandler,
	ControlMessageType,
	ErrorHandler,
	InternalSchema,
	ModelInit,
	ModelInstanceMetadata,
	MutableModel,
	NamespaceResolver,
	OpType,
	PersistentModel,
	PersistentModelConstructor,
	SchemaModel,
	SchemaNamespace,
	TypeConstructorMap,
	ModelPredicate,
	AuthModeStrategy,
<<<<<<< HEAD
	ManagedIdentifier,
	OptionallyManagedIdentifier,
	__modelMeta__,
=======
	AmplifyContext,
>>>>>>> 0729e683
} from '../types';
import { exhaustiveCheck, getNow, SYNC, USER } from '../util';
import DataStoreConnectivity from './datastoreConnectivity';
import { ModelMerger } from './merger';
import { MutationEventOutbox } from './outbox';
import { MutationProcessor } from './processors/mutation';
import { CONTROL_MSG, SubscriptionProcessor } from './processors/subscription';
import { SyncProcessor } from './processors/sync';
import {
	createMutationInstanceFromModelOperation,
	getIdentifierValue,
	predicateToGraphQLCondition,
	TransformerMutationType,
} from './utils';

const { isNode } = browserOrNode();
const logger = new Logger('DataStore');

const ownSymbol = Symbol('sync');

type StartParams = {
	fullSyncInterval: number;
};

export declare class MutationEvent {
	readonly [__modelMeta__]: {
		identifier: OptionallyManagedIdentifier<MutationEvent, 'id'>;
	};
	public readonly id: string;
	public readonly model: string;
	public readonly operation: TransformerMutationType;
	public readonly modelId: string;
	public readonly condition: string;
	public readonly data: string;
	constructor(init: ModelInit<MutationEvent>);
	static copyOf(
		src: MutationEvent,
		mutator: (draft: MutableModel<MutationEvent>) => void | MutationEvent
	): MutationEvent;
}

export declare class ModelMetadata {
	readonly [__modelMeta__]: {
		identifier: ManagedIdentifier<ModelMetadata, 'id'>;
	};
	public readonly id: string;
	public readonly namespace: string;
	public readonly model: string;
	public readonly fullSyncInterval: number;
	public readonly lastSync?: number;
	public readonly lastFullSync?: number;
	public readonly lastSyncPredicate?: null | string;
	constructor(init: ModelInit<ModelMetadata>);
	static copyOf(
		src: ModelMetadata,
		mutator: (draft: MutableModel<ModelMetadata>) => void | ModelMetadata
	): ModelMetadata;
}

export enum ControlMessage {
	SYNC_ENGINE_STORAGE_SUBSCRIBED = 'storageSubscribed',
	SYNC_ENGINE_SUBSCRIPTIONS_ESTABLISHED = 'subscriptionsEstablished',
	SYNC_ENGINE_SYNC_QUERIES_STARTED = 'syncQueriesStarted',
	SYNC_ENGINE_SYNC_QUERIES_READY = 'syncQueriesReady',
	SYNC_ENGINE_MODEL_SYNCED = 'modelSynced',
	SYNC_ENGINE_OUTBOX_MUTATION_ENQUEUED = 'outboxMutationEnqueued',
	SYNC_ENGINE_OUTBOX_MUTATION_PROCESSED = 'outboxMutationProcessed',
	SYNC_ENGINE_OUTBOX_STATUS = 'outboxStatus',
	SYNC_ENGINE_NETWORK_STATUS = 'networkStatus',
	SYNC_ENGINE_READY = 'ready',
}

export class SyncEngine {
	private online = false;

	private readonly syncQueriesProcessor: SyncProcessor;
	private readonly subscriptionsProcessor: SubscriptionProcessor;
	private readonly mutationsProcessor: MutationProcessor;
	private readonly modelMerger: ModelMerger;
	private readonly outbox: MutationEventOutbox;
	private readonly datastoreConnectivity: DataStoreConnectivity;
	private readonly modelSyncedStatus: WeakMap<
		PersistentModelConstructor<any>,
		boolean
	> = new WeakMap();

	public getModelSyncedStatus(
		modelConstructor: PersistentModelConstructor<any>
	): boolean {
		return this.modelSyncedStatus.get(modelConstructor);
	}

	constructor(
		private readonly schema: InternalSchema,
		private readonly namespaceResolver: NamespaceResolver,
		private readonly modelClasses: TypeConstructorMap,
		private readonly userModelClasses: TypeConstructorMap,
		private readonly storage: Storage,
		private readonly modelInstanceCreator: ModelInstanceCreator,
		conflictHandler: ConflictHandler,
		errorHandler: ErrorHandler,
		private readonly syncPredicates: WeakMap<SchemaModel, ModelPredicate<any>>,
		private readonly amplifyConfig: Record<string, any> = {},
		private readonly authModeStrategy: AuthModeStrategy,
		private readonly amplifyContext: AmplifyContext
	) {
		const MutationEvent = this.modelClasses[
			'MutationEvent'
		] as PersistentModelConstructor<MutationEvent>;

		this.outbox = new MutationEventOutbox(
			this.schema,
			MutationEvent,
			modelInstanceCreator,
			ownSymbol
		);

		this.modelMerger = new ModelMerger(this.outbox, ownSymbol);

		this.syncQueriesProcessor = new SyncProcessor(
			this.schema,
			this.syncPredicates,
			this.amplifyConfig,
			this.authModeStrategy,
			errorHandler,
			this.amplifyContext
		);

		this.subscriptionsProcessor = new SubscriptionProcessor(
			this.schema,
			this.syncPredicates,
			this.amplifyConfig,
			this.authModeStrategy,
			errorHandler,
			this.amplifyContext
		);

		this.mutationsProcessor = new MutationProcessor(
			this.schema,
			this.storage,
			this.userModelClasses,
			this.outbox,
			this.modelInstanceCreator,
			MutationEvent,
			this.amplifyConfig,
			this.authModeStrategy,
			errorHandler,
			conflictHandler,
			this.amplifyContext
		);

		this.datastoreConnectivity = new DataStoreConnectivity();
	}

	start(params: StartParams) {
		return new Observable<ControlMessageType<ControlMessage>>(observer => {
			logger.log('starting sync engine...');

			let subscriptions: ZenObservable.Subscription[] = [];

			(async () => {
				try {
					await this.setupModels(params);
				} catch (err) {
					observer.error(err);
					return;
				}

				const startPromise = new Promise(resolve => {
					this.datastoreConnectivity.status().subscribe(async ({ online }) => {
						// From offline to online
						if (online && !this.online) {
							this.online = online;

							observer.next({
								type: ControlMessage.SYNC_ENGINE_NETWORK_STATUS,
								data: {
									active: this.online,
								},
							});

							let ctlSubsObservable: Observable<CONTROL_MSG>;
							let dataSubsObservable: Observable<
								[TransformerMutationType, SchemaModel, PersistentModel]
							>;

							if (isNode) {
								logger.warn(
									'Realtime disabled when in a server-side environment'
								);
							} else {
								//#region GraphQL Subscriptions
								[
									// const ctlObservable: Observable<CONTROL_MSG>
									ctlSubsObservable,
									// const dataObservable: Observable<[TransformerMutationType, SchemaModel, Readonly<{
									// id: string;
									// } & Record<string, any>>]>
									dataSubsObservable,
								] = this.subscriptionsProcessor.start();

								try {
									await new Promise((resolve, reject) => {
										const ctlSubsSubscription = ctlSubsObservable.subscribe({
											next: msg => {
												if (msg === CONTROL_MSG.CONNECTED) {
													resolve();
												}
											},
											error: err => {
												reject(err);
												const handleDisconnect = this.disconnectionHandler();
												handleDisconnect(err);
											},
										});

										subscriptions.push(ctlSubsSubscription);
									});
								} catch (err) {
									observer.error(err);
									return;
								}

								logger.log('Realtime ready');

								observer.next({
									type: ControlMessage.SYNC_ENGINE_SUBSCRIPTIONS_ESTABLISHED,
								});

								//#endregion
							}

							//#region Base & Sync queries
							try {
								await new Promise((resolve, reject) => {
									const syncQuerySubscription =
										this.syncQueriesObservable().subscribe({
											next: message => {
												const { type } = message;

												if (
													type === ControlMessage.SYNC_ENGINE_SYNC_QUERIES_READY
												) {
													resolve();
												}

												observer.next(message);
											},
											complete: () => {
												resolve();
											},
											error: error => {
												reject(error);
											},
										});

									if (syncQuerySubscription) {
										subscriptions.push(syncQuerySubscription);
									}
								});
							} catch (error) {
								observer.error(error);
								return;
							}
							//#endregion

							//#region process mutations
							subscriptions.push(
								this.mutationsProcessor
									.start()
									.subscribe(({ modelDefinition, model: item, hasMore }) => {
										const modelConstructor = this.userModelClasses[
											modelDefinition.name
										] as PersistentModelConstructor<any>;

										const model = this.modelInstanceCreator(
											modelConstructor,
											item
										);

										this.storage.runExclusive(storage =>
											this.modelMerger.merge(storage, model, modelDefinition)
										);

										observer.next({
											type: ControlMessage.SYNC_ENGINE_OUTBOX_MUTATION_PROCESSED,
											data: {
												model: modelConstructor,
												element: model,
											},
										});

										observer.next({
											type: ControlMessage.SYNC_ENGINE_OUTBOX_STATUS,
											data: {
												isEmpty: !hasMore,
											},
										});
									})
							);
							//#endregion

							//#region Merge subscriptions buffer
							// TODO: extract to function
							if (!isNode) {
								subscriptions.push(
									dataSubsObservable.subscribe(
										([_transformerMutationType, modelDefinition, item]) => {
											const modelConstructor = this.userModelClasses[
												modelDefinition.name
											] as PersistentModelConstructor<any>;

											const model = this.modelInstanceCreator(
												modelConstructor,
												item
											);

											this.storage.runExclusive(storage =>
												this.modelMerger.merge(storage, model, modelDefinition)
											);
										}
									)
								);
							}
							//#endregion
						} else if (!online) {
							this.online = online;

							observer.next({
								type: ControlMessage.SYNC_ENGINE_NETWORK_STATUS,
								data: {
									active: this.online,
								},
							});

							subscriptions.forEach(sub => sub.unsubscribe());
							subscriptions = [];
						}

						resolve();
					});
				});

				this.storage
					.observe(null, null, ownSymbol)
					.filter(({ model }) => {
						const modelDefinition = this.getModelDefinition(model);
						return modelDefinition.syncable === true;
					})
					.subscribe({
						next: async ({ opType, model, element, condition }) => {
							const namespace =
								this.schema.namespaces[this.namespaceResolver(model)];
							const MutationEventConstructor = this.modelClasses[
								'MutationEvent'
							] as PersistentModelConstructor<MutationEvent>;
							const modelDefinition = this.getModelDefinition(model);
							const graphQLCondition = predicateToGraphQLCondition(
								condition,
								modelDefinition
							);
							const mutationEvent = createMutationInstanceFromModelOperation(
								namespace.relationships,
								this.getModelDefinition(model),
								opType,
								model,
								element,
								graphQLCondition,
								MutationEventConstructor,
								this.modelInstanceCreator
							);

							await this.outbox.enqueue(this.storage, mutationEvent);

							observer.next({
								type: ControlMessage.SYNC_ENGINE_OUTBOX_MUTATION_ENQUEUED,
								data: {
									model,
									element,
								},
							});

							observer.next({
								type: ControlMessage.SYNC_ENGINE_OUTBOX_STATUS,
								data: {
									isEmpty: false,
								},
							});

							await startPromise;

							if (this.online) {
								this.mutationsProcessor.resume();
							}
						},
					});

				observer.next({
					type: ControlMessage.SYNC_ENGINE_STORAGE_SUBSCRIBED,
				});

				const hasMutationsInOutbox =
					(await this.outbox.peek(this.storage)) === undefined;
				observer.next({
					type: ControlMessage.SYNC_ENGINE_OUTBOX_STATUS,
					data: {
						isEmpty: hasMutationsInOutbox,
					},
				});

				await startPromise;

				observer.next({
					type: ControlMessage.SYNC_ENGINE_READY,
				});
			})();

			return () => {
				subscriptions.forEach(sub => sub.unsubscribe());
			};
		});
	}

	private async getModelsMetadataWithNextFullSync(
		currentTimeStamp: number
	): Promise<Map<SchemaModel, [string, number]>> {
		const modelLastSync: Map<SchemaModel, [string, number]> = new Map(
			(await this.getModelsMetadata()).map(
				({
					namespace,
					model,
					lastSync,
					lastFullSync,
					fullSyncInterval,
					lastSyncPredicate,
				}) => {
					const nextFullSync = lastFullSync + fullSyncInterval;
					const syncFrom =
						!lastFullSync || nextFullSync < currentTimeStamp
							? 0 // perform full sync if expired
							: lastSync; // perform delta sync

					return [
						this.schema.namespaces[namespace].models[model],
						[namespace, syncFrom],
					];
				}
			)
		);

		return modelLastSync;
	}

	private syncQueriesObservable(): Observable<
		ControlMessageType<ControlMessage>
	> {
		if (!this.online) {
			return Observable.of<ControlMessageType<ControlMessage>>();
		}

		return new Observable<ControlMessageType<ControlMessage>>(observer => {
			let syncQueriesSubscription: ZenObservable.Subscription;
			let waitTimeoutId: ReturnType<typeof setTimeout>;

			(async () => {
				while (!observer.closed) {
					const count: WeakMap<
						PersistentModelConstructor<any>,
						{
							new: number;
							updated: number;
							deleted: number;
						}
					> = new WeakMap();

					const modelLastSync = await this.getModelsMetadataWithNextFullSync(
						Date.now()
					);
					const paginatingModels = new Set(modelLastSync.keys());

					let newestFullSyncStartedAt: number;
					let theInterval: number;

					let start: number;
					let duration: number;
					let newestStartedAt: number;
					await new Promise(resolve => {
						syncQueriesSubscription = this.syncQueriesProcessor
							.start(modelLastSync)
							.subscribe({
								next: async ({
									namespace,
									modelDefinition,
									items,
									done,
									startedAt,
									isFullSync,
								}) => {
									const modelConstructor = this.userModelClasses[
										modelDefinition.name
									] as PersistentModelConstructor<any>;

									if (!count.has(modelConstructor)) {
										count.set(modelConstructor, {
											new: 0,
											updated: 0,
											deleted: 0,
										});

										start = getNow();
										newestStartedAt =
											newestStartedAt === undefined
												? startedAt
												: Math.max(newestStartedAt, startedAt);
									}

									/**
									 * If there are mutations in the outbox for a given id, those need to be
									 * merged individually. Otherwise, we can merge them in batches.
									 */
									await this.storage.runExclusive(async storage => {
										const idsInOutbox = await this.outbox.getModelIds(storage);

										const oneByOne: ModelInstanceMetadata[] = [];
										const page = items.filter(item => {
											const itemId = getIdentifierValue(modelDefinition, item);

											if (!idsInOutbox.has(itemId)) {
												return true;
											}

											oneByOne.push(item);
											return false;
										});

										const opTypeCount: [any, OpType][] = [];

										for (const item of oneByOne) {
											const opType = await this.modelMerger.merge(
												storage,
												item,
												modelDefinition
											);

											if (opType !== undefined) {
												opTypeCount.push([item, opType]);
											}
										}

										opTypeCount.push(
											...(await this.modelMerger.mergePage(
												storage,
												modelConstructor,
												page,
												modelDefinition
											))
										);

										const counts = count.get(modelConstructor);

										opTypeCount.forEach(([, opType]) => {
											switch (opType) {
												case OpType.INSERT:
													counts.new++;
													break;
												case OpType.UPDATE:
													counts.updated++;
													break;
												case OpType.DELETE:
													counts.deleted++;
													break;
												default:
													exhaustiveCheck(opType);
											}
										});
									});

									if (done) {
										const { name: modelName } = modelDefinition;

										//#region update last sync for type
										let modelMetadata = await this.getModelMetadata(
											namespace,
											modelName
										);

										const { lastFullSync, fullSyncInterval } = modelMetadata;

										theInterval = fullSyncInterval;

										newestFullSyncStartedAt =
											newestFullSyncStartedAt === undefined
												? lastFullSync
												: Math.max(
														newestFullSyncStartedAt,
														isFullSync ? startedAt : lastFullSync
												  );

										modelMetadata = (
											this.modelClasses
												.ModelMetadata as PersistentModelConstructor<ModelMetadata>
										).copyOf(modelMetadata, draft => {
											draft.lastSync = startedAt;
											draft.lastFullSync = isFullSync
												? startedAt
												: modelMetadata.lastFullSync;
										});

										await this.storage.save(
											modelMetadata,
											undefined,
											ownSymbol
										);
										//#endregion

										const counts = count.get(modelConstructor);

										this.modelSyncedStatus.set(modelConstructor, true);

										observer.next({
											type: ControlMessage.SYNC_ENGINE_MODEL_SYNCED,
											data: {
												model: modelConstructor,
												isFullSync,
												isDeltaSync: !isFullSync,
												counts,
											},
										});

										paginatingModels.delete(modelDefinition);

										if (paginatingModels.size === 0) {
											duration = getNow() - start;
											resolve();
											observer.next({
												type: ControlMessage.SYNC_ENGINE_SYNC_QUERIES_READY,
											});
											syncQueriesSubscription.unsubscribe();
										}
									}
								},
								error: error => {
									observer.error(error);
								},
							});

						observer.next({
							type: ControlMessage.SYNC_ENGINE_SYNC_QUERIES_STARTED,
							data: {
								models: Array.from(paginatingModels).map(({ name }) => name),
							},
						});
					});

					const msNextFullSync =
						newestFullSyncStartedAt +
						theInterval -
						(newestStartedAt + duration);

					logger.debug(
						`Next fullSync in ${msNextFullSync / 1000} seconds. (${new Date(
							Date.now() + msNextFullSync
						)})`
					);

					await new Promise(res => {
						waitTimeoutId = setTimeout(res, msNextFullSync);
					});
				}
			})();

			return () => {
				if (syncQueriesSubscription) {
					syncQueriesSubscription.unsubscribe();
				}

				if (waitTimeoutId) {
					clearTimeout(waitTimeoutId);
				}
			};
		});
	}

	private disconnectionHandler(): (msg: string) => void {
		return (msg: string) => {
			// This implementation is tied to AWSAppSyncRealTimeProvider 'Connection closed', 'Timeout disconnect' msg
			if (
				PUBSUB_CONTROL_MSG.CONNECTION_CLOSED === msg ||
				PUBSUB_CONTROL_MSG.TIMEOUT_DISCONNECT === msg
			) {
				this.datastoreConnectivity.socketDisconnected();
			}
		};
	}

	public unsubscribeConnectivity() {
		this.datastoreConnectivity.unsubscribe();
	}

	private async setupModels(params: StartParams) {
		const { fullSyncInterval } = params;
		const ModelMetadataConstructor = this.modelClasses
			.ModelMetadata as PersistentModelConstructor<ModelMetadata>;

		const models: [string, SchemaModel][] = [];
		let savedModel;

		Object.values(this.schema.namespaces).forEach(namespace => {
			Object.values(namespace.models)
				.filter(({ syncable }) => syncable)
				.forEach(model => {
					models.push([namespace.name, model]);
					if (namespace.name === USER) {
						const modelConstructor = this.userModelClasses[
							model.name
						] as PersistentModelConstructor<any>;
						this.modelSyncedStatus.set(modelConstructor, false);
					}
				});
		});

		const promises = models.map(async ([namespace, model]) => {
			const modelMetadata = await this.getModelMetadata(namespace, model.name);
			const syncPredicate = ModelPredicateCreator.getPredicates(
				this.syncPredicates.get(model),
				false
			);
			const lastSyncPredicate = syncPredicate
				? JSON.stringify(syncPredicate)
				: null;

			if (modelMetadata === undefined) {
				[[savedModel]] = await this.storage.save(
					this.modelInstanceCreator(ModelMetadataConstructor, {
						model: model.name,
						namespace,
						lastSync: null,
						fullSyncInterval,
						lastFullSync: null,
						lastSyncPredicate,
					}),
					undefined,
					ownSymbol
				);
			} else {
				const prevSyncPredicate = modelMetadata.lastSyncPredicate
					? modelMetadata.lastSyncPredicate
					: null;
				const syncPredicateUpdated = prevSyncPredicate !== lastSyncPredicate;

				[[savedModel]] = await this.storage.save(
					ModelMetadataConstructor.copyOf(modelMetadata, draft => {
						draft.fullSyncInterval = fullSyncInterval;
						// perform a base sync if the syncPredicate changed in between calls to DataStore.start
						// ensures that the local store contains all the data specified by the syncExpression
						if (syncPredicateUpdated) {
							draft.lastSync = null;
							draft.lastFullSync = null;
							draft.lastSyncPredicate = lastSyncPredicate;
						}
					})
				);
			}

			return savedModel;
		});

		const result: Record<string, ModelMetadata> = {};
		for (const modelMetadata of await Promise.all(promises)) {
			const { model: modelName } = modelMetadata;

			result[modelName] = modelMetadata;
		}

		return result;
	}

	private async getModelsMetadata(): Promise<ModelMetadata[]> {
		const ModelMetadata = this.modelClasses
			.ModelMetadata as PersistentModelConstructor<ModelMetadata>;

		const modelsMetadata = await this.storage.query(ModelMetadata);

		return modelsMetadata;
	}

	private async getModelMetadata(
		namespace: string,
		model: string
	): Promise<ModelMetadata> {
		const ModelMetadata = this.modelClasses
			.ModelMetadata as PersistentModelConstructor<ModelMetadata>;

		const predicate = ModelPredicateCreator.createFromExisting<ModelMetadata>(
			this.schema.namespaces[SYNC].models[ModelMetadata.name],
			c => c.namespace('eq', namespace).model('eq', model)
		);

		const [modelMetadata] = await this.storage.query(ModelMetadata, predicate, {
			page: 0,
			limit: 1,
		});

		return modelMetadata;
	}

	private getModelDefinition(
		modelConstructor: PersistentModelConstructor<any>
	): SchemaModel {
		const namespaceName = this.namespaceResolver(modelConstructor);

		const modelDefinition =
			this.schema.namespaces[namespaceName].models[modelConstructor.name];

		return modelDefinition;
	}

	static getNamespace() {
		const namespace: SchemaNamespace = {
			name: SYNC,
			relationships: {},
			enums: {
				OperationType: {
					name: 'OperationType',
					values: ['CREATE', 'UPDATE', 'DELETE'],
				},
			},
			nonModels: {},
			models: {
				MutationEvent: {
					name: 'MutationEvent',
					pluralName: 'MutationEvents',
					syncable: false,
					fields: {
						id: {
							name: 'id',
							type: 'ID',
							isRequired: true,
							isArray: false,
						},
						model: {
							name: 'model',
							type: 'String',
							isRequired: true,
							isArray: false,
						},
						data: {
							name: 'data',
							type: 'String',
							isRequired: true,
							isArray: false,
						},
						modelId: {
							name: 'modelId',
							type: 'String',
							isRequired: true,
							isArray: false,
						},
						operation: {
							name: 'operation',
							type: {
								enum: 'Operationtype',
							},
							isArray: false,
							isRequired: true,
						},
						condition: {
							name: 'condition',
							type: 'String',
							isArray: false,
							isRequired: true,
						},
					},
				},
				ModelMetadata: {
					name: 'ModelMetadata',
					pluralName: 'ModelsMetadata',
					syncable: false,
					fields: {
						id: {
							name: 'id',
							type: 'ID',
							isRequired: true,
							isArray: false,
						},
						namespace: {
							name: 'namespace',
							type: 'String',
							isRequired: true,
							isArray: false,
						},
						model: {
							name: 'model',
							type: 'String',
							isRequired: true,
							isArray: false,
						},
						lastSync: {
							name: 'lastSync',
							type: 'Int',
							isRequired: false,
							isArray: false,
						},
						lastFullSync: {
							name: 'lastFullSync',
							type: 'Int',
							isRequired: false,
							isArray: false,
						},
						fullSyncInterval: {
							name: 'fullSyncInterval',
							type: 'Int',
							isRequired: true,
							isArray: false,
						},
						lastSyncPredicate: {
							name: 'lastSyncPredicate',
							type: 'String',
							isRequired: false,
							isArray: false,
						},
					},
				},
			},
		};
		return namespace;
	}
}<|MERGE_RESOLUTION|>--- conflicted
+++ resolved
@@ -21,13 +21,10 @@
 	TypeConstructorMap,
 	ModelPredicate,
 	AuthModeStrategy,
-<<<<<<< HEAD
 	ManagedIdentifier,
 	OptionallyManagedIdentifier,
 	__modelMeta__,
-=======
 	AmplifyContext,
->>>>>>> 0729e683
 } from '../types';
 import { exhaustiveCheck, getNow, SYNC, USER } from '../util';
 import DataStoreConnectivity from './datastoreConnectivity';
