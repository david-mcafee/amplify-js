import { ModelInstanceCreator } from './datastore/datastore';
import {
	isAWSDate,
	isAWSTime,
	isAWSDateTime,
	isAWSTimestamp,
	isAWSEmail,
	isAWSJSON,
	isAWSURL,
	isAWSPhone,
	isAWSIPAddress,
<<<<<<< HEAD
=======
	NAMESPACES,
>>>>>>> 80da5f14
	extractPrimaryKeyFieldNames,
} from './util';
import { PredicateAll } from './predicates';
import { GRAPHQL_AUTH_MODE } from '@aws-amplify/api-graphql';
import { Auth } from '@aws-amplify/auth';
import { API } from '@aws-amplify/api';
import { Cache } from '@aws-amplify/cache';
import { Adapter } from './storage/adapter';
import {
	ModelPredicateExtender,
	PredicateInternalsKey,
	ModelPredicate as V5ModelPredicate,
} from './predicates/next';

export type Scalar<T> = T extends Array<infer InnerType> ? InnerType : T;

//#region Schema types
export type Schema = UserSchema & {
	version: string;
	codegenVersion: string;
};
export type UserSchema = {
	models: SchemaModels;
	nonModels?: SchemaNonModels;
	relationships?: RelationshipType;
	keys?: ModelKeys;
	enums: SchemaEnums;
	modelTopologicalOrdering?: Map<string, string[]>;
};
export type InternalSchema = {
	namespaces: SchemaNamespaces;
	version: string;
	codegenVersion: string;
};
export type SchemaNamespaces = Record<string, SchemaNamespace>;
export type SchemaNamespace = UserSchema & {
	name: string;
};
export type SchemaModels = Record<string, SchemaModel>;
export type SchemaModel = {
	name: string;
	pluralName: string;
	attributes?: ModelAttributes;
	fields: ModelFields;
	syncable?: boolean;
};

export function isSchemaModel(obj: any): obj is SchemaModel {
	return obj && (<SchemaModel>obj).pluralName !== undefined;
}

export function isSchemaModelWithAttributes(
	m: SchemaModel | SchemaNonModel
): m is SchemaModel {
	return isSchemaModel(m) && (m as SchemaModel).attributes !== undefined;
}

export type SchemaNonModels = Record<string, SchemaNonModel>;
export type SchemaNonModel = {
	name: string;
	fields: ModelFields;
};
type SchemaEnums = Record<string, SchemaEnum>;
type SchemaEnum = {
	name: string;
	values: string[];
};
export type ModelMeta<T extends PersistentModel> = {
	builder: PersistentModelConstructor<T>;
	schema: SchemaModel;
	pkField: string[];
};
export type ModelAssociation = AssociatedWith | TargetNameAssociation;
type AssociatedWith = {
	connectionType: 'HAS_MANY' | 'HAS_ONE';
	associatedWith: string | string[];
	targetName?: string;
	targetNames?: string[];
};

export function isAssociatedWith(obj: any): obj is AssociatedWith {
	return obj && obj.associatedWith;
}

type TargetNameAssociation = {
	connectionType: 'BELONGS_TO';
	targetName?: string;
	targetNames?: string[];
};

export function isTargetNameAssociation(
	obj: any
): obj is TargetNameAssociation {
	return obj?.targetName || obj?.targetNames;
<<<<<<< HEAD
=======
}

type FieldAssociation = {
	connectionType: 'HAS_ONE' | 'BELONGS_TO' | 'HAS_MANY';
};
export function isFieldAssociation(
	obj: any,
	fieldName: string
): obj is FieldAssociation {
	return obj?.fields[fieldName]?.association?.connectionType;
>>>>>>> 80da5f14
}

export type ModelAttributes = ModelAttribute[];
export type ModelAttribute = { type: string; properties?: Record<string, any> };

export type ModelAuthRule = {
	allow: string;
	provider?: string;
	operations?: string[];
	ownerField?: string;
	identityClaim?: string;
	groups?: string[];
	groupClaim?: string;
	groupsField?: string;
};

export type ModelAttributeAuth = {
	type: 'auth';
	properties: {
		rules: ModelAuthRule[];
	};
};

export function isModelAttributeAuth(
	attr: ModelAttribute
): attr is ModelAttributeAuth {
	return (
		attr.type === 'auth' &&
		attr.properties &&
		attr.properties.rules &&
		attr.properties.rules.length > 0
	);
}

type ModelAttributeKey = {
	type: 'key';
	properties: {
		name?: string;
		fields: string[];
	};
};

type ModelAttributePrimaryKey = {
	type: 'key';
	properties: {
		name: never;
		fields: string[];
	};
};

type ModelAttributeCompositeKey = {
	type: 'key';
	properties: {
		name: string;
		fields: [string, string, string, string?, string?];
	};
};

export function isModelAttributeKey(
	attr: ModelAttribute
): attr is ModelAttributeKey {
	return (
		attr.type === 'key' &&
		attr.properties &&
		attr.properties.fields &&
		attr.properties.fields.length > 0
	);
}

export function isModelAttributePrimaryKey(
	attr: ModelAttribute
): attr is ModelAttributePrimaryKey {
	return isModelAttributeKey(attr) && attr.properties.name === undefined;
}

export function isModelAttributeCompositeKey(
	attr: ModelAttribute
): attr is ModelAttributeCompositeKey {
	return (
		isModelAttributeKey(attr) &&
		attr.properties.name !== undefined &&
		attr.properties.fields.length > 2
	);
}

export type ModelAttributeAuthProperty = {
	allow: ModelAttributeAuthAllow;
	identityClaim?: string;
	groupClaim?: string;
	groups?: string[];
	operations?: string[];
	ownerField?: string;
	provider?: ModelAttributeAuthProvider;
};

export enum ModelAttributeAuthAllow {
	CUSTOM = 'custom',
	OWNER = 'owner',
	GROUPS = 'groups',
	PRIVATE = 'private',
	PUBLIC = 'public',
}

export enum ModelAttributeAuthProvider {
	FUNCTION = 'function',
	USER_POOLS = 'userPools',
	OIDC = 'oidc',
	IAM = 'iam',
	API_KEY = 'apiKey',
}

export type ModelFields = Record<string, ModelField>;
export enum GraphQLScalarType {
	ID,
	String,
	Int,
	Float,
	Boolean,
	AWSDate,
	AWSTime,
	AWSDateTime,
	AWSTimestamp,
	AWSEmail,
	AWSJSON,
	AWSURL,
	AWSPhone,
	AWSIPAddress,
}

export namespace GraphQLScalarType {
	export function getJSType(
		scalar: keyof Omit<
			typeof GraphQLScalarType,
			'getJSType' | 'getValidationFunction'
		>
	) {
		switch (scalar) {
			case 'Boolean':
				return 'boolean';
			case 'ID':
			case 'String':
			case 'AWSDate':
			case 'AWSTime':
			case 'AWSDateTime':
			case 'AWSEmail':
			case 'AWSURL':
			case 'AWSPhone':
			case 'AWSIPAddress':
				return 'string';
			case 'Int':
			case 'Float':
			case 'AWSTimestamp':
				return 'number';
			case 'AWSJSON':
				return 'object';
			default:
				throw new Error('Invalid scalar type');
		}
	}

	export function getValidationFunction(
		scalar: keyof Omit<
			typeof GraphQLScalarType,
			'getJSType' | 'getValidationFunction'
		>
	): ((val: string) => boolean) | ((val: number) => boolean) | undefined {
		switch (scalar) {
			case 'AWSDate':
				return isAWSDate;
			case 'AWSTime':
				return isAWSTime;
			case 'AWSDateTime':
				return isAWSDateTime;
			case 'AWSTimestamp':
				return isAWSTimestamp;
			case 'AWSEmail':
				return isAWSEmail;
			case 'AWSJSON':
				return isAWSJSON;
			case 'AWSURL':
				return isAWSURL;
			case 'AWSPhone':
				return isAWSPhone;
			case 'AWSIPAddress':
				return isAWSIPAddress;
			default:
				return undefined;
		}
	}
}

export type AuthorizationRule = {
	identityClaim: string;
	ownerField: string;
	provider: 'userPools' | 'oidc' | 'iam' | 'apiKey';
	groupClaim: string;
	groups: [string];
	authStrategy: 'owner' | 'groups' | 'private' | 'public';
	areSubscriptionsPublic: boolean;
};

export function isGraphQLScalarType(
	obj: any
): obj is keyof Omit<
	typeof GraphQLScalarType,
	'getJSType' | 'getValidationFunction'
> {
	return obj && GraphQLScalarType[obj] !== undefined;
}

export type ModelFieldType = {
	model: string;
	modelConstructor?: ModelMeta<PersistentModel>;
};
export function isModelFieldType<T extends PersistentModel>(
	obj: any
): obj is ModelFieldType {
	const modelField: keyof ModelFieldType = 'model';
	if (obj && obj[modelField]) return true;

	return false;
}

export type NonModelFieldType = { nonModel: string };
export function isNonModelFieldType(obj: any): obj is NonModelFieldType {
	const typeField: keyof NonModelFieldType = 'nonModel';
	if (obj && obj[typeField]) return true;

	return false;
}

type EnumFieldType = { enum: string };
export function isEnumFieldType(obj: any): obj is EnumFieldType {
	const modelField: keyof EnumFieldType = 'enum';
	if (obj && obj[modelField]) return true;

	return false;
}

export type ModelField = {
	name: string;
	type:
		| keyof Omit<
				typeof GraphQLScalarType,
				'getJSType' | 'getValidationFunction'
		  >
		| ModelFieldType
		| NonModelFieldType
		| EnumFieldType;
	isArray: boolean;
	isRequired?: boolean;
	isReadOnly?: boolean;
	isArrayNullable?: boolean;
	association?: ModelAssociation;
	attributes?: ModelAttributes[];
};
//#endregion

//#region Model definition
export type NonModelTypeConstructor<T> = {
	new (init: T): T;
};

// Class for model
export type PersistentModelConstructor<T extends PersistentModel> = {
	new (init: ModelInit<T, PersistentModelMetaData<T>>): T;
	copyOf(
		src: T,
		mutator: (draft: MutableModel<T, PersistentModelMetaData<T>>) => void
	): T;
};

/**
 * @private
 * Internal use of Amplify only.
 *
 * Indicates to use lazy models or eager models.
 */
export declare class LazyLoadingDisabled {
	disabled: true;
}

/**
 * @private
 * Internal use of Amplify only.
 *
 * Indicates to use lazy models or eager models.
 */
export declare class LazyLoading {}

export type TypeConstructorMap = Record<
	string,
	PersistentModelConstructor<any> | NonModelTypeConstructor<unknown>
>;

/**
 * Each identifier type is represented using nominal types, see:
 * https://basarat.gitbook.io/typescript/main-1/nominaltyping
 */
export declare const __identifierBrand__: unique symbol;
export type IdentifierBrand<T, K> = T & { [__identifierBrand__]: K };

// datastore generates a uuid for you
export type ManagedIdentifier<T, F extends keyof T> = IdentifierBrand<
	{ field: F extends string ? F : never; type: T },
	'ManagedIdentifier'
>;

// you can provide a value, if not, datastore generates a uuid for you
export type OptionallyManagedIdentifier<T, F extends keyof T> = IdentifierBrand<
	{ field: F extends string ? F : never; type: T },
	'OptionallyManagedIdentifier'
<<<<<<< HEAD
>;

// You provide the values
export type CompositeIdentifier<T, K extends Array<keyof T>> = IdentifierBrand<
	{ fields: K; type: T },
	'CompositeIdentifier'
>;

// You provide the value
export type CustomIdentifier<T, K extends keyof T> = CompositeIdentifier<
	T,
	[K]
>;

=======
>;

// You provide the values
export type CompositeIdentifier<T, K extends Array<keyof T>> = IdentifierBrand<
	{ fields: K; type: T },
	'CompositeIdentifier'
>;

// You provide the value
export type CustomIdentifier<T, K extends keyof T> = CompositeIdentifier<
	T,
	[K]
>;

>>>>>>> 80da5f14
export type Identifier<T> =
	| ManagedIdentifier<T, any>
	| OptionallyManagedIdentifier<T, any>
	| CompositeIdentifier<T, any>
	| CustomIdentifier<T, any>;

export type IdentifierFields<
	T extends PersistentModel,
	M extends PersistentModelMetaData<T> = never
> = (MetadataOrDefault<T, M>['identifier'] extends
	| ManagedIdentifier<any, any>
	| OptionallyManagedIdentifier<any, any>
	? MetadataOrDefault<T, M>['identifier']['field']
	: MetadataOrDefault<T, M>['identifier'] extends CompositeIdentifier<
			T,
			infer B
	  >
	? B[number] // B[number]
	: MetadataOrDefault<T, M>['identifier']['field']) &
	string;

export type IdentifierFieldsForInit<
	T extends PersistentModel,
	M extends PersistentModelMetaData<T>
> = MetadataOrDefault<T, M>['identifier'] extends
	| DefaultPersistentModelMetaData
	| ManagedIdentifier<T, any>
	? never
	: MetadataOrDefault<T, M>['identifier'] extends OptionallyManagedIdentifier<
			T,
			any
	  >
	? IdentifierFields<T, M>
	: MetadataOrDefault<T, M>['identifier'] extends CompositeIdentifier<T, any>
	? IdentifierFields<T, M>
	: never;

// Instance of model
export declare const __modelMeta__: unique symbol;

export type PersistentModelMetaData<T> = {
	identifier?: Identifier<T>;
	readOnlyFields?: string;
};

<<<<<<< HEAD
export type DefaultPersistentModelMetaData = {
	identifier: ManagedIdentifier<{ id: string }, 'id'>;
	readOnlyFields: never;
};

export type MetadataOrDefault<
	T extends PersistentModel,
	_ extends PersistentModelMetaData<T> = never
> = T extends {
	[__modelMeta__]: PersistentModelMetaData<T>;
}
	? T[typeof __modelMeta__]
	: DefaultPersistentModelMetaData;

export type PersistentModel = Readonly<Record<string, any>>;

export type MetadataReadOnlyFields<
	T extends PersistentModel,
	M extends PersistentModelMetaData<T>
> = Extract<
	MetadataOrDefault<T, M>['readOnlyFields'] | M['readOnlyFields'],
	keyof T
>;

// This type omits the metadata field in the constructor init object
// This type omits identifier fields in the constructor init object
// This type omits readOnlyFields in the constructor init object
// This type requires some identifiers in the constructor init object (e.g. CustomIdentifier)
// This type makes optional some identifiers in the constructor init object (e.g. OptionallyManagedIdentifier)
export type ModelInit<
	T extends PersistentModel,
	M extends PersistentModelMetaData<T> = {}
> = Omit<
	T,
=======
export interface AsyncCollection<T> extends AsyncIterable<T> {
	toArray(options?: { max?: number }): Promise<T[]>;
}

export type SettableFieldType<T> = T extends Promise<infer InnerPromiseType>
	? undefined extends InnerPromiseType
		? InnerPromiseType | null
		: InnerPromiseType
	: T extends AsyncCollection<infer InnerCollectionType>
	? InnerCollectionType[] | undefined
	: undefined extends T
	? T | null
	: T;

export type PredicateFieldType<T> = NonNullable<
	Scalar<
		T extends Promise<infer InnerPromiseType>
			? InnerPromiseType
			: T extends AsyncCollection<infer InnerCollectionType>
			? InnerCollectionType
			: T
	>
>;

type KeysOfType<T, FilterType> = {
	[P in keyof T]: T[P] extends FilterType ? P : never;
}[keyof T];

type KeysOfSuperType<T, FilterType> = {
	[P in keyof T]: FilterType extends T[P] ? P : never;
}[keyof T];

type OptionalRelativesOf<T> =
	| KeysOfType<T, AsyncCollection<any>>
	| KeysOfSuperType<T, Promise<undefined>>;

type OmitOptionalRelatives<T> = Omit<T, OptionalRelativesOf<T>>;
type PickOptionalRelatives<T> = Pick<T, OptionalRelativesOf<T>>;
type OmitOptionalFields<T> = Omit<
	T,
	KeysOfSuperType<T, undefined> | OptionalRelativesOf<T>
>;
type PickOptionalFields<T> = Pick<
	T,
	KeysOfSuperType<T, undefined> | OptionalRelativesOf<T>
>;

export type DefaultPersistentModelMetaData = {
	identifier: ManagedIdentifier<{ id: string }, 'id'>;
	readOnlyFields: never;
};

export type MetadataOrDefault<
	T extends PersistentModel,
	_ extends PersistentModelMetaData<T> = never
> = T extends {
	[__modelMeta__]: PersistentModelMetaData<T>;
}
	? T[typeof __modelMeta__]
	: DefaultPersistentModelMetaData;

export type PersistentModel = Readonly<Record<string, any>>;

export type MetadataReadOnlyFields<
	T extends PersistentModel,
	M extends PersistentModelMetaData<T>
> = Extract<
	MetadataOrDefault<T, M>['readOnlyFields'] | M['readOnlyFields'],
	keyof T
>;

// This type omits the metadata field in the constructor init object
// This type omits identifier fields in the constructor init object
// This type omits readOnlyFields in the constructor init object
// This type requires some identifiers in the constructor init object (e.g. CustomIdentifier)
// This type makes optional some identifiers in the constructor init object (e.g. OptionallyManagedIdentifier)
export type ModelInitBase<
	T extends PersistentModel,
	M extends PersistentModelMetaData<T> = {}
> = Omit<
	T,
>>>>>>> 80da5f14
	typeof __modelMeta__ | IdentifierFields<T, M> | MetadataReadOnlyFields<T, M>
> &
	(MetadataOrDefault<T, M>['identifier'] extends OptionallyManagedIdentifier<
		T,
		any
	>
		? Partial<Pick<T, IdentifierFieldsForInit<T, M>>>
		: Required<Pick<T, IdentifierFieldsForInit<T, M>>>);

<<<<<<< HEAD
=======
export type ModelInit<
	T extends PersistentModel,
	M extends PersistentModelMetaData<T> = {}
> = {
	[P in keyof OmitOptionalRelatives<ModelInitBase<T, M>>]: SettableFieldType<
		ModelInitBase<T, M>[P]
	>;
} & {
	[P in keyof PickOptionalRelatives<ModelInitBase<T, M>>]+?: SettableFieldType<
		ModelInitBase<T, M>[P]
	>;
};

>>>>>>> 80da5f14
type DeepWritable<T> = {
	-readonly [P in keyof T]: T[P] extends TypeName<T[P]>
		? T[P]
		: T[P] extends Promise<infer InnerPromiseType>
		? InnerPromiseType
		: T[P] extends AsyncCollection<infer InnerCollectionType>
		? InnerCollectionType[] | undefined
		: DeepWritable<T[P]>;
};

export type MutableModel<
	T extends PersistentModel,
	M extends PersistentModelMetaData<T> = {}
	// This provides Intellisense with ALL of the properties, regardless of read-only
	// but will throw a linting error if trying to overwrite a read-only property
> = DeepWritable<
	Omit<T, IdentifierFields<T, M> | MetadataReadOnlyFields<T, M>>
> &
	Readonly<Pick<T, IdentifierFields<T, M> | MetadataReadOnlyFields<T, M>>>;

export type ModelInstanceMetadata = {
	_version: number;
	_lastChangedAt: number;
	_deleted: boolean;
};

export type IdentifierFieldValue<
	T extends PersistentModel,
	M extends PersistentModelMetaData<T>
> = MetadataOrDefault<T, M>['identifier'] extends CompositeIdentifier<T, any>
	? MetadataOrDefault<T, M>['identifier']['fields'] extends [any]
		? T[MetadataOrDefault<T, M>['identifier']['fields'][0]]
		: never
	: T[MetadataOrDefault<T, M>['identifier']['field']];

export type IdentifierFieldOrIdentifierObject<
	T extends PersistentModel,
	M extends PersistentModelMetaData<T>
> = Pick<T, IdentifierFields<T, M>> | IdentifierFieldValue<T, M>;

export function isIdentifierObject<T extends PersistentModel>(
	obj: any,
	modelDefinition: SchemaModel
): obj is IdentifierFields<T extends PersistentModel ? T : never, any> {
	const keys = extractPrimaryKeyFieldNames(modelDefinition);

	return (
		typeof obj === 'object' && obj && keys.every(k => obj[k] !== undefined)
	);
}
//#endregion

//#region Subscription messages
export enum OpType {
	INSERT = 'INSERT',
	UPDATE = 'UPDATE',
	DELETE = 'DELETE',
}

export type SubscriptionMessage<T extends PersistentModel> = Pick<
	InternalSubscriptionMessage<T>,
	'opType' | 'element' | 'model' | 'condition'
>;

export type InternalSubscriptionMessage<T extends PersistentModel> = {
	opType: OpType;
	element: T;
	model: PersistentModelConstructor<T>;
	condition: PredicatesGroup<T> | null;
	savedElement?: T;
};

export type DataStoreSnapshot<T extends PersistentModel> = {
	items: T[];
	isSynced: boolean;
};
//#endregion

//#region Predicates

export type PredicateExpression<
	M extends PersistentModel,
	FT
> = TypeName<FT> extends keyof MapTypeToOperands<FT>
	? (
			operator: keyof MapTypeToOperands<FT>[TypeName<FT>],
			// make the operand type match the type they're trying to filter on
			operand: MapTypeToOperands<FT>[TypeName<FT>][keyof MapTypeToOperands<FT>[TypeName<FT>]]
	  ) => ModelPredicate<M>
	: never;

type EqualityOperators<T> = {
	ne: T;
	eq: T;
};
type ScalarNumberOperators<T> = EqualityOperators<T> & {
	le: T;
	lt: T;
	ge: T;
	gt: T;
};
type NumberOperators<T> = ScalarNumberOperators<T> & {
	between: [T, T];
};
type StringOperators<T> = ScalarNumberOperators<T> & {
	beginsWith: T;
	contains: T;
	notContains: T;
};
type BooleanOperators<T> = EqualityOperators<T>;
type ArrayOperators<T> = {
	contains: T;
	notContains: T;
};
export type AllOperators = NumberOperators<any> &
	StringOperators<any> &
	ArrayOperators<any>;

type MapTypeToOperands<T> = {
	number: NumberOperators<NonNullable<T>>;
	string: StringOperators<NonNullable<T>>;
	boolean: BooleanOperators<NonNullable<T>>;
	'number[]': ArrayOperators<number>;
	'string[]': ArrayOperators<string>;
	'boolean[]': ArrayOperators<boolean>;
};

type TypeName<T> = T extends string
	? 'string'
	: T extends number
	? 'number'
	: T extends boolean
	? 'boolean'
	: T extends string[]
	? 'string[]'
	: T extends number[]
	? 'number[]'
	: T extends boolean[]
	? 'boolean[]'
	: never;

export type PredicateGroups<T extends PersistentModel> = {
	and: (
		predicate: (predicate: ModelPredicate<T>) => ModelPredicate<T>
	) => ModelPredicate<T>;
	or: (
		predicate: (predicate: ModelPredicate<T>) => ModelPredicate<T>
	) => ModelPredicate<T>;
	not: (
		predicate: (predicate: ModelPredicate<T>) => ModelPredicate<T>
	) => ModelPredicate<T>;
};

export type ModelPredicate<M extends PersistentModel> = {
	[K in keyof M]-?: PredicateExpression<M, NonNullable<M[K]>>;
} & PredicateGroups<M>;

export type ProducerModelPredicate<M extends PersistentModel> = (
	condition: ModelPredicate<M>
) => ModelPredicate<M>;

export type PredicatesGroup<T extends PersistentModel> = {
	type: keyof PredicateGroups<T>;
	predicates: (PredicateObject<T> | PredicatesGroup<T>)[];
};

export function isPredicateObj<T extends PersistentModel>(
	obj: any
): obj is PredicateObject<T> {
	return obj && (<PredicateObject<T>>obj).field !== undefined;
}

export function isPredicateGroup<T extends PersistentModel>(
	obj: any
): obj is PredicatesGroup<T> {
	return obj && (<PredicatesGroup<T>>obj).type !== undefined;
}

export type PredicateObject<T extends PersistentModel> = {
	field: keyof T;
	operator: keyof AllOperators;
	operand: any;
};

export enum QueryOne {
	FIRST,
	LAST,
}
export type GraphQLField = {
	[field: string]: {
		[operator: string]: string | number | [number, number];
	};
};

export type GraphQLCondition = Partial<
	| GraphQLField
	| {
			and: [GraphQLCondition];
			or: [GraphQLCondition];
			not: GraphQLCondition;
	  }
>;

export type GraphQLFilter = Partial<
	| GraphQLField
	| {
			and: GraphQLFilter[];
	  }
	| {
			or: GraphQLFilter[];
	  }
	| {
			not: GraphQLFilter;
	  }
>;

//#endregion

//#region Pagination

export type ProducerPaginationInput<T extends PersistentModel> = {
	sort?: ProducerSortPredicate<T>;
	limit?: number;
	page?: number;
};

export type ObserveQueryOptions<T extends PersistentModel> = Pick<
	ProducerPaginationInput<T>,
	'sort'
>;

export type PaginationInput<T extends PersistentModel> = {
	sort?: SortPredicate<T>;
	limit?: number;
	page?: number;
};

export type ProducerSortPredicate<M extends PersistentModel> = (
	condition: SortPredicate<M>
) => SortPredicate<M>;

export type SortPredicate<T extends PersistentModel> = {
	[K in keyof T]-?: SortPredicateExpression<T, NonNullable<T[K]>>;
};

export type SortPredicateExpression<
	M extends PersistentModel,
	FT
> = TypeName<FT> extends keyof MapTypeToOperands<FT>
	? (sortDirection: keyof typeof SortDirection) => SortPredicate<M>
	: never;

export enum SortDirection {
	ASCENDING = 'ASCENDING',
	DESCENDING = 'DESCENDING',
}

export type SortPredicatesGroup<T extends PersistentModel> =
	SortPredicateObject<T>[];

export type SortPredicateObject<T extends PersistentModel> = {
	field: keyof T;
	sortDirection: keyof typeof SortDirection;
};

//#endregion

//#region System Components

export type SystemComponent = {
	setUp(
		schema: InternalSchema,
		namespaceResolver: NamespaceResolver,
		modelInstanceCreator: ModelInstanceCreator,
		getModelConstructorByModelName: (
			namsespaceName: NAMESPACES,
			modelName: string
		) => PersistentModelConstructor<any>,
		appId?: string
	): Promise<void>;
};

export type NamespaceResolver = (
	modelConstructor: PersistentModelConstructor<any>
) => string;

export type ControlMessageType<T> = {
	type: T;
	data?: any;
};

//#endregion

//#region Relationship types
export type RelationType = {
	fieldName: string;
	modelName: string;
	relationType: 'HAS_ONE' | 'HAS_MANY' | 'BELONGS_TO';
	targetName?: string;
	targetNames?: string[];
	associatedWith?: string | string[];
<<<<<<< HEAD
};

type IndexOptions = {
	unique?: boolean;
};

=======
};

type IndexOptions = {
	unique?: boolean;
};

>>>>>>> 80da5f14
export type IndexesType = Array<[string, string[], IndexOptions?]>;

export type RelationshipType = {
	[modelName: string]: {
		indexes: IndexesType;
		relationTypes: RelationType[];
	};
};

//#endregion

//#region Key type
export type KeyType = {
	primaryKey?: string[];
	compositeKeys?: Set<string>[];
};

export type ModelKeys = {
	[modelName: string]: KeyType;
};

//#endregion

//#region DataStore config types
export type DataStoreConfig = {
	DataStore?: {
		authModeStrategyType?: AuthModeStrategyType;
		conflictHandler?: ConflictHandler; // default : retry until client wins up to x times
		errorHandler?: (error: SyncError<PersistentModel>) => void; // default : logger.warn
		maxRecordsToSync?: number; // merge
		syncPageSize?: number;
		fullSyncInterval?: number;
		syncExpressions?: SyncExpression[];
		authProviders?: AuthProviders;
		storageAdapter?: Adapter;
	};
	authModeStrategyType?: AuthModeStrategyType;
	conflictHandler?: ConflictHandler; // default : retry until client wins up to x times
	errorHandler?: (error: SyncError<PersistentModel>) => void; // default : logger.warn
	maxRecordsToSync?: number; // merge
	syncPageSize?: number;
	fullSyncInterval?: number;
	syncExpressions?: SyncExpression[];
	authProviders?: AuthProviders;
	storageAdapter?: Adapter;
};

export type AuthProviders = {
	functionAuthProvider: () => { token: string } | Promise<{ token: string }>;
};

export enum AuthModeStrategyType {
	DEFAULT = 'DEFAULT',
	MULTI_AUTH = 'MULTI_AUTH',
}

export type AuthModeStrategyReturn =
	| GRAPHQL_AUTH_MODE
	| GRAPHQL_AUTH_MODE[]
	| undefined
	| null;

export type AuthModeStrategyParams = {
	schema: InternalSchema;
	modelName: string;
	operation: ModelOperation;
};

export type AuthModeStrategy = (
	authModeStrategyParams: AuthModeStrategyParams
) => AuthModeStrategyReturn | Promise<AuthModeStrategyReturn>;

export enum ModelOperation {
	CREATE = 'CREATE',
	READ = 'READ',
	UPDATE = 'UPDATE',
	DELETE = 'DELETE',
}

export type ModelAuthModes = Record<
	string,
	{
		[Property in ModelOperation]: GRAPHQL_AUTH_MODE[];
	}
>;

export type SyncExpression = Promise<{
	modelConstructor: any;
	conditionProducer: (c?: any) => any;
}>;

/*
Adds Intellisense when passing a function | promise that returns a predicate
Or just a predicate. E.g.,

syncExpressions: [
	syncExpression(Post, c => c.rating('gt', 5)),

	OR

	syncExpression(Post, async () => {
		return c => c.rating('gt', 5)
	}),
]
*/

type Option0 = [];
type Option1<T extends PersistentModel> = [V5ModelPredicate<T> | undefined];
type Option<T extends PersistentModel> = Option0 | Option1<T>;

type Lookup<T extends PersistentModel> = {
	0:
		| ModelPredicateExtender<T>
		| Promise<ModelPredicateExtender<T>>
		| typeof PredicateAll
		| Promise<typeof PredicateAll | symbol>;
	1: PredicateInternalsKey | undefined;
};

type ConditionProducer<T extends PersistentModel, A extends Option<T>> = (
	...args: A
) => A['length'] extends keyof Lookup<T> ? Lookup<T>[A['length']] : never;

export async function syncExpression<
	T extends PersistentModel,
	A extends Option<T>
>(
	modelConstructor: PersistentModelConstructor<T>,
	conditionProducer: ConditionProducer<T, A>
): Promise<{
	modelConstructor: PersistentModelConstructor<T>;
	conditionProducer: ConditionProducer<T, A>;
}> {
	return {
		modelConstructor,
		conditionProducer,
	};
}

export type SyncConflict = {
	modelConstructor: PersistentModelConstructor<any>;
	localModel: PersistentModel;
	remoteModel: PersistentModel;
	operation: OpType;
	attempts: number;
};

export type SyncError<T extends PersistentModel> = {
	message: string;
	errorType: ErrorType;
	errorInfo?: string;
	recoverySuggestion?: string;
	model?: string;
	localModel: T;
	remoteModel: T;
	process: ProcessName;
	operation: string;
	cause?: Error;
};

export type ErrorType =
	| 'ConfigError'
	| 'BadModel'
	| 'BadRecord'
	| 'Unauthorized'
	| 'Transient'
	| 'Unknown';

export enum ProcessName {
	'sync' = 'sync',
	'mutate' = 'mutate',
	'subscribe' = 'subscribe',
}

export const DISCARD = Symbol('DISCARD');

export type ConflictHandler = (
	conflict: SyncConflict
) =>
	| Promise<PersistentModel | typeof DISCARD>
	| PersistentModel
	| typeof DISCARD;
export type ErrorHandler = (error: SyncError<PersistentModel>) => void;

export type DeferredCallbackResolverOptions = {
	callback: () => void;
	maxInterval?: number;
	errorHandler?: (error: string) => void;
};

export enum LimitTimerRaceResolvedValues {
	LIMIT = 'LIMIT',
	TIMER = 'TIMER',
}
//#endregion

export type AmplifyContext = {
	Auth: typeof Auth;
	API: typeof API;
	Cache: typeof Cache;
};<|MERGE_RESOLUTION|>--- conflicted
+++ resolved
@@ -9,10 +9,7 @@
 	isAWSURL,
 	isAWSPhone,
 	isAWSIPAddress,
-<<<<<<< HEAD
-=======
 	NAMESPACES,
->>>>>>> 80da5f14
 	extractPrimaryKeyFieldNames,
 } from './util';
 import { PredicateAll } from './predicates';
@@ -107,8 +104,6 @@
 	obj: any
 ): obj is TargetNameAssociation {
 	return obj?.targetName || obj?.targetNames;
-<<<<<<< HEAD
-=======
 }
 
 type FieldAssociation = {
@@ -119,7 +114,6 @@
 	fieldName: string
 ): obj is FieldAssociation {
 	return obj?.fields[fieldName]?.association?.connectionType;
->>>>>>> 80da5f14
 }
 
 export type ModelAttributes = ModelAttribute[];
@@ -432,7 +426,6 @@
 export type OptionallyManagedIdentifier<T, F extends keyof T> = IdentifierBrand<
 	{ field: F extends string ? F : never; type: T },
 	'OptionallyManagedIdentifier'
-<<<<<<< HEAD
 >;
 
 // You provide the values
@@ -447,22 +440,6 @@
 	[K]
 >;
 
-=======
->;
-
-// You provide the values
-export type CompositeIdentifier<T, K extends Array<keyof T>> = IdentifierBrand<
-	{ fields: K; type: T },
-	'CompositeIdentifier'
->;
-
-// You provide the value
-export type CustomIdentifier<T, K extends keyof T> = CompositeIdentifier<
-	T,
-	[K]
->;
-
->>>>>>> 80da5f14
 export type Identifier<T> =
 	| ManagedIdentifier<T, any>
 	| OptionallyManagedIdentifier<T, any>
@@ -508,42 +485,6 @@
 	readOnlyFields?: string;
 };
 
-<<<<<<< HEAD
-export type DefaultPersistentModelMetaData = {
-	identifier: ManagedIdentifier<{ id: string }, 'id'>;
-	readOnlyFields: never;
-};
-
-export type MetadataOrDefault<
-	T extends PersistentModel,
-	_ extends PersistentModelMetaData<T> = never
-> = T extends {
-	[__modelMeta__]: PersistentModelMetaData<T>;
-}
-	? T[typeof __modelMeta__]
-	: DefaultPersistentModelMetaData;
-
-export type PersistentModel = Readonly<Record<string, any>>;
-
-export type MetadataReadOnlyFields<
-	T extends PersistentModel,
-	M extends PersistentModelMetaData<T>
-> = Extract<
-	MetadataOrDefault<T, M>['readOnlyFields'] | M['readOnlyFields'],
-	keyof T
->;
-
-// This type omits the metadata field in the constructor init object
-// This type omits identifier fields in the constructor init object
-// This type omits readOnlyFields in the constructor init object
-// This type requires some identifiers in the constructor init object (e.g. CustomIdentifier)
-// This type makes optional some identifiers in the constructor init object (e.g. OptionallyManagedIdentifier)
-export type ModelInit<
-	T extends PersistentModel,
-	M extends PersistentModelMetaData<T> = {}
-> = Omit<
-	T,
-=======
 export interface AsyncCollection<T> extends AsyncIterable<T> {
 	toArray(options?: { max?: number }): Promise<T[]>;
 }
@@ -625,7 +566,6 @@
 	M extends PersistentModelMetaData<T> = {}
 > = Omit<
 	T,
->>>>>>> 80da5f14
 	typeof __modelMeta__ | IdentifierFields<T, M> | MetadataReadOnlyFields<T, M>
 > &
 	(MetadataOrDefault<T, M>['identifier'] extends OptionallyManagedIdentifier<
@@ -635,8 +575,6 @@
 		? Partial<Pick<T, IdentifierFieldsForInit<T, M>>>
 		: Required<Pick<T, IdentifierFieldsForInit<T, M>>>);
 
-<<<<<<< HEAD
-=======
 export type ModelInit<
 	T extends PersistentModel,
 	M extends PersistentModelMetaData<T> = {}
@@ -650,7 +588,6 @@
 	>;
 };
 
->>>>>>> 80da5f14
 type DeepWritable<T> = {
 	-readonly [P in keyof T]: T[P] extends TypeName<T[P]>
 		? T[P]
@@ -952,21 +889,12 @@
 	targetName?: string;
 	targetNames?: string[];
 	associatedWith?: string | string[];
-<<<<<<< HEAD
 };
 
 type IndexOptions = {
 	unique?: boolean;
 };
 
-=======
-};
-
-type IndexOptions = {
-	unique?: boolean;
-};
-
->>>>>>> 80da5f14
 export type IndexesType = Array<[string, string[], IndexOptions?]>;
 
 export type RelationshipType = {
