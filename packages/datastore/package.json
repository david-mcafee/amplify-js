{
	"name": "@aws-amplify/datastore",
<<<<<<< HEAD
	"version": "2.3.0",
=======
	"version": "2.3.1",
>>>>>>> e56aba64
	"description": "AppSyncLocal support for aws-amplify",
	"main": "./lib/index.js",
	"module": "./lib-esm/index.js",
	"typings": "./lib-esm/index.d.ts",
	"react-native": {
		"./lib/index": "./lib-esm/index.js"
	},
	"publishConfig": {
		"access": "public"
	},
	"sideEffects": false,
	"scripts": {
		"test": "npm run lint && jest -w 1 --coverage",
		"build-with-test": "npm test && npm run build",
		"build:cjs": "node ./build es5 && webpack && webpack --config ./webpack.config.dev.js",
		"build:esm": "node ./build es6",
		"build:cjs:watch": "node ./build es5 --watch",
		"build:esm:watch": "node ./build es6 --watch",
		"build": "npm run clean && npm run build:esm && npm run build:cjs",
		"clean": "rimraf lib-esm lib dist",
		"format": "echo \"Not implemented\"",
		"lint": "tslint '{__tests__,src}/**/*.ts'"
	},
	"repository": {
		"type": "git",
		"url": "https://github.com/aws-amplify/amplify-js.git"
	},
	"author": "Amazon Web Services",
	"license": "Apache-2.0",
	"bugs": {
		"url": "https://github.com/aws/aws-amplify/issues"
	},
	"homepage": "https://aws-amplify.github.io/",
	"devDependencies": {
		"@react-native-community/netinfo": "4.7.0",
		"@types/uuid": "3.4.5",
		"dexie": "3.0.2",
		"dexie-export-import": "1.0.0-rc.2",
		"fake-indexeddb": "3.0.0"
	},
	"dependencies": {
<<<<<<< HEAD
		"@aws-amplify/api": "^3.2.0",
		"@aws-amplify/core": "^3.5.0",
		"@aws-amplify/pubsub": "^3.1.0",
=======
		"@aws-amplify/api": "^3.2.1",
		"@aws-amplify/core": "^3.5.1",
		"@aws-amplify/pubsub": "^3.1.1",
>>>>>>> e56aba64
		"idb": "5.0.2",
		"immer": "6.0.1",
		"ulid": "2.3.0",
		"uuid": "3.3.2",
		"zen-observable-ts": "0.8.19",
		"zen-push": "0.2.1"
	},
	"peerDependencies": {
		"@react-native-community/netinfo": "^5.5.0"
	},
	"jest": {
		"globals": {
			"ts-jest": {
				"diagnostics": true,
				"tsConfig": {
					"lib": [
						"es5",
						"es2015",
						"dom",
						"esnext.asynciterable",
						"es2017.object"
					],
					"allowJs": true,
					"esModuleInterop": true,
					"downlevelIteration": true
				}
			}
		},
		"transform": {
			"^.+\\.(js|jsx|ts|tsx)$": "ts-jest"
		},
		"testRegex": "(/__tests__/.*|\\.(test|spec))\\.(tsx?|jsx?)$",
		"testPathIgnorePatterns": [
			"__tests__/model.ts",
			"__tests__/schema.ts"
		],
		"moduleFileExtensions": [
			"ts",
			"tsx",
			"js",
			"json",
			"jsx"
		],
		"testEnvironment": "jsdom",
		"testURL": "http://localhost/",
		"coverageThreshold": {
			"global": {
				"branches": 0,
				"functions": 0,
				"lines": 0,
				"statements": 0
			}
		},
		"coveragePathIgnorePatterns": [
			"/node_modules/"
		]
	}
}<|MERGE_RESOLUTION|>--- conflicted
+++ resolved
@@ -1,10 +1,6 @@
 {
 	"name": "@aws-amplify/datastore",
-<<<<<<< HEAD
-	"version": "2.3.0",
-=======
 	"version": "2.3.1",
->>>>>>> e56aba64
 	"description": "AppSyncLocal support for aws-amplify",
 	"main": "./lib/index.js",
 	"module": "./lib-esm/index.js",
@@ -46,15 +42,9 @@
 		"fake-indexeddb": "3.0.0"
 	},
 	"dependencies": {
-<<<<<<< HEAD
-		"@aws-amplify/api": "^3.2.0",
-		"@aws-amplify/core": "^3.5.0",
-		"@aws-amplify/pubsub": "^3.1.0",
-=======
 		"@aws-amplify/api": "^3.2.1",
 		"@aws-amplify/core": "^3.5.1",
 		"@aws-amplify/pubsub": "^3.1.1",
->>>>>>> e56aba64
 		"idb": "5.0.2",
 		"immer": "6.0.1",
 		"ulid": "2.3.0",
