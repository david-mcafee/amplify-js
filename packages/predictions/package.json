--- conflicted
+++ resolved
@@ -69,31 +69,19 @@
 			"name": "Predictions (Convert provider)",
 			"path": "./lib-esm/index.js",
 			"import": "{ Amplify, Predictions, AmazonAIConvertPredictionsProvider }",
-<<<<<<< HEAD
 			"limit": "60.09 kB"
-=======
-			"limit": "57.9 kB"
->>>>>>> fda7a25a
 		},
 		{
 			"name": "Predictions (Identify provider)",
 			"path": "./lib-esm/index.js",
 			"import": "{ Amplify, Predictions, AmazonAIIdentifyPredictionsProvider }",
-<<<<<<< HEAD
 			"limit": "76.22 kB"
-=======
-			"limit": "73.57 kB"
->>>>>>> fda7a25a
 		},
 		{
 			"name": "Predictions (Interpret provider)",
 			"path": "./lib-esm/index.js",
 			"import": "{ Amplify, Predictions, AmazonAIInterpretPredictionsProvider }",
-<<<<<<< HEAD
 			"limit": "46.77 kB"
-=======
-			"limit": "43.4 kB"
->>>>>>> fda7a25a
 		}
 	],
 	"jest": {
