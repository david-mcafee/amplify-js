--- conflicted
+++ resolved
@@ -1,27 +1,16 @@
 {
 	"name": "@aws-amplify/ui-storybook",
-<<<<<<< HEAD
-	"version": "0.2.18",
-	"private": true,
-	"dependencies": {
-		"@aws-amplify/ui-react": "^0.2.18",
-=======
 	"version": "0.2.21",
 	"private": true,
 	"dependencies": {
 		"@aws-amplify/ui-react": "^0.2.21",
->>>>>>> 7cbed47c
 		"@storybook/addon-knobs": "^5.3.13",
 		"@storybook/theming": "^5.3.14",
 		"@types/jest": "^24.0.0",
 		"@types/node": "^12.0.0",
 		"@types/react": "^16.9.0",
 		"@types/react-dom": "^16.9.0",
-<<<<<<< HEAD
-		"aws-amplify": "^3.1.1",
-=======
 		"aws-amplify": "^3.3.1",
->>>>>>> 7cbed47c
 		"react": "^16.12.0",
 		"react-app-polyfill": "^1.0.6",
 		"react-dom": "^16.12.0",
