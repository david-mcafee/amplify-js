{
	"name": "@aws-amplify/interactions",
<<<<<<< HEAD
	"version": "5.1.0",
=======
	"version": "5.1.1",
>>>>>>> ae5f9744
	"description": "Interactions category of aws-amplify",
	"main": "./lib/index.js",
	"module": "./lib-esm/index.js",
	"typings": "./lib-esm/index.d.ts",
	"react-native": {
		"./lib/index": "./lib-esm/index.js"
	},
	"sideEffects": [
		"./lib/Interactions.js",
		"./lib-esm/Interactions.js"
	],
	"publishConfig": {
		"access": "public"
	},
	"scripts": {
		"test": "npm run lint && jest -w 1 --coverage",
		"test:size": "size-limit",
		"build-with-test": "npm run clean && npm test && tsc && webpack",
		"build:cjs": "node ./build es5 && webpack && webpack --config ./webpack.config.dev.js",
		"build:esm": "node ./build es6",
		"build:cjs:watch": "node ./build es5 --watch",
		"build:esm:watch": "node ./build es6 --watch",
		"build": "npm run clean && npm run build:esm && npm run build:cjs",
		"clean": "npm run clean:size && rimraf lib-esm lib dist",
		"clean:size": "rimraf dual-publish-tmp tmp*",
		"format": "echo \"Not implemented\"",
		"lint": "tslint 'src/**/*.ts' && npm run ts-coverage",
		"ts-coverage": "typescript-coverage-report -p ./tsconfig.build.json -t 88.6"
	},
	"repository": {
		"type": "git",
		"url": "https://github.com/aws-amplify/amplify-js.git"
	},
	"author": "Amazon Web Services",
	"license": "Apache-2.0",
	"bugs": {
		"url": "https://github.com/aws/aws-amplify/issues"
	},
	"homepage": "https://aws-amplify.github.io/",
	"files": [
		"lib",
		"lib-esm",
		"src"
	],
	"dependencies": {
		"@aws-amplify/core": "5.4.0",
<<<<<<< HEAD
		"@aws-sdk/client-lex-runtime-service": "3.186.1",
		"@aws-sdk/client-lex-runtime-v2": "3.186.1",
=======
		"@aws-sdk/client-lex-runtime-service": "3.186.2",
		"@aws-sdk/client-lex-runtime-v2": "3.186.2",
>>>>>>> ae5f9744
		"base-64": "1.0.0",
		"fflate": "0.7.3",
		"pako": "2.0.4",
		"tslib": "^1.8.0"
	},
	"size-limit": [
		{
			"name": "Interactions (top-level class with Lex v2)",
			"path": "./lib-esm/index.js",
			"import": "{ Amplify, Interactions, AWSLexV2Provider }",
			"limit": "74.5 kB"
		}
	],
	"jest": {
		"globals": {
			"ts-jest": {
				"diagnostics": false,
				"tsConfig": {
					"lib": [
						"es5",
						"es2015",
						"dom",
						"esnext.asynciterable",
						"es2017.object"
					],
					"allowJs": true
				}
			}
		},
		"transform": {
			"^.+\\.(js|jsx|ts|tsx)$": "ts-jest"
		},
		"testRegex": "(/__tests__/.*|\\.(test|spec))\\.(tsx?|jsx?)$",
		"moduleFileExtensions": [
			"ts",
			"tsx",
			"js",
			"json",
			"jsx"
		],
		"testEnvironment": "jsdom",
		"testURL": "http://localhost/",
		"coverageThreshold": {
			"global": {
				"branches": 0,
				"functions": 0,
				"lines": 0,
				"statements": 0
			}
		},
		"coveragePathIgnorePatterns": [
			"/node_modules/",
			"dist",
			"lib",
			"lib-esm"
		]
	}
}<|MERGE_RESOLUTION|>--- conflicted
+++ resolved
@@ -1,10 +1,6 @@
 {
 	"name": "@aws-amplify/interactions",
-<<<<<<< HEAD
-	"version": "5.1.0",
-=======
 	"version": "5.1.1",
->>>>>>> ae5f9744
 	"description": "Interactions category of aws-amplify",
 	"main": "./lib/index.js",
 	"module": "./lib-esm/index.js",
@@ -51,13 +47,8 @@
 	],
 	"dependencies": {
 		"@aws-amplify/core": "5.4.0",
-<<<<<<< HEAD
-		"@aws-sdk/client-lex-runtime-service": "3.186.1",
-		"@aws-sdk/client-lex-runtime-v2": "3.186.1",
-=======
 		"@aws-sdk/client-lex-runtime-service": "3.186.2",
 		"@aws-sdk/client-lex-runtime-v2": "3.186.2",
->>>>>>> ae5f9744
 		"base-64": "1.0.0",
 		"fflate": "0.7.3",
 		"pako": "2.0.4",
