{
	"name": "@aws-amplify/interactions",
<<<<<<< HEAD
	"version": "4.0.29",
=======
	"version": "4.0.30",
>>>>>>> 6882c5e6
	"description": "Interactions category of aws-amplify",
	"main": "./lib/index.js",
	"module": "./lib-esm/index.js",
	"typings": "./lib-esm/index.d.ts",
	"react-native": {
		"./lib/index": "./lib-esm/index.js"
	},
	"sideEffects": [
		"./src/Interactions.ts",
		"./lib/Interactions.js",
		"./lib-esm/Interactions.js",
		"./dist/aws-amplify-interactions.min.js",
		"./dist/aws-amplify-interactions.js"
	],
	"publishConfig": {
		"access": "public"
	},
	"scripts": {
		"test": "tslint 'src/**/*.ts' && jest -w 1 --coverage",
		"build-with-test": "npm run clean && npm test && tsc && webpack",
		"build:cjs": "node ./build es5 && webpack && webpack --config ./webpack.config.dev.js",
		"build:esm": "node ./build es6",
		"build:cjs:watch": "node ./build es5 --watch",
		"build:esm:watch": "node ./build es6 --watch",
		"build": "npm run clean && npm run build:esm && npm run build:cjs",
		"clean": "rimraf lib-esm lib dist",
		"format": "echo \"Not implemented\"",
		"lint": "tslint 'src/**/*.ts'"
	},
	"repository": {
		"type": "git",
		"url": "https://github.com/aws-amplify/amplify-js.git"
	},
	"author": "Amazon Web Services",
	"license": "Apache-2.0",
	"bugs": {
		"url": "https://github.com/aws/aws-amplify/issues"
	},
	"homepage": "https://aws-amplify.github.io/",
	"dependencies": {
<<<<<<< HEAD
		"@aws-amplify/core": "4.3.11",
=======
		"@aws-amplify/core": "4.3.12",
>>>>>>> 6882c5e6
		"@aws-sdk/client-lex-runtime-service": "3.6.1"
	},
	"jest": {
		"globals": {
			"ts-jest": {
				"diagnostics": false,
				"tsConfig": {
					"lib": [
						"es5",
						"es2015",
						"dom",
						"esnext.asynciterable",
						"es2017.object"
					],
					"allowJs": true
				}
			}
		},
		"transform": {
			"^.+\\.(js|jsx|ts|tsx)$": "ts-jest"
		},
		"testRegex": "(/__tests__/.*|\\.(test|spec))\\.(tsx?|jsx?)$",
		"moduleFileExtensions": [
			"ts",
			"tsx",
			"js",
			"json",
			"jsx"
		],
		"testEnvironment": "jsdom",
		"testURL": "http://localhost/",
		"coverageThreshold": {
			"global": {
				"branches": 0,
				"functions": 0,
				"lines": 0,
				"statements": 0
			}
		},
		"coveragePathIgnorePatterns": [
			"/node_modules/",
			"dist",
			"lib",
			"lib-esm"
		]
	}
}<|MERGE_RESOLUTION|>--- conflicted
+++ resolved
@@ -1,10 +1,6 @@
 {
 	"name": "@aws-amplify/interactions",
-<<<<<<< HEAD
-	"version": "4.0.29",
-=======
 	"version": "4.0.30",
->>>>>>> 6882c5e6
 	"description": "Interactions category of aws-amplify",
 	"main": "./lib/index.js",
 	"module": "./lib-esm/index.js",
@@ -45,11 +41,7 @@
 	},
 	"homepage": "https://aws-amplify.github.io/",
 	"dependencies": {
-<<<<<<< HEAD
-		"@aws-amplify/core": "4.3.11",
-=======
 		"@aws-amplify/core": "4.3.12",
->>>>>>> 6882c5e6
 		"@aws-sdk/client-lex-runtime-service": "3.6.1"
 	},
 	"jest": {
