--- conflicted
+++ resolved
@@ -1,9 +1,4 @@
-<<<<<<< HEAD
-import { Credentials } from '../src/Credentials';
-import { AWS } from '../src/Facet';
-=======
 import { CredentialsClass as Credentials } from '../src/Credentials';
->>>>>>> f25d4c29
 import Amplify from '../src/Amplify';
 import { AWS } from '../src/Facet';
 import { CognitoIdentityCredentials } from 'aws-sdk';
@@ -38,15 +33,7 @@
     mandatorySignIn: false
 }
 
-<<<<<<< HEAD
-beforeAll(() => {
-    AWS.config.update({
-        credentials: null,
-    });
-});
-=======
 AWS.config.credentials = undefined;
->>>>>>> f25d4c29
 
 describe('Credentials test', () => {
     describe('configure test', () => {
