{
	"name": "@aws-amplify/core",
<<<<<<< HEAD
	"version": "5.8.0",
=======
	"version": "5.8.2",
>>>>>>> 471cf2a8
	"description": "Core category of aws-amplify",
	"main": "./lib/index.js",
	"module": "./lib-esm/index.js",
	"typings": "./lib-esm/index.d.ts",
	"publishConfig": {
		"access": "public"
	},
	"sideEffects": [
		"./lib/I18n/index.js",
		"./lib/Credentials.js",
		"./lib-esm/I18n/index.js",
		"./lib-esm/Credentials.js"
	],
	"scripts": {
		"test": "npm run lint && jest -w 1 --coverage",
		"test:size": "size-limit",
		"build-with-test": "npm test && npm run build",
		"build:cjs": "rimraf lib && tsc -m commonjs --outDir lib && webpack && webpack --config ./webpack.config.dev.js",
		"build:esm": "rimraf lib-esm && tsc -m esnext --outDir lib-esm",
		"build:cjs:watch": "rimraf lib && tsc -m commonjs --outDir lib --watch",
		"build:esm:watch": "rimraf lib-esm && tsc -m esnext --outDir lib-esm --watch",
		"build": "npm run clean && npm run generate-version && npm run build:polyfills:url && npm run build:esm && npm run build:cjs",
		"build:polyfills:url": "webpack --config ./polyfills/URL/webpack.config.js",
		"generate-version": "genversion src/Platform/version.ts --es6 --semi --source ../aws-amplify",
		"clean": "npm run clean:size && rimraf lib-esm lib dist",
		"clean:size": "rimraf dual-publish-tmp tmp*",
		"format": "echo \"Not implemented\"",
		"lint": "tslint 'src/**/*.ts' && npm run ts-coverage",
		"prepublishOnly": "npm run build",
		"ts-coverage": "typescript-coverage-report -p ./tsconfig.build.json -t 76.41"
	},
	"react-native": {
		"./lib/index": "./lib-esm/index.js",
		"./lib-esm/ClientDevice": "./lib-esm/ClientDevice/reactnative.js",
		"./lib-esm/RNComponents": "./lib-esm/RNComponents/reactnative.js",
		"./lib-esm/StorageHelper": "./lib-esm/StorageHelper/reactnative.js"
	},
	"repository": {
		"type": "git",
		"url": "https://github.com/aws-amplify/amplify-js.git"
	},
	"author": "Amazon Web Services",
	"license": "Apache-2.0",
	"bugs": {
		"url": "https://github.com/aws/aws-amplify/issues"
	},
	"homepage": "https://aws-amplify.github.io/",
	"devDependencies": {
		"@react-native-async-storage/async-storage": "^1.17.12",
		"find": "^0.2.7",
		"genversion": "^2.2.0",
		"react-native": "^0.68.7",
		"typescript": "5.0.2"
	},
	"files": [
		"lib",
		"lib-esm",
		"src",
		"typings.d.ts",
		"internals",
		"polyfills"
	],
	"dependencies": {
		"@aws-crypto/sha256-js": "1.2.2",
		"@aws-sdk/client-cloudwatch-logs": "3.6.1",
		"@aws-sdk/types": "3.6.1",
		"@aws-sdk/util-hex-encoding": "3.6.1",
		"@types/node-fetch": "2.6.4",
		"isomorphic-unfetch": "^3.0.0",
		"react-native-url-polyfill": "^1.3.0",
		"tslib": "^1.8.0",
		"universal-cookie": "^4.0.4",
		"zen-observable-ts": "0.8.19"
	},
	"size-limit": [
		{
			"name": "Core (ServiceWorker)",
			"path": "./lib-esm/index.js",
			"import": "{ ServiceWorker }",
			"limit": "2.4 kB"
		},
		{
			"name": "Core (Hub)",
			"path": "./lib-esm/index.js",
			"import": "{ Hub }",
			"limit": "2.05 kB"
		},
		{
			"name": "Core (I18n)",
			"path": "./lib-esm/index.js",
			"import": "{ I18n }",
			"limit": "2.12 kB"
		},
		{
			"name": "Core (Logger)",
			"path": "./lib-esm/index.js",
			"import": "{ Logger }",
			"limit": "1.2 kB"
		},
		{
			"name": "Core (Credentials)",
			"path": "./lib-esm/index.js",
			"import": "{ Credentials }",
<<<<<<< HEAD
			"limit": "13.45 kB"
=======
			"limit": "13.78 kB"
>>>>>>> 471cf2a8
		},
		{
			"name": "Core (Signer)",
			"path": "./lib-esm/index.js",
			"import": "{ Signer }",
			"limit": "7.4 kB"
		},
		{
			"name": "Custom clients (fetch handler)",
			"path": "./lib-esm/clients/handlers/fetch.js",
			"import": "{ fetchTransferHandler }",
			"limit": "1.85 kB"
		},
		{
			"name": "Custom clients (unauthenticated handler)",
			"path": "./lib-esm/clients/handlers/unauthenticated.js",
			"import": "{ unauthenticatedHandler }",
			"limit": "2.85 kB"
		},
		{
			"name": "Custom clients (retry middleware)",
			"path": "./lib-esm/clients/middleware/retry/middleware.js",
			"import": "{ retryMiddleware }",
			"limit": "1.35 kB"
		},
		{
			"name": "Custom clients (signing middleware)",
			"path": "./lib-esm/clients/middleware/signing/middleware.js",
			"import": "{ signingMiddleware }",
			"limit": "6.85 kB"
		},
		{
			"name": "Custom clients (request signer)",
			"path": "./lib-esm/clients/middleware/signing/signer/signatureV4/index.js",
			"import": "{ signRequest }",
			"limit": "6.2 kB"
		},
		{
			"name": "Custom clients (url presigner)",
			"path": "./lib-esm/clients/middleware/signing/signer/signatureV4/index.js",
			"import": "{ presignUrl }",
			"limit": "6.3 kB"
		}
	],
	"jest": {
		"globals": {
			"ts-jest": {
				"diagnostics": false,
				"tsConfig": false
			}
		},
		"transform": {
			"^.+\\.(js|jsx|ts|tsx)$": "ts-jest"
		},
		"testRegex": "(/__tests__/.*|\\.(test|spec))\\.(tsx?|jsx?)$",
		"testPathIgnorePatterns": [
			"/testUtils/"
		],
		"moduleFileExtensions": [
			"ts",
			"tsx",
			"js",
			"json",
			"jsx"
		],
		"testEnvironment": "jsdom",
		"coverageThreshold": {
			"global": {
				"branches": 0,
				"functions": 0,
				"lines": 0,
				"statements": 0
			}
		},
		"testURL": "http://localhost/",
		"coveragePathIgnorePatterns": [
			"/node_modules/",
			"dist",
			"lib",
			"lib-esm"
		]
	}
}<|MERGE_RESOLUTION|>--- conflicted
+++ resolved
@@ -1,10 +1,6 @@
 {
 	"name": "@aws-amplify/core",
-<<<<<<< HEAD
-	"version": "5.8.0",
-=======
 	"version": "5.8.2",
->>>>>>> 471cf2a8
 	"description": "Core category of aws-amplify",
 	"main": "./lib/index.js",
 	"module": "./lib-esm/index.js",
@@ -108,11 +104,7 @@
 			"name": "Core (Credentials)",
 			"path": "./lib-esm/index.js",
 			"import": "{ Credentials }",
-<<<<<<< HEAD
-			"limit": "13.45 kB"
-=======
 			"limit": "13.78 kB"
->>>>>>> 471cf2a8
 		},
 		{
 			"name": "Core (Signer)",
