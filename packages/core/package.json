{
  "name": "@aws-amplify/core",
<<<<<<< HEAD
  "version": "1.0.11",
=======
  "version": "1.0.12-unstable.0",
>>>>>>> ddb0ee83
  "description": "Core category of aws-amplify",
  "main": "./lib/index.js",
  "module": "./lib/index.js",
  "typings": "./lib/index.d.ts",
  "publishConfig": {
    "access": "public"
  },
  "scripts": {
    "test": "tslint 'src/**/*.ts' && jest --coverage",
    "build-with-test": "npm run clean && npm test && tsc && webpack",
    "build": "npm run clean && tsc && webpack",
    "clean": "rimraf lib lib-esm dist",
    "format": "tsfmt --useTsfmt tsfmt.json -r src/**/*.ts",
    "lint": "tslint 'src/**/*.ts'"
  },
  "react-native": {
    "./lib/ClientDevice": "./lib/ClientDevice/reactnative.js",
    "./lib/RNComponents": "./lib/RNComponents/reactnative.js",
    "./lib/StorageHelper": "./lib/StorageHelper/reactnative.js"
  },
  "repository": {
    "type": "git",
    "url": "git+https://github.com/aws/aws-amplify.git"
  },
  "author": "Amazon Web Services",
  "license": "Apache-2.0",
  "bugs": {
    "url": "https://github.com/aws/aws-amplify/issues"
  },
  "homepage": "https://github.com/aws/aws-amplify#readme",
  "devDependencies": {
    "@types/jest": "^20.0.8",
    "@types/node": "^8.10.15",
    "awesome-typescript-loader": "^3.2.2",
    "babel-loader": "^7.1.2",
    "babel-preset-es2015": "^6.24.1",
    "babel-preset-react": "^6.24.1",
    "babel-preset-stage-2": "^6.24.1",
    "compression-webpack-plugin": "^1.1.3",
    "find": "^0.2.7",
    "jest": "^22.4.3",
    "json-loader": "^0.5.7",
    "prepend-file": "^1.3.1",
    "prettier": "^1.7.4",
    "rimraf": "^2.6.2",
    "source-map-loader": "^0.2.1",
    "ts-jest": "^22.0.0",
    "tslint": "^5.7.0",
    "tslint-config-airbnb": "^5.8.0",
    "typescript-formatter": "^6.0.0",
    "uglifyjs-webpack-plugin": "^0.4.6",
    "webpack": "^3.5.5"
  },
  "dependencies": {
    "aws-sdk": "^2.312.0",
    "url": "^0.11.0"
  },
  "jest": {
    "transform": {
      "^.+\\.(js|jsx|ts|tsx)$": "<rootDir>../../node_modules/ts-jest/preprocessor.js"
    },
    "testRegex": "(/__tests__/.*|\\.(test|spec))\\.(tsx?|jsx?)$",
    "moduleFileExtensions": [
      "ts",
      "tsx",
      "js",
      "json",
      "jsx"
    ],
    "testEnvironment": "jsdom",
    "mapCoverage": true,
    "coverageThreshold": {
      "global": {
        "branches": 0,
        "functions": 0,
        "lines": 0,
        "statements": 0
      }
    },
    "testURL": "http://localhost/",
    "coveragePathIgnorePatterns": [
      "/node_modules/"
    ]
  }
}<|MERGE_RESOLUTION|>--- conflicted
+++ resolved
@@ -1,10 +1,6 @@
 {
   "name": "@aws-amplify/core",
-<<<<<<< HEAD
-  "version": "1.0.11",
-=======
   "version": "1.0.12-unstable.0",
->>>>>>> ddb0ee83
   "description": "Core category of aws-amplify",
   "main": "./lib/index.js",
   "module": "./lib/index.js",
