--- conflicted
+++ resolved
@@ -1,99 +1,12 @@
 {
-<<<<<<< HEAD
-  "name": "@aws-amplify/core",
-  "version": "1.2.4",
-  "description": "Core category of aws-amplify",
-  "main": "./index.js",
-  "module": "./lib-esm/index.js",
-  "typings": "./lib-esm/index.d.ts",
-  "publishConfig": {
-    "access": "public"
-  },
-  "sideEffects": false,
-  "scripts": {
-    "test": "tslint 'src/**/*.ts' && jest -w 1 --coverage",
-    "build-with-test": "npm test && npm run build",
-    "build:cjs": "node ./build es5 && webpack && webpack --config ./webpack.config.dev.js",
-    "build:esm": "node ./build es6",
-    "build": "npm run clean && npm run build:esm && npm run build:cjs",
-    "clean": "rimraf lib-esm lib dist",
-    "format": "echo \"Not implemented\"",
-    "lint": "tslint 'src/**/*.ts'"
-  },
-  "react-native": {
-    "./index": "./lib/index.js",
-    "./lib/ClientDevice": "./lib/ClientDevice/reactnative.js",
-    "./lib/RNComponents": "./lib/RNComponents/reactnative.js",
-    "./lib/StorageHelper": "./lib/StorageHelper/reactnative.js"
-  },
-  "repository": {
-    "type": "git",
-    "url": "https://github.com/aws-amplify/amplify-js.git"
-  },
-  "author": "Amazon Web Services",
-  "license": "Apache-2.0",
-  "bugs": {
-    "url": "https://github.com/aws/aws-amplify/issues"
-  },
-  "homepage": "https://aws-amplify.github.io/",
-  "devDependencies": {
-    "find": "^0.2.7",
-    "prepend-file": "^1.3.1",
-    "prettier": "^1.7.4"
-  },
-  "dependencies": {
-    "aws-sdk": "2.518.0",
-    "url": "^0.11.0"
-  },
-  "jest": {
-    "globals": {
-      "ts-jest": {
-        "diagnostics": false,
-        "tsConfig": {
-          "lib": [
-            "es5",
-            "es2015",
-            "dom",
-            "esnext.asynciterable",
-            "es2017.object"
-          ],
-          "allowJs": true
-        }
-      }
-    },
-    "transform": {
-      "^.+\\.(js|jsx|ts|tsx)$": "ts-jest"
-    },
-    "testRegex": "(/__tests__/.*|\\.(test|spec))\\.(tsx?|jsx?)$",
-    "moduleFileExtensions": [
-      "ts",
-      "tsx",
-      "js",
-      "json",
-      "jsx"
-    ],
-    "testEnvironment": "jsdom",
-    "coverageThreshold": {
-      "global": {
-        "branches": 0,
-        "functions": 0,
-        "lines": 0,
-        "statements": 0
-      }
-    },
-    "testURL": "http://localhost/",
-    "coveragePathIgnorePatterns": [
-      "/node_modules/"
-    ]
-  }
-=======
 	"name": "@aws-amplify/core",
-	"version": "1.1.2",
+	"version": "1.2.4",
 	"description": "Core category of aws-amplify",
 	"main": "./index.js",
 	"module": "./lib-esm/index.js",
 	"typings": "./lib-esm/index.d.ts",
 	"react-native": {
+		"./index": "./lib/index.js",
 		"./lib/ClientDevice": "./lib/ClientDevice/reactnative.js",
 		"./lib/RNComponents": "./lib/RNComponents/reactnative.js",
 		"./lib/StorageHelper": "./lib/StorageHelper/reactnative.js"
@@ -103,7 +16,7 @@
 		"access": "public"
 	},
 	"scripts": {
-		"test": "tslint 'src/**/*.ts' && jest --coverage",
+		"test": "tslint 'src/**/*.ts' && jest -w 1 --coverage",
 		"build-with-test": "npm test && npm run build",
 		"build:cjs": "node ./build es5 && webpack && webpack --config ./webpack.config.dev.js",
 		"build:esm": "node ./build es6",
@@ -125,8 +38,7 @@
 	"devDependencies": {
 		"find": "^0.2.7",
 		"prepend-file": "^1.3.1",
-		"prettier": "^1.7.4",
-		"typescript": "^3.2.2"
+		"prettier": "^1.7.4"
 	},
 	"dependencies": {
 		"@aws-crypto/sha256-js": "^0.1.0-preview.2",
@@ -178,5 +90,4 @@
 			"/node_modules/"
 		]
 	}
->>>>>>> beb73a4b
 }