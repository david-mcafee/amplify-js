--- conflicted
+++ resolved
@@ -238,14 +238,7 @@
 * @class Signer
 */
 
-<<<<<<< HEAD
-    const url_info = parse(request.url);
-    request.headers['host'] = url_info.host;
-    request.headers['x-amz-date'] = dt_str;
-    if (access_info.session_token) {
-        request.headers['X-Amz-Security-Token'] = access_info.session_token;
-=======
-export default class Signer {
+export class Signer {
     /**
     * Sign a HTTP request, add 'Authorization' header to request param
     * @method sign
@@ -261,7 +254,6 @@
             header1: ...
         },
         data: data
->>>>>>> 40f9a4dd
     }
     </pre>
     * @param {object} access_info - AWS access credential info
@@ -291,7 +283,7 @@
             dt_str = dt.toISOString().replace(/[:\-]|\.\d{3}/g, ''),
             d_str = dt_str.substr(0, 8);
     
-        const url_info = url.parse(request.url);
+        const url_info = parse(request.url);
         request.headers['host'] = url_info.host;
         request.headers['x-amz-date'] = dt_str;
         if (access_info.session_token) {
@@ -332,117 +324,6 @@
             signed_headers(request.headers),
             signature
         );
-<<<<<<< HEAD
-
-    // Task 3: Calculate the Signature
-    const signing_key = get_signing_key(
-        access_info.secret_key,
-        d_str,
-        serviceInfo
-    ),
-        signature = get_signature(signing_key, str_to_sign);
-
-    // Task 4: Adding the Signing information to the Request
-    const authorization_header = get_authorization_header(
-        DEFAULT_ALGORITHM,
-        access_info.access_key,
-        scope,
-        signed_headers(request.headers),
-        signature
-    );
-    request.headers['Authorization'] = authorization_header;
-
-    return request;
-};
-
-const signUrl = function(urlToSign: string, accessInfo: any, serviceInfo?: any, expiration?: Number) {
-    const now = new Date().toISOString().replace(/[:\-]|\.\d{3}/g, '');
-    const today = now.substr(0, 8);
-    // Intentionally discarding search
-    const {search, ...parsedUrl} = parse(urlToSign, true, true);
-    const { host } = parsedUrl;
-    const signedHeaders = { host };
-
-    const { region, service } = serviceInfo || parse_service_info({ url: format(parsedUrl) });
-    const credentialScope = credential_scope(
-        today,
-        region,
-        service
-    );
-
-    // IoT service does not allow the session token in the canonical request
-    // https://docs.aws.amazon.com/general/latest/gr/sigv4-add-signature-to-request.html
-    const sessionTokenRequired = accessInfo.session_token && service !== IOT_SERVICE_NAME;
-    const queryParams = {
-        'X-Amz-Algorithm': DEFAULT_ALGORITHM,
-        'X-Amz-Credential': [accessInfo.access_key, credentialScope].join('/'),
-        'X-Amz-Date': now.substr(0, 16),
-        ...(sessionTokenRequired ? { 'X-Amz-Security-Token': `${accessInfo.session_token}` } : {}),
-        ...(expiration ? { 'X-Amz-Expires': `${expiration}` } : {}),
-        'X-Amz-SignedHeaders': Object.keys(signedHeaders).join(','),
-    };
-
-    const canonicalRequest = canonical_request({
-        method: 'GET',
-        url: format({
-            ...parsedUrl,
-            query: {
-                ...parsedUrl.query,
-                ...queryParams
-            },
-        }),
-        headers: signedHeaders,
-    });
-
-    const stringToSign = string_to_sign(
-        DEFAULT_ALGORITHM,
-        canonicalRequest,
-        now,
-        credentialScope
-    );
-
-    const signing_key = get_signing_key(
-        accessInfo.secret_key,
-        today,
-        { region, service },
-    );
-    const signature = get_signature(signing_key, stringToSign);
-
-    const additionalQueryParams = {
-        'X-Amz-Signature': signature,
-        ...(accessInfo.session_token && { 'X-Amz-Security-Token': accessInfo.session_token }),
-    };
-
-    const result = format({
-        protocol: parsedUrl.protocol,
-        slashes: true,
-        hostname: parsedUrl.hostname,
-        port: parsedUrl.port,
-        pathname: parsedUrl.pathname,
-        query: {
-            ...parsedUrl.query,
-            ...queryParams,
-            ...additionalQueryParams,
-        }
-    });
-
-    return result;
-};
-
-/**
-* AWS request signer.
-* Refer to {@link http://docs.aws.amazon.com/general/latest/gr/sigv4_signing.html|Signature Version 4}
-*/
-export class Signer {
-    static sign = sign;
-    static signUrl = signUrl;
-}
-
-/**
- * @deprecated use per-function import
- */
-export default Signer;
-=======
         request.headers['Authorization'] = authorization_header;
     
         return request;
@@ -459,11 +340,11 @@
         const now = new Date().toISOString().replace(/[:\-]|\.\d{3}/g, '');
         const today = now.substr(0, 8);
         // Intentionally discarding search
-        const {search, ...parsedUrl} = url.parse(urlToSign, true, true);
+        const {search, ...parsedUrl} = parse(urlToSign, true, true);
         const { host } = parsedUrl;
         const signedHeaders = { host };
     
-        const { region, service } = serviceInfo || parse_service_info({ url: url.format(parsedUrl) });
+        const { region, service } = serviceInfo || parse_service_info({ url: format(parsedUrl) });
         const credentialScope = credential_scope(
             today,
             region,
@@ -484,7 +365,7 @@
     
         const canonicalRequest = canonical_request({
             method,
-            url: url.format({
+            url: format({
                 ...parsedUrl,
                 query: {
                     ...parsedUrl.query,
@@ -514,7 +395,7 @@
             ...(accessInfo.session_token && { 'X-Amz-Security-Token': accessInfo.session_token }),
         };
     
-        const result = url.format({
+        const result = format({
             protocol: parsedUrl.protocol,
             slashes: true,
             hostname: parsedUrl.hostname,
@@ -530,4 +411,8 @@
         return result;
     }
 }
->>>>>>> 40f9a4dd
+
+/**
+ * @deprecated use per-function import
+ */
+export default Signer;