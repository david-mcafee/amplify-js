// Copyright Amazon.com, Inc. or its affiliates. All Rights Reserved.
// SPDX-License-Identifier: Apache-2.0

/*
This file maps top-level exports from `@aws-amplify/core`. These are intended to be potentially customer-facing exports.
*/
// TODO(v6) Swap out entirely with the new Singleton
export { Amplify } from './Amplify';
export { AmplifyClass } from './Amplify';
export { ClientDevice } from './ClientDevice';
export { ConsoleLogger, ConsoleLogger as Logger } from './Logger';
export { Hub } from './Hub';
export { HubCapsule, HubCallback, HubPayload } from './Hub/types';
export { FacebookOAuth, GoogleOAuth } from './OAuthHelper';
export { AppState, AsyncStorage, Linking } from './RNComponents';
export { Credentials, CredentialsClass } from './Credentials';
export { ICredentials } from './types';
<<<<<<< HEAD
export { Signer } from './Signer';
export { parseAWSExports } from './parseAWSExports';
=======
>>>>>>> ff4d0edf

// Singleton exports
export {
	TokenProvider,
	AuthTokens,
	FetchAuthSessionOptions,
	AWSCredentialsAndIdentityIdProvider,
	AWSCredentialsAndIdentityId,
	Identity,
	OAuthConfig,
} from './singleton/Auth/types';
export {
	AuthConfig,
	GetCredentialsOptions,
	LibraryOptions,
	ResourcesConfig,
	StorageAccessLevel,
	StorageConfig,
<<<<<<< HEAD
	UserPoolConfig,
	UserPoolConfigAndIdentityPoolConfig,
} from './singleton/types';
export { AmplifyV6, fetchAuthSession } from './singleton';
=======
	GetCredentialsOptions,
	ResourcesConfig,
	LibraryOptions,
} from './singleton/types';
export {
	AmplifyV6,
	fetchAuthSession,
	AmplifyClass as AmplifyClassV6,
} from './singleton';
>>>>>>> ff4d0edf

// AWSClients exports
export {
	getCredentialsForIdentity,
	getId,
	GetCredentialsForIdentityInput,
	GetCredentialsForIdentityOutput,
} from './AwsClients/CognitoIdentity';

// Amplify-wide constructs
export { UserProfile } from './types';

// Storage helpers
export {
	StorageHelper,
	MemoryStorage,
	LocalStorage,
	CookieStorage,
	SessionStorage,
	MemoryKeyValueStorage,
} from './StorageHelper';
export { KeyValueStorageInterface } from './types';
export { UniversalStorage } from './UniversalStorage';

// Cache exports
import { BrowserStorageCache } from './Cache/BrowserStorageCache';
export { InMemoryCache } from './Cache/InMemoryCache';
export { CacheConfig } from './Cache/types';
export { BrowserStorageCache };
export { BrowserStorageCache as Cache }; // Maintain interoperability with React Native

// Internationalization utilities
export { I18n } from './I18n';

export { parseAWSExports } from './parseAWSExports';<|MERGE_RESOLUTION|>--- conflicted
+++ resolved
@@ -15,11 +15,6 @@
 export { AppState, AsyncStorage, Linking } from './RNComponents';
 export { Credentials, CredentialsClass } from './Credentials';
 export { ICredentials } from './types';
-<<<<<<< HEAD
-export { Signer } from './Signer';
-export { parseAWSExports } from './parseAWSExports';
-=======
->>>>>>> ff4d0edf
 
 // Singleton exports
 export {
@@ -38,12 +33,6 @@
 	ResourcesConfig,
 	StorageAccessLevel,
 	StorageConfig,
-<<<<<<< HEAD
-	UserPoolConfig,
-	UserPoolConfigAndIdentityPoolConfig,
-} from './singleton/types';
-export { AmplifyV6, fetchAuthSession } from './singleton';
-=======
 	GetCredentialsOptions,
 	ResourcesConfig,
 	LibraryOptions,
@@ -53,7 +42,6 @@
 	fetchAuthSession,
 	AmplifyClass as AmplifyClassV6,
 } from './singleton';
->>>>>>> ff4d0edf
 
 // AWSClients exports
 export {
