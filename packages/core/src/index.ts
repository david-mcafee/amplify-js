--- conflicted
+++ resolved
@@ -7,7 +7,6 @@
 // TODO(v6) Swap out entirely with the new Singleton
 export { Amplify } from './Amplify';
 export { AmplifyClass } from './Amplify';
-<<<<<<< HEAD
 export { ClientDevice } from './ClientDevice';
 export { ConsoleLogger, ConsoleLogger as Logger } from './Logger';
 export {
@@ -37,8 +36,6 @@
 export { parseAWSExports } from './parseAWSExports';
 export { FacebookOAuth, GoogleOAuth } from './OAuthHelper';
 export { AppState, AsyncStorage, Linking } from './RNComponents';
-=======
->>>>>>> 0ced0a0c
 export { Credentials, CredentialsClass } from './Credentials';
 export {
 	ICredentials
@@ -95,8 +92,6 @@
 export { BrowserStorageCache };
 export { BrowserStorageCache as Cache }; // Maintain interoperability with React Native
 
-// Hub exports
-export { Hub, HubCapsule, HubCallback, HubPayload } from './Hub/Hub';
 
 // Internationalization utilities
 export { I18n } from './I18n';