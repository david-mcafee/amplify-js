--- conflicted
+++ resolved
@@ -10,9 +10,6 @@
 const USER_POOL_ID_MAX_LENGTH = 55;
 
 /** @class */
-<<<<<<< HEAD
-export default class CognitoUserPool extends InternalCognitoUserPool {
-=======
 export default class CognitoUserPool {
 	/**
 	 * Constructs a new CognitoUserPool object
@@ -87,7 +84,6 @@
 		return this.clientId;
 	}
 
->>>>>>> 2fd20b79
 	/**
 	 * @typedef {object} SignUpResult
 	 * @property {CognitoUser} user New user.
