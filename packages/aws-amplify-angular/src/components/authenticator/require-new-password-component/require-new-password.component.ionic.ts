import { Component, Input } from '@angular/core';
import { AmplifyService, AuthState } from '../../../providers';
import { RequireNewPasswordComponentCore } from './require-new-password.component.core';

const template = `
<div class="amplify-authenticator amplify-authenticator-ionic" *ngIf="_show">
  <div class="amplify-form-body">
<<<<<<< HEAD

    <div class="amplify-form-row">
      
      <div class="amplify-form-cell-left" *ngIf="!shouldHide('SignIn')">
        <a class="amplify-form-link"
          (click)="onSignIn()"
        >Back to Sign In</a>
      </div>

    </div>

=======
    <div class="amplify-form-header amplify-form-header-ionic">Reset your password</div>
>>>>>>> a5e79e12
    <ion-list>
      <ion-item lines="none">
        <ion-label class="amplify-input-label amplify-input-label-ionic" position="stacked">Username</ion-label>
        <ion-input type="text"
          class="amplify-form-input"
          (keyup)="setUsername($event.target.value)"
          [value]="username"
        ></ion-input>
      </ion-item>
  
      <ion-item lines="none">
        <ion-label class="amplify-input-label amplify-input-label-ionic" position="stacked">Code</ion-label>
        <ion-input 
          #code
          type="text"
          class="amplify-form-input"
          (keyup)="setCode(code.value)"
        ></ion-input>
      </ion-item>

      <ion-item lines="none">
        <ion-label class="amplify-input-label amplify-input-label-ionic" position="stacked">Password</ion-label>
        <ion-input 
          #password
          type="password"
          class="amplify-form-input"
          (keyup)="setPassword(password.value)"
          (keyup.enter)="onSubmit()"
        ></ion-input>
      </ion-item>

    </ion-list>

    <div class="amplify-form-row">
    <ion-button
      expand="block"
      (click)="onSend()"
    >Send Code</ion-button>
    <ion-button
      expand="block"
      (click)="onSubmit()"
    >Submit</ion-button>
    </div>
  </div>
  <div class="amplify-form-footer">
    <div class="amplify-form-message-error" *ngIf="errorMessage">{{ errorMessage }}</div>
  </div>
</div>

`;

@Component({
  selector: 'amplify-auth-require-new-password-ionic',
  template: template
})
export class RequireNewPasswordComponentIonic extends RequireNewPasswordComponentCore {


  constructor(amplifyService: AmplifyService) {
    super(amplifyService);
    
  }


}<|MERGE_RESOLUTION|>--- conflicted
+++ resolved
@@ -5,21 +5,7 @@
 const template = `
 <div class="amplify-authenticator amplify-authenticator-ionic" *ngIf="_show">
   <div class="amplify-form-body">
-<<<<<<< HEAD
-
-    <div class="amplify-form-row">
-      
-      <div class="amplify-form-cell-left" *ngIf="!shouldHide('SignIn')">
-        <a class="amplify-form-link"
-          (click)="onSignIn()"
-        >Back to Sign In</a>
-      </div>
-
-    </div>
-
-=======
     <div class="amplify-form-header amplify-form-header-ionic">Reset your password</div>
->>>>>>> a5e79e12
     <ion-list>
       <ion-item lines="none">
         <ion-label class="amplify-input-label amplify-input-label-ionic" position="stacked">Username</ion-label>
