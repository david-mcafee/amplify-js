// tslint:disable
/*
 * Copyright 2017-2018 Amazon.com, Inc. or its affiliates. All Rights Reserved.
 *
 * Licensed under the Apache License, Version 2.0 (the "License"). You may not use this file except in compliance with
 * the License. A copy of the License is located at
 *
 *     http://aws.amazon.com/apache2.0/
 *
 * or in the "license" file accompanying this file. This file is distributed on an "AS IS" BASIS, WITHOUT WARRANTIES OR
 * CONDITIONS OF ANY KIND, either express or implied. See the License for the specific language governing permissions
 * and limitations under the License.
 */
// tslint:enable

import { Component, Input } from '@angular/core';
import { AmplifyService } from '../../../providers/amplify.service';
import { AuthState } from '../../../providers/auth.state';
import { ForgotPasswordComponentCore } from './forgot-password.component.core';
import { includes } from '../common';

const template = `
<div class="amplify-authenticator amplify-authenticator-ionic" *ngIf="_show">
  <div class="amplify-form-body">
<<<<<<< HEAD
  <div class="amplify-form-header amplify-form-header-ionic">{{ this.amplifyService.i18n().get('Reset your password') }}</div>
  <div class="amplify-form-text" *ngIf="!code_sent">{{ this.amplifyService.i18n().get('You will receive a verification code to reset your password') }}</div>

=======
  <div class="amplify-form-header amplify-form-header-ionic">Reset your password</div>
  <div class="amplify-form-text" *ngIf="!code_sent">
    You will receive a verification code to reset your password
  </div>
>>>>>>> 3790bc07
  <ion-list>
    <ion-item lines="none" *ngIf="!code_sent">
<<<<<<< HEAD
      <ion-label class="amplify-input-label amplify-input-label-ionic" position="stacked">{{ this.amplifyService.i18n().get('Username *') }}</ion-label>
      <ion-input type="text"
=======
      <ion-label class="amplify-input-label amplify-input-label-ionic" position="stacked">
        Username *
      </ion-label>
      <ion-input type="text" 
>>>>>>> 3790bc07
        class="amplify-form-input"
        (keyup)="setUsername($event.target.value)"
        [value]="username"
      ></ion-input>
    </ion-item>
<<<<<<< HEAD

    <ion-item lines="none" *ngIf="code_sent">
      <ion-label class="amplify-input-label amplify-input-label-ionic" position="stacked">{{ this.amplifyService.i18n().get('Code *') }}</ion-label>
      <ion-input
=======
    <ion-item lines="none" *ngIf="code_sent">
      <ion-label class="amplify-input-label amplify-input-label-ionic" position="stacked">
        Code *
      </ion-label>
      <ion-input 
>>>>>>> 3790bc07
        #code
        type="text"
        class="amplify-form-input"
        (keyup)="setCode(code.value)"
      ></ion-input>
    </ion-item>
    <ion-item lines="none" *ngIf="code_sent">
<<<<<<< HEAD
      <ion-label class="amplify-input-label amplify-input-label-ionic" position="stacked">{{ this.amplifyService.i18n().get('Password *') }}</ion-label>
      <ion-input
=======
      <ion-label class="amplify-input-label amplify-input-label-ionic" position="stacked">
        Password *
      </ion-label>
      <ion-input 
>>>>>>> 3790bc07
        #password
        type="password"
        class="amplify-form-input"
        (keyup)="setPassword(password.value)"
        (keyup.enter)="onSubmit()"
      ></ion-input>
    </ion-item>
<<<<<<< HEAD

=======
>>>>>>> 3790bc07
  </ion-list>
  <div class="amplify-form-actions">
    <div>
      <ion-button expand="block" color="primary"
        (click)="onSend()"
        *ngIf="!code_sent"
      >{{ this.amplifyService.i18n().get('Submit') }}</ion-button>
      <ion-button expand="block" color="primary"
      *ngIf="code_sent"
      (click)="onSubmit()"
      >{{ this.amplifyService.i18n().get('Verify') }}</ion-button>
    </div>
    <div class="amplify-form-row">
<<<<<<< HEAD
      <div class="amplify-form-signup">{{ this.amplifyService.i18n().get('Have an account?') }} <a class="amplify-form-link" (click)="onSignIn()">{{ this.amplifyService.i18n().get('Sign In') }}</a></div>
      <div class="amplify-form-signup">{{ this.amplifyService.i18n().get('Lost your code?') }} <a class="amplify-form-link" (click)="onSend()">{{ this.amplifyService.i18n().get('Resend') }}</a></div>
    </div>
  </div>
  </div>

  <div class="amplify-alert" *ngIf="errorMessage">
    <div class="amplify-alert-body">
      <span class="amplify-alert-icon">&#9888;</span>
      <div class="amplify-alert-message">{{ this.amplifyService.i18n().get(errorMessage) }}</div>
      <a class="amplify-alert-close" (click)="onAlertClose()">&times;</a>
    </div>
=======
      <div class="amplify-form-signup">
        Have an account?
        <a class="amplify-form-link" (click)="onSignIn()">Sign In</a>
      </div>
      <div class="amplify-form-signup">
        Lost your code?
        <a class="amplify-form-link" (click)="onSend()">Resend</a>
      </div>
    </div>
  </div>
<div class="amplify-alert" *ngIf="errorMessage">
  <div class="amplify-alert-body">
    <span class="amplify-alert-icon">&#9888;</span>
    <div class="amplify-alert-message">{{ errorMessage }}</div>
    <a class="amplify-alert-close" (click)="onAlertClose()">&times;</a>
>>>>>>> 3790bc07
  </div>

</div>
`;

@Component({
  selector: 'amplify-auth-forgot-password-ionic',
  template
})
export class ForgotPasswordComponentIonic extends ForgotPasswordComponentCore {

  constructor(protected amplifyService: AmplifyService) {
    super(amplifyService);
<<<<<<< HEAD
=======
  }

  _setError(err) {
    if (!err) {
      this.errorMessage = null;
      return;
    }
>>>>>>> 3790bc07

  }
}<|MERGE_RESOLUTION|>--- conflicted
+++ resolved
@@ -22,44 +22,30 @@
 const template = `
 <div class="amplify-authenticator amplify-authenticator-ionic" *ngIf="_show">
   <div class="amplify-form-body">
-<<<<<<< HEAD
-  <div class="amplify-form-header amplify-form-header-ionic">{{ this.amplifyService.i18n().get('Reset your password') }}</div>
-  <div class="amplify-form-text" *ngIf="!code_sent">{{ this.amplifyService.i18n().get('You will receive a verification code to reset your password') }}</div>
+  <div class="amplify-form-header amplify-form-header-ionic">
+    {{ this.amplifyService.i18n().get('Reset your password') }}
+  </div>
+  <div class="amplify-form-text" *ngIf="!code_sent">
+    {{ this.amplifyService.i18n().get('You will receive a verification code to reset your password') }}
+  </div>
 
-=======
-  <div class="amplify-form-header amplify-form-header-ionic">Reset your password</div>
-  <div class="amplify-form-text" *ngIf="!code_sent">
-    You will receive a verification code to reset your password
-  </div>
->>>>>>> 3790bc07
   <ion-list>
     <ion-item lines="none" *ngIf="!code_sent">
-<<<<<<< HEAD
-      <ion-label class="amplify-input-label amplify-input-label-ionic" position="stacked">{{ this.amplifyService.i18n().get('Username *') }}</ion-label>
+      <ion-label class="amplify-input-label amplify-input-label-ionic" position="stacked">
+        {{ this.amplifyService.i18n().get('Username *') }}
+      </ion-label>
       <ion-input type="text"
-=======
-      <ion-label class="amplify-input-label amplify-input-label-ionic" position="stacked">
-        Username *
-      </ion-label>
-      <ion-input type="text" 
->>>>>>> 3790bc07
         class="amplify-form-input"
         (keyup)="setUsername($event.target.value)"
         [value]="username"
       ></ion-input>
     </ion-item>
-<<<<<<< HEAD
 
     <ion-item lines="none" *ngIf="code_sent">
-      <ion-label class="amplify-input-label amplify-input-label-ionic" position="stacked">{{ this.amplifyService.i18n().get('Code *') }}</ion-label>
+      <ion-label class="amplify-input-label amplify-input-label-ionic" position="stacked">
+        {{ this.amplifyService.i18n().get('Code *') }}
+      </ion-label>
       <ion-input
-=======
-    <ion-item lines="none" *ngIf="code_sent">
-      <ion-label class="amplify-input-label amplify-input-label-ionic" position="stacked">
-        Code *
-      </ion-label>
-      <ion-input 
->>>>>>> 3790bc07
         #code
         type="text"
         class="amplify-form-input"
@@ -67,15 +53,10 @@
       ></ion-input>
     </ion-item>
     <ion-item lines="none" *ngIf="code_sent">
-<<<<<<< HEAD
-      <ion-label class="amplify-input-label amplify-input-label-ionic" position="stacked">{{ this.amplifyService.i18n().get('Password *') }}</ion-label>
+      <ion-label class="amplify-input-label amplify-input-label-ionic" position="stacked">
+        {{ this.amplifyService.i18n().get('Password *') }}
+      </ion-label>
       <ion-input
-=======
-      <ion-label class="amplify-input-label amplify-input-label-ionic" position="stacked">
-        Password *
-      </ion-label>
-      <ion-input 
->>>>>>> 3790bc07
         #password
         type="password"
         class="amplify-form-input"
@@ -83,10 +64,6 @@
         (keyup.enter)="onSubmit()"
       ></ion-input>
     </ion-item>
-<<<<<<< HEAD
-
-=======
->>>>>>> 3790bc07
   </ion-list>
   <div class="amplify-form-actions">
     <div>
@@ -100,36 +77,27 @@
       >{{ this.amplifyService.i18n().get('Verify') }}</ion-button>
     </div>
     <div class="amplify-form-row">
-<<<<<<< HEAD
-      <div class="amplify-form-signup">{{ this.amplifyService.i18n().get('Have an account?') }} <a class="amplify-form-link" (click)="onSignIn()">{{ this.amplifyService.i18n().get('Sign In') }}</a></div>
-      <div class="amplify-form-signup">{{ this.amplifyService.i18n().get('Lost your code?') }} <a class="amplify-form-link" (click)="onSend()">{{ this.amplifyService.i18n().get('Resend') }}</a></div>
+      <div class="amplify-form-signup">
+        {{ this.amplifyService.i18n().get('Have an account?') }}
+        <a class="amplify-form-link" (click)="onSignIn()">
+          {{ this.amplifyService.i18n().get('Sign In') }}
+        </a>
+      </div>
+      <div class="amplify-form-signup">
+        {{ this.amplifyService.i18n().get('Lost your code?') }}
+        <a class="amplify-form-link" (click)="onSend()">
+          {{ this.amplifyService.i18n().get('Resend') }}
+        </a>
+      </div>
     </div>
   </div>
   </div>
-
   <div class="amplify-alert" *ngIf="errorMessage">
     <div class="amplify-alert-body">
       <span class="amplify-alert-icon">&#9888;</span>
       <div class="amplify-alert-message">{{ this.amplifyService.i18n().get(errorMessage) }}</div>
       <a class="amplify-alert-close" (click)="onAlertClose()">&times;</a>
     </div>
-=======
-      <div class="amplify-form-signup">
-        Have an account?
-        <a class="amplify-form-link" (click)="onSignIn()">Sign In</a>
-      </div>
-      <div class="amplify-form-signup">
-        Lost your code?
-        <a class="amplify-form-link" (click)="onSend()">Resend</a>
-      </div>
-    </div>
-  </div>
-<div class="amplify-alert" *ngIf="errorMessage">
-  <div class="amplify-alert-body">
-    <span class="amplify-alert-icon">&#9888;</span>
-    <div class="amplify-alert-message">{{ errorMessage }}</div>
-    <a class="amplify-alert-close" (click)="onAlertClose()">&times;</a>
->>>>>>> 3790bc07
   </div>
 
 </div>
@@ -143,16 +111,6 @@
 
   constructor(protected amplifyService: AmplifyService) {
     super(amplifyService);
-<<<<<<< HEAD
-=======
-  }
-
-  _setError(err) {
-    if (!err) {
-      this.errorMessage = null;
-      return;
-    }
->>>>>>> 3790bc07
 
   }
 }