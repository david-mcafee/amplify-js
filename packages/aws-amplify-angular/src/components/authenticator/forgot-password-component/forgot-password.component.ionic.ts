--- conflicted
+++ resolved
@@ -32,7 +32,6 @@
 
   <ion-list>
     <ion-item lines="none" *ngIf="!code_sent">
-<<<<<<< HEAD
      <div *ngIf="this._usernameAttributes === 'email'">` +
         emailFieldTemplate + 
       `</div>
@@ -42,16 +41,6 @@
       <div *ngIf="this._usernameAttributes !== 'email' && this._usernameAttributes !== 'phone_number'">` + 
         usernameFieldTemplate + 
       `</div>
-=======
-      <ion-label class="amplify-input-label amplify-input-label-ionic" position="stacked">
-        {{ this.amplifyService.i18n().get('Username *') }}
-      </ion-label>
-      <ion-input type="text"
-        class="amplify-form-input"
-        (keyup)="setUsername($event.target.value)"
-        [value]="username"
-      ></ion-input>
->>>>>>> d841e99d
     </ion-item>
 
     <ion-item lines="none" *ngIf="code_sent">
@@ -121,12 +110,8 @@
   template
 })
 export class ForgotPasswordComponentIonic extends ForgotPasswordComponentCore {
-<<<<<<< HEAD
-  constructor(amplifyService: AmplifyService) {
-=======
 
   constructor(@Inject(AmplifyService) protected amplifyService: AmplifyService) {
->>>>>>> d841e99d
     super(amplifyService);
   }
 
