import { Component, Input } from '@angular/core';
import { AmplifyService, AuthState } from '../../../providers';


const template = `
<div class="amplify-container" *ngIf="_show">
  <div class="amplify-form-container">
    <div class="amplify-form-body">
    <div class="amplify-form-header">Reset your password</div>
    <div class="amplify-form-text" *ngIf="!code_sent">You will receive a verification code</div>
    <div class="amplify-form-text" *ngIf="code_sent">Enter the code you received and set a new password</div>

      <div class="amplify-form-row" *ngIf="!code_sent">
        <input
          (keyup)="setUsername($event.target.value)"
          class="amplify-form-input"
          type="text"
          placeholder="Username"
          [value]="username"
        />
      </div>
      <div class="amplify-form-row" *ngIf="code_sent">
        <input #code
          (keyup)="setCode(code.value)"
          class="amplify-form-input"
          type="text"
          placeholder="Enter code"
        />
      </div>
      <div class="amplify-form-row" *ngIf="code_sent">
        <input #password
          (keyup)="setPassword(password.value)"
          (keyup.enter)="onSubmit()"
          class="amplify-form-input"
          type="password"
          placeholder="Password"
        />
      </div>

      <div class="amplify-form-actions">

        <div class="amplify-form-cell-right">
          <button class="amplify-form-button"
            *ngIf="!code_sent"
            (click)="onSend()">Submit</button>
        
          <button class="amplify-form-button"
            *ngIf="code_sent"
            (click)="onSubmit()">Verify</button>
        </div>

        <div class="amplify-form-cell-left">
          <div class="amplify-form-actions-left">
            <a *ngIf="code_sent" class="amplify-form-link" (click)="onSend()">Resend Code</a>
            <a *ngIf="!code_sent" class="amplify-form-link" (click)="onSignIn()">Back to Sign in</a>
          </div>
        </div>
      
<<<<<<< HEAD
      <div class="amplify-form-cell-left" *ngIf="!shouldHide('SignIn')">
        <a class="amplify-form-link"
          (click)="onSignIn()"
        >Back to Sign In</a>
=======
>>>>>>> a5e79e12
      </div>
    </div>
  </div>

  <div class="amplify-alert" *ngIf="errorMessage">
    <div class="amplify-alert-body">
      <span class="amplify-alert-icon">&#9888;</span>
      <div class="amplify-alert-message">{{ errorMessage }}</div>
      <a class="amplify-alert-close" (click)="onAlertClose()">&times;</a>
    </div>
  </div>

</div>
`;

@Component({
  selector: 'amplify-auth-forgot-password-core',
  template
})
export class ForgotPasswordComponentCore {
  _authState: AuthState;
  _show: boolean;
  username: string;
  code: string;
  password: string;
  errorMessage: string;
<<<<<<< HEAD
=======

  code_sent = false;

>>>>>>> a5e79e12
  amplifyService: AmplifyService;
  @Input() hide: string[] = [];

  constructor(amplifyService: AmplifyService) {
    this.amplifyService = amplifyService;
  }

  @Input()
  set data(data: any) {
    this._authState = data.authState;
    this._show = data.authState.state === 'forgotPassword';
    this.hide = data.hide ? data.hide : this.hide;
    this.username = data.authState.user? data.authState.user.username || '' : '';
  }

  shouldHide(comp) {
    return this.hide.filter(item => item === comp)
            .length > 0;
  }

  @Input()
  set authState(authState: AuthState) {
    this._authState = authState;
    this._show = authState.state === 'forgotPassword';

    this.username = authState.user? authState.user.username || '' : '';
  }

  setUsername(username: string) {
    this.username = username;
  }

  setCode(code: string) {
    this.code = code;
  }

  setPassword(password: string) {
    this.password = password;
  }

  onSend() {
    if (!this.username) {
      this.errorMessage = "Username cannot be empty";
      return;
    }
    this.amplifyService.auth().forgotPassword(this.username)
      .then(() => {
        this.code_sent = true;
      })
      .catch((err) => {
        this._setError(err)
        this.code_sent = false;
      });
  }

  onSubmit() {
    this.amplifyService.auth()
      .forgotPasswordSubmit(
        this.username,
        this.code,
        this.password
      )
      .then(() => {
        const user = { username: this.username };
        this.amplifyService.setAuthState({ state: 'signIn', user });
      })
      .catch(err => this._setError(err));
  }

  onSignIn() {
    this.amplifyService.setAuthState({ state: 'signIn', user: null });
  }

  onAlertClose() {
    this._setError(null);
  }

  _setError(err) {
    if (!err) {
      this.errorMessage = null;
      return;
    }

    this.errorMessage = err.message || err;
  }
}<|MERGE_RESOLUTION|>--- conflicted
+++ resolved
@@ -56,13 +56,6 @@
           </div>
         </div>
       
-<<<<<<< HEAD
-      <div class="amplify-form-cell-left" *ngIf="!shouldHide('SignIn')">
-        <a class="amplify-form-link"
-          (click)="onSignIn()"
-        >Back to Sign In</a>
-=======
->>>>>>> a5e79e12
       </div>
     </div>
   </div>
@@ -80,7 +73,7 @@
 
 @Component({
   selector: 'amplify-auth-forgot-password-core',
-  template
+  template: template
 })
 export class ForgotPasswordComponentCore {
   _authState: AuthState;
@@ -89,13 +82,8 @@
   code: string;
   password: string;
   errorMessage: string;
-<<<<<<< HEAD
-=======
-
+  amplifyService: AmplifyService;
   code_sent = false;
-
->>>>>>> a5e79e12
-  amplifyService: AmplifyService;
   @Input() hide: string[] = [];
 
   constructor(amplifyService: AmplifyService) {
@@ -159,7 +147,7 @@
       )
       .then(() => {
         const user = { username: this.username };
-        this.amplifyService.setAuthState({ state: 'signIn', user });
+        this.amplifyService.setAuthState({ state: 'signIn', user: user });
       })
       .catch(err => this._setError(err));
   }
