import { Component, Input } from '@angular/core';
import { AmplifyService, AuthState } from '../../../providers';
import { SignUpComponentCore } from './sign-up.component.core';

const template = `
<div class="amplify-authenticator" *ngIf="_show">
  <div class="amplify-form-body">
<<<<<<< HEAD

    <div class="amplify-form-row">

      <div class="amplify-form-cell-left" *ngIf="!shouldHide('SignIn')">
        <a class="amplify-form-link"
          (click)="onSignIn()"
        >Sign In</a>
      </div>

      <div class="amplify-form-cell-right">
        <a class="amplify-form-link"
          (click)="onSignUp()"
        >Sign Up</a>
      </div>

    </div>


    <ion-list>

      <ion-item>
        <ion-label stacked>Username</ion-label>
=======
    <div class="amplify-form-header">Create a new account</div>
    <ion-list lines="none">
      <ion-item lines="none">
        <ion-label class="amplify-input-label" position="stacked">Username *</ion-label>
>>>>>>> a5e79e12
        <ion-input 
          #username
          type="text"
          class="amplify-form-input"
          (keyup)="setUsername($event.target.value)"
        ></ion-input>
      </ion-item>
    
      <ion-item lines="none">
        <ion-label class="amplify-input-label" position="stacked">Password *</ion-label>
        <ion-input 
          #password
          type="password"
          class="amplify-form-input"
          (keyup)="setPassword(password.value)"
          (keyup.enter)="onSignUp()"
        ></ion-input>
      </ion-item>

      <ion-item lines="none">
        <ion-label class="amplify-input-label" position="stacked">Email *</ion-label>
        <ion-input 
          #email
          type="email"
          class="amplify-form-input"
          (keyup)="setEmail(email.value)"
        ></ion-input>
      </ion-item>

      <ion-label class="amplify-input-label push-right" position="stacked" style="margin-top:1.2em; margin-left:1.2em;">Phone Number *</ion-label>
      <ion-item lines="none">
        <ion-select #countryCode
        slot="start"
        name="countryCode" 
        class="amplify-select-phone-country" 
        (ionChange)="setCountryCode(countryCode.value)"
        [value]="country_code">
          <ion-select-option data-countryCode="US" value="1" Selected>USA (+1)</ion-select-option>
          <ion-select-option data-countryCode="GB" value="44">UK (+44)</ion-select-option>
          <ion-select-option data-countryCode="DZ" value="213">Algeria (+213)</ion-select-option>
          <ion-select-option data-countryCode="AD" value="376">Andorra (+376)</ion-select-option>
          <ion-select-option data-countryCode="AO" value="244">Angola (+244)</ion-select-option>
          <ion-select-option data-countryCode="AI" value="1264">Anguilla (+1264)</ion-select-option>
          <ion-select-option data-countryCode="AG" value="1268">Antigua &amp; Barbuda (+1268)</ion-select-option>
          <ion-select-option data-countryCode="AR" value="54">Argentina (+54)</ion-select-option>
          <ion-select-option data-countryCode="AM" value="374">Armenia (+374)</ion-select-option>
          <ion-select-option data-countryCode="AW" value="297">Aruba (+297)</ion-select-option>
          <ion-select-option data-countryCode="AU" value="61">Australia (+61)</ion-select-option>
          <ion-select-option data-countryCode="AT" value="43">Austria (+43)</ion-select-option>
          <ion-select-option data-countryCode="AZ" value="994">Azerbaijan (+994)</ion-select-option>
          <ion-select-option data-countryCode="BS" value="1242">Bahamas (+1242)</ion-select-option>
          <ion-select-option data-countryCode="BH" value="973">Bahrain (+973)</ion-select-option>
          <ion-select-option data-countryCode="BD" value="880">Bangladesh (+880)</ion-select-option>
          <ion-select-option data-countryCode="BB" value="1246">Barbados (+1246)</ion-select-option>
          <ion-select-option data-countryCode="BY" value="375">Belarus (+375)</ion-select-option>
          <ion-select-option data-countryCode="BE" value="32">Belgium (+32)</ion-select-option>
          <ion-select-option data-countryCode="BZ" value="501">Belize (+501)</ion-select-option>
          <ion-select-option data-countryCode="BJ" value="229">Benin (+229)</ion-select-option>
          <ion-select-option data-countryCode="BM" value="1441">Bermuda (+1441)</ion-select-option>
          <ion-select-option data-countryCode="BT" value="975">Bhutan (+975)</ion-select-option>
          <ion-select-option data-countryCode="BO" value="591">Bolivia (+591)</ion-select-option>
          <ion-select-option data-countryCode="BA" value="387">Bosnia Herzegovina (+387)</ion-select-option>
          <ion-select-option data-countryCode="BW" value="267">Botswana (+267)</ion-select-option>
          <ion-select-option data-countryCode="BR" value="55">Brazil (+55)</ion-select-option>
          <ion-select-option data-countryCode="BN" value="673">Brunei (+673)</ion-select-option>
          <ion-select-option data-countryCode="BG" value="359">Bulgaria (+359)</ion-select-option>
          <ion-select-option data-countryCode="BF" value="226">Burkina Faso (+226)</ion-select-option>
          <ion-select-option data-countryCode="BI" value="257">Burundi (+257)</ion-select-option>
          <ion-select-option data-countryCode="KH" value="855">Cambodia (+855)</ion-select-option>
          <ion-select-option data-countryCode="CM" value="237">Cameroon (+237)</ion-select-option>
          <ion-select-option data-countryCode="CA" value="1">Canada (+1)</ion-select-option>
          <ion-select-option data-countryCode="CV" value="238">Cape Verde Islands (+238)</ion-select-option>
          <ion-select-option data-countryCode="KY" value="1345">Cayman Islands (+1345)</ion-select-option>
          <ion-select-option data-countryCode="CF" value="236">Central African Republic (+236)</ion-select-option>
          <ion-select-option data-countryCode="CL" value="56">Chile (+56)</ion-select-option>
          <ion-select-option data-countryCode="CN" value="86">China (+86)</ion-select-option>
          <ion-select-option data-countryCode="CO" value="57">Colombia (+57)</ion-select-option>
          <ion-select-option data-countryCode="KM" value="269">Comoros (+269)</ion-select-option>
          <ion-select-option data-countryCode="CG" value="242">Congo (+242)</ion-select-option>
          <ion-select-option data-countryCode="CK" value="682">Cook Islands (+682)</ion-select-option>
          <ion-select-option data-countryCode="CR" value="506">Costa Rica (+506)</ion-select-option>
          <ion-select-option data-countryCode="HR" value="385">Croatia (+385)</ion-select-option>
          <ion-select-option data-countryCode="CU" value="53">Cuba (+53)</ion-select-option>
          <ion-select-option data-countryCode="CY" value="90392">Cyprus North (+90392)</ion-select-option>
          <ion-select-option data-countryCode="CY" value="357">Cyprus South (+357)</ion-select-option>
          <ion-select-option data-countryCode="CZ" value="42">Czech Republic (+42)</ion-select-option>
          <ion-select-option data-countryCode="DK" value="45">Denmark (+45)</ion-select-option>
          <ion-select-option data-countryCode="DJ" value="253">Djibouti (+253)</ion-select-option>
          <ion-select-option data-countryCode="DM" value="1809">Dominica (+1809)</ion-select-option>
          <ion-select-option data-countryCode="DO" value="1809">Dominican Republic (+1809)</ion-select-option>
          <ion-select-option data-countryCode="EC" value="593">Ecuador (+593)</ion-select-option>
          <ion-select-option data-countryCode="EG" value="20">Egypt (+20)</ion-select-option>
          <ion-select-option data-countryCode="SV" value="503">El Salvador (+503)</ion-select-option>
          <ion-select-option data-countryCode="GQ" value="240">Equatorial Guinea (+240)</ion-select-option>
          <ion-select-option data-countryCode="ER" value="291">Eritrea (+291)</ion-select-option>
          <ion-select-option data-countryCode="EE" value="372">Estonia (+372)</ion-select-option>
          <ion-select-option data-countryCode="ET" value="251">Ethiopia (+251)</ion-select-option>
          <ion-select-option data-countryCode="FK" value="500">Falkland Islands (+500)</ion-select-option>
          <ion-select-option data-countryCode="FO" value="298">Faroe Islands (+298)</ion-select-option>
          <ion-select-option data-countryCode="FJ" value="679">Fiji (+679)</ion-select-option>
          <ion-select-option data-countryCode="FI" value="358">Finland (+358)</ion-select-option>
          <ion-select-option data-countryCode="FR" value="33">France (+33)</ion-select-option>
          <ion-select-option data-countryCode="GF" value="594">French Guiana (+594)</ion-select-option>
          <ion-select-option data-countryCode="PF" value="689">French Polynesia (+689)</ion-select-option>
          <ion-select-option data-countryCode="GA" value="241">Gabon (+241)</ion-select-option>
          <ion-select-option data-countryCode="GM" value="220">Gambia (+220)</ion-select-option>
          <ion-select-option data-countryCode="GE" value="7880">Georgia (+7880)</ion-select-option>
          <ion-select-option data-countryCode="DE" value="49">Germany (+49)</ion-select-option>
          <ion-select-option data-countryCode="GH" value="233">Ghana (+233)</ion-select-option>
          <ion-select-option data-countryCode="GI" value="350">Gibraltar (+350)</ion-select-option>
          <ion-select-option data-countryCode="GR" value="30">Greece (+30)</ion-select-option>
          <ion-select-option data-countryCode="GL" value="299">Greenland (+299)</ion-select-option>
          <ion-select-option data-countryCode="GD" value="1473">Grenada (+1473)</ion-select-option>
          <ion-select-option data-countryCode="GP" value="590">Guadeloupe (+590)</ion-select-option>
          <ion-select-option data-countryCode="GU" value="671">Guam (+671)</ion-select-option>
          <ion-select-option data-countryCode="GT" value="502">Guatemala (+502)</ion-select-option>
          <ion-select-option data-countryCode="GN" value="224">Guinea (+224)</ion-select-option>
          <ion-select-option data-countryCode="GW" value="245">Guinea - Bissau (+245)</ion-select-option>
          <ion-select-option data-countryCode="GY" value="592">Guyana (+592)</ion-select-option>
          <ion-select-option data-countryCode="HT" value="509">Haiti (+509)</ion-select-option>
          <ion-select-option data-countryCode="HN" value="504">Honduras (+504)</ion-select-option>
          <ion-select-option data-countryCode="HK" value="852">Hong Kong (+852)</ion-select-option>
          <ion-select-option data-countryCode="HU" value="36">Hungary (+36)</ion-select-option>
          <ion-select-option data-countryCode="IS" value="354">Iceland (+354)</ion-select-option>
          <ion-select-option data-countryCode="IN" value="91">India (+91)</ion-select-option>
          <ion-select-option data-countryCode="ID" value="62">Indonesia (+62)</ion-select-option>
          <ion-select-option data-countryCode="IR" value="98">Iran (+98)</ion-select-option>
          <ion-select-option data-countryCode="IQ" value="964">Iraq (+964)</ion-select-option>
          <ion-select-option data-countryCode="IE" value="353">Ireland (+353)</ion-select-option>
          <ion-select-option data-countryCode="IL" value="972">Israel (+972)</ion-select-option>
          <ion-select-option data-countryCode="IT" value="39">Italy (+39)</ion-select-option>
          <ion-select-option data-countryCode="JM" value="1876">Jamaica (+1876)</ion-select-option>
          <ion-select-option data-countryCode="JP" value="81">Japan (+81)</ion-select-option>
          <ion-select-option data-countryCode="JO" value="962">Jordan (+962)</ion-select-option>
          <ion-select-option data-countryCode="KZ" value="7">Kazakhstan (+7)</ion-select-option>
          <ion-select-option data-countryCode="KE" value="254">Kenya (+254)</ion-select-option>
          <ion-select-option data-countryCode="KI" value="686">Kiribati (+686)</ion-select-option>
          <ion-select-option data-countryCode="KP" value="850">Korea North (+850)</ion-select-option>
          <ion-select-option data-countryCode="KR" value="82">Korea South (+82)</ion-select-option>
          <ion-select-option data-countryCode="KW" value="965">Kuwait (+965)</ion-select-option>
          <ion-select-option data-countryCode="KG" value="996">Kyrgyzstan (+996)</ion-select-option>
          <ion-select-option data-countryCode="LA" value="856">Laos (+856)</ion-select-option>
          <ion-select-option data-countryCode="LV" value="371">Latvia (+371)</ion-select-option>
          <ion-select-option data-countryCode="LB" value="961">Lebanon (+961)</ion-select-option>
          <ion-select-option data-countryCode="LS" value="266">Lesotho (+266)</ion-select-option>
          <ion-select-option data-countryCode="LR" value="231">Liberia (+231)</ion-select-option>
          <ion-select-option data-countryCode="LY" value="218">Libya (+218)</ion-select-option>
          <ion-select-option data-countryCode="LI" value="417">Liechtenstein (+417)</ion-select-option>
          <ion-select-option data-countryCode="LT" value="370">Lithuania (+370)</ion-select-option>
          <ion-select-option data-countryCode="LU" value="352">Luxembourg (+352)</ion-select-option>
          <ion-select-option data-countryCode="MO" value="853">Macao (+853)</ion-select-option>
          <ion-select-option data-countryCode="MK" value="389">Macedonia (+389)</ion-select-option>
          <ion-select-option data-countryCode="MG" value="261">Madagascar (+261)</ion-select-option>
          <ion-select-option data-countryCode="MW" value="265">Malawi (+265)</ion-select-option>
          <ion-select-option data-countryCode="MY" value="60">Malaysia (+60)</ion-select-option>
          <ion-select-option data-countryCode="MV" value="960">Maldives (+960)</ion-select-option>
          <ion-select-option data-countryCode="ML" value="223">Mali (+223)</ion-select-option>
          <ion-select-option data-countryCode="MT" value="356">Malta (+356)</ion-select-option>
          <ion-select-option data-countryCode="MH" value="692">Marshall Islands (+692)</ion-select-option>
          <ion-select-option data-countryCode="MQ" value="596">Martinique (+596)</ion-select-option>
          <ion-select-option data-countryCode="MR" value="222">Mauritania (+222)</ion-select-option>
          <ion-select-option data-countryCode="YT" value="269">Mayotte (+269)</ion-select-option>
          <ion-select-option data-countryCode="MX" value="52">Mexico (+52)</ion-select-option>
          <ion-select-option data-countryCode="FM" value="691">Micronesia (+691)</ion-select-option>
          <ion-select-option data-countryCode="MD" value="373">Moldova (+373)</ion-select-option>
          <ion-select-option data-countryCode="MC" value="377">Monaco (+377)</ion-select-option>
          <ion-select-option data-countryCode="MN" value="976">Mongolia (+976)</ion-select-option>
          <ion-select-option data-countryCode="MS" value="1664">Montserrat (+1664)</ion-select-option>
          <ion-select-option data-countryCode="MA" value="212">Morocco (+212)</ion-select-option>
          <ion-select-option data-countryCode="MZ" value="258">Mozambique (+258)</ion-select-option>
          <ion-select-option data-countryCode="MN" value="95">Myanmar (+95)</ion-select-option>
          <ion-select-option data-countryCode="NA" value="264">Namibia (+264)</ion-select-option>
          <ion-select-option data-countryCode="NR" value="674">Nauru (+674)</ion-select-option>
          <ion-select-option data-countryCode="NP" value="977">Nepal (+977)</ion-select-option>
          <ion-select-option data-countryCode="NL" value="31">Netherlands (+31)</ion-select-option>
          <ion-select-option data-countryCode="NC" value="687">New Caledonia (+687)</ion-select-option>
          <ion-select-option data-countryCode="NZ" value="64">New Zealand (+64)</ion-select-option>
          <ion-select-option data-countryCode="NI" value="505">Nicaragua (+505)</ion-select-option>
          <ion-select-option data-countryCode="NE" value="227">Niger (+227)</ion-select-option>
          <ion-select-option data-countryCode="NG" value="234">Nigeria (+234)</ion-select-option>
          <ion-select-option data-countryCode="NU" value="683">Niue (+683)</ion-select-option>
          <ion-select-option data-countryCode="NF" value="672">Norfolk Islands (+672)</ion-select-option>
          <ion-select-option data-countryCode="NP" value="670">Northern Marianas (+670)</ion-select-option>
          <ion-select-option data-countryCode="NO" value="47">Norway (+47)</ion-select-option>
          <ion-select-option data-countryCode="OM" value="968">Oman (+968)</ion-select-option>
          <ion-select-option data-countryCode="PW" value="680">Palau (+680)</ion-select-option>
          <ion-select-option data-countryCode="PA" value="507">Panama (+507)</ion-select-option>
          <ion-select-option data-countryCode="PG" value="675">Papua New Guinea (+675)</ion-select-option>
          <ion-select-option data-countryCode="PY" value="595">Paraguay (+595)</ion-select-option>
          <ion-select-option data-countryCode="PE" value="51">Peru (+51)</ion-select-option>
          <ion-select-option data-countryCode="PH" value="63">Philippines (+63)</ion-select-option>
          <ion-select-option data-countryCode="PL" value="48">Poland (+48)</ion-select-option>
          <ion-select-option data-countryCode="PT" value="351">Portugal (+351)</ion-select-option>
          <ion-select-option data-countryCode="PR" value="1787">Puerto Rico (+1787)</ion-select-option>
          <ion-select-option data-countryCode="QA" value="974">Qatar (+974)</ion-select-option>
          <ion-select-option data-countryCode="RE" value="262">Reunion (+262)</ion-select-option>
          <ion-select-option data-countryCode="RO" value="40">Romania (+40)</ion-select-option>
          <ion-select-option data-countryCode="RU" value="7">Russia (+7)</ion-select-option>
          <ion-select-option data-countryCode="RW" value="250">Rwanda (+250)</ion-select-option>
          <ion-select-option data-countryCode="SM" value="378">San Marino (+378)</ion-select-option>
          <ion-select-option data-countryCode="ST" value="239">Sao Tome &amp; Principe (+239)</ion-select-option>
          <ion-select-option data-countryCode="SA" value="966">Saudi Arabia (+966)</ion-select-option>
          <ion-select-option data-countryCode="SN" value="221">Senegal (+221)</ion-select-option>
          <ion-select-option data-countryCode="CS" value="381">Serbia (+381)</ion-select-option>
          <ion-select-option data-countryCode="SC" value="248">Seychelles (+248)</ion-select-option>
          <ion-select-option data-countryCode="SL" value="232">Sierra Leone (+232)</ion-select-option>
          <ion-select-option data-countryCode="SG" value="65">Singapore (+65)</ion-select-option>
          <ion-select-option data-countryCode="SK" value="421">Slovak Republic (+421)</ion-select-option>
          <ion-select-option data-countryCode="SI" value="386">Slovenia (+386)</ion-select-option>
          <ion-select-option data-countryCode="SB" value="677">Solomon Islands (+677)</ion-select-option>
          <ion-select-option data-countryCode="SO" value="252">Somalia (+252)</ion-select-option>
          <ion-select-option data-countryCode="ZA" value="27">South Africa (+27)</ion-select-option>
          <ion-select-option data-countryCode="ES" value="34">Spain (+34)</ion-select-option>
          <ion-select-option data-countryCode="LK" value="94">Sri Lanka (+94)</ion-select-option>
          <ion-select-option data-countryCode="SH" value="290">St. Helena (+290)</ion-select-option>
          <ion-select-option data-countryCode="KN" value="1869">St. Kitts (+1869)</ion-select-option>
          <ion-select-option data-countryCode="SC" value="1758">St. Lucia (+1758)</ion-select-option>
          <ion-select-option data-countryCode="SD" value="249">Sudan (+249)</ion-select-option>
          <ion-select-option data-countryCode="SR" value="597">Suriname (+597)</ion-select-option>
          <ion-select-option data-countryCode="SZ" value="268">Swaziland (+268)</ion-select-option>
          <ion-select-option data-countryCode="SE" value="46">Sweden (+46)</ion-select-option>
          <ion-select-option data-countryCode="CH" value="41">Switzerland (+41)</ion-select-option>
          <ion-select-option data-countryCode="SI" value="963">Syria (+963)</ion-select-option>
          <ion-select-option data-countryCode="TW" value="886">Taiwan (+886)</ion-select-option>
          <ion-select-option data-countryCode="TJ" value="7">Tajikstan (+7)</ion-select-option>
          <ion-select-option data-countryCode="TH" value="66">Thailand (+66)</ion-select-option>
          <ion-select-option data-countryCode="TG" value="228">Togo (+228)</ion-select-option>
          <ion-select-option data-countryCode="TO" value="676">Tonga (+676)</ion-select-option>
          <ion-select-option data-countryCode="TT" value="1868">Trinidad &amp; Tobago (+1868)</ion-select-option>
          <ion-select-option data-countryCode="TN" value="216">Tunisia (+216)</ion-select-option>
          <ion-select-option data-countryCode="TR" value="90">Turkey (+90)</ion-select-option>
          <ion-select-option data-countryCode="TM" value="7">Turkmenistan (+7)</ion-select-option>
          <ion-select-option data-countryCode="TM" value="993">Turkmenistan (+993)</ion-select-option>
          <ion-select-option data-countryCode="TC" value="1649">Turks &amp; Caicos Islands (+1649)</ion-select-option>
          <ion-select-option data-countryCode="TV" value="688">Tuvalu (+688)</ion-select-option>
          <ion-select-option data-countryCode="UG" value="256">Uganda (+256)</ion-select-option>
          <ion-select-option data-countryCode="UA" value="380">Ukraine (+380)</ion-select-option>
          <ion-select-option data-countryCode="AE" value="971">United Arab Emirates (+971)</ion-select-option>
          <ion-select-option data-countryCode="UY" value="598">Uruguay (+598)</ion-select-option>
          <ion-select-option data-countryCode="US" value="1">USA (+1)</ion-select-option>
          <ion-select-option data-countryCode="UZ" value="7">Uzbekistan (+7)</ion-select-option>
          <ion-select-option data-countryCode="VU" value="678">Vanuatu (+678)</ion-select-option>
          <ion-select-option data-countryCode="VA" value="379">Vatican City (+379)</ion-select-option>
          <ion-select-option data-countryCode="VE" value="58">Venezuela (+58)</ion-select-option>
          <ion-select-option data-countryCode="VN" value="84">Vietnam (+84)</ion-select-option>
          <ion-select-option data-countryCode="VG" value="84">Virgin Islands - British (+1284)</ion-select-option>
          <ion-select-option data-countryCode="VI" value="84">Virgin Islands - US (+1340)</ion-select-option>
          <ion-select-option data-countryCode="WF" value="681">Wallis &amp; Futuna (+681)</ion-select-option>
          <ion-select-option data-countryCode="YE" value="969">Yemen (North)(+969)</ion-select-option>
          <ion-select-option data-countryCode="YE" value="967">Yemen (South)(+967)</ion-select-option>
          <ion-select-option data-countryCode="ZM" value="260">Zambia (+260)</ion-select-option>
          <ion-select-option data-countryCode="ZW" value="263">Zimbabwe (+263)</ion-select-option>
        </ion-select>
        <ion-input 
          #phone_number
          type="tel"
          class="amplify-form-input"
          (keyup)="setPhoneNumber(phone_number.value)"
        ></ion-input>
      </ion-item>
    
    </ion-list>

<<<<<<< HEAD
    <div class="amplify-form-row" *ngIf="!shouldHide('ConfirmSignUp')">
      <div class="amplify-form-cell-right">
        <a class="amplify-form-link"
          (click)="onConfirmSignUp()"
        >Confirm a Code</a>
=======
    <div class="amplify-form-actions">
      <div>
        <ion-button expand="block" color="primary"
          (click)="onSignUp()"
        >Sign Up</ion-button>
      </div>
      <div class="amplify-form-cell-left">
        <div class="amplify-form-signup">Have an account? <a class="amplify-form-link" (click)="onSignIn()">Sign In</a></div>
      </div>
      <div class="amplify-form-cell-left">
        <div class="amplify-form-signup">Have an code? <a class="amplify-form-link" (click)="onConfirmSignUp()">Confirm</a></div>
>>>>>>> a5e79e12
      </div>
    </div>
  </div>

  <div class="amplify-alert" *ngIf="errorMessage">
    <div class="amplify-alert-body">
      <span class="amplify-alert-icon">&#9888;</span>
      <div class="amplify-alert-message">{{ errorMessage }}</div>
      <a class="amplify-alert-close" (click)="onAlertClose()">&times;</a>
    </div>
  </div>

</div>
`

@Component({
  selector: 'amplify-auth-sign-up-ionic',
  template: template
})
export class SignUpComponentIonic extends SignUpComponentCore {

  constructor(amplifyService: AmplifyService) {
    super(amplifyService)
  }

  _setError(err) {
    if (!err) {
      this.errorMessage = null;
      return;
    }

    alert(err.message || err);
  }

}<|MERGE_RESOLUTION|>--- conflicted
+++ resolved
@@ -5,35 +5,10 @@
 const template = `
 <div class="amplify-authenticator" *ngIf="_show">
   <div class="amplify-form-body">
-<<<<<<< HEAD
-
-    <div class="amplify-form-row">
-
-      <div class="amplify-form-cell-left" *ngIf="!shouldHide('SignIn')">
-        <a class="amplify-form-link"
-          (click)="onSignIn()"
-        >Sign In</a>
-      </div>
-
-      <div class="amplify-form-cell-right">
-        <a class="amplify-form-link"
-          (click)="onSignUp()"
-        >Sign Up</a>
-      </div>
-
-    </div>
-
-
-    <ion-list>
-
-      <ion-item>
-        <ion-label stacked>Username</ion-label>
-=======
     <div class="amplify-form-header">Create a new account</div>
     <ion-list lines="none">
       <ion-item lines="none">
         <ion-label class="amplify-input-label" position="stacked">Username *</ion-label>
->>>>>>> a5e79e12
         <ion-input 
           #username
           type="text"
@@ -297,13 +272,6 @@
     
     </ion-list>
 
-<<<<<<< HEAD
-    <div class="amplify-form-row" *ngIf="!shouldHide('ConfirmSignUp')">
-      <div class="amplify-form-cell-right">
-        <a class="amplify-form-link"
-          (click)="onConfirmSignUp()"
-        >Confirm a Code</a>
-=======
     <div class="amplify-form-actions">
       <div>
         <ion-button expand="block" color="primary"
@@ -311,11 +279,10 @@
         >Sign Up</ion-button>
       </div>
       <div class="amplify-form-cell-left">
-        <div class="amplify-form-signup">Have an account? <a class="amplify-form-link" (click)="onSignIn()">Sign In</a></div>
+        <div class="amplify-form-signup" *ngIf="!shouldHide('SignUp')">Have an account? <a class="amplify-form-link" (click)="onSignIn()">Sign In</a></div>
       </div>
-      <div class="amplify-form-cell-left">
+      <div class="amplify-form-cell-left" *ngIf="!shouldHide('ConfirmSignUp')">
         <div class="amplify-form-signup">Have an code? <a class="amplify-form-link" (click)="onConfirmSignUp()">Confirm</a></div>
->>>>>>> a5e79e12
       </div>
     </div>
   </div>
