--- conflicted
+++ resolved
@@ -1,11 +1,7 @@
 {
 	"name": "aws-amplify-angular",
 	"private": "true",
-<<<<<<< HEAD
-	"version": "6.0.29",
-=======
 	"version": "6.0.30",
->>>>>>> 6882c5e6
 	"description": "AWS Amplify Angular Components",
 	"main": "bundles/aws-amplify-angular.umd.js",
 	"module": "dist/index.js",
@@ -44,11 +40,7 @@
 		"@types/zen-observable": "^0.5.3",
 		"angular2-template-loader": "^0.6.2",
 		"awesome-typescript-loader": "^4.0.1",
-<<<<<<< HEAD
-		"aws-amplify": "4.3.11",
-=======
 		"aws-amplify": "4.3.12",
->>>>>>> 6882c5e6
 		"babel-core": "^6.26.3",
 		"babel-plugin-lodash": "^3.3.4",
 		"babel-preset-env": "^1.7.0",
