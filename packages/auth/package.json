--- conflicted
+++ resolved
@@ -1,146 +1,4 @@
 {
-<<<<<<< HEAD
-  "name": "@aws-amplify/auth",
-  "version": "6.0.0",
-  "description": "Auth category of aws-amplify",
-  "main": "./lib/index.js",
-  "module": "./lib-esm/index.js",
-  "typings": "./lib-esm/index.d.ts",
-  "react-native": "./lib-esm/index.js",
-  "sideEffects": [
-    "./lib/Auth.js",
-    "./lib-esm/Auth.js"
-  ],
-  "publishConfig": {
-    "access": "public"
-  },
-  "scripts": {
-    "test": "yarn lint --fix && jest -w 1 --coverage",
-    "test:size": "size-limit",
-    "build-with-test": "npm test && npm run build",
-    "build:cjs": "rimraf lib && tsc -m commonjs --outDir lib && webpack && webpack --config ./webpack.config.dev.js",
-		"build:esm": "rimraf lib-esm && tsc -m esnext --outDir lib-esm",
-		"build:cjs:watch": "rimraf lib && tsc -m commonjs --outDir lib --watch",
-		"build:esm:watch": "rimraf lib-esm && tsc -m esnext --outDir lib-esm --watch",
-    "build": "npm run clean && npm run build:esm && npm run build:cjs",
-    "clean": "npm run clean:size && rimraf lib-esm lib dist",
-    "clean:size": "rimraf dual-publish-tmp tmp*",
-    "format": "echo \"Not implemented\"",
-    "lint": "tslint '{__tests__,src}/**/*.ts' && npm run ts-coverage",
-    "ts-coverage": "typescript-coverage-report -p ./tsconfig.build.json -t 77.44"
-  },
-  "typesVersions": {
-    ">=3.8": {
-      "*": [
-        "./lib-esm/index.d.ts"
-      ],
-      "cognito": [
-        "./lib-esm/providers/cognito/index.d.ts"
-      ]
-    }
-  },
-  "exports": {
-    ".": {
-      "types": "./lib-esm/index.d.ts",
-      "import": "./lib-esm/index.js",
-      "require": "./lib/index.js"
-    },
-    "./cognito": {
-      "types": "./lib-esm/providers/cognito/index.d.ts",
-      "import": "./lib-esm/providers/cognito/index.js",
-      "require": "./lib/providers/cognito/index.js"
-    },
-    "./package.json": "./package.json"
-  },
-  "repository": {
-    "type": "git",
-    "url": "https://github.com/aws-amplify/amplify-js.git"
-  },
-  "author": "Amazon Web Services",
-  "license": "Apache-2.0",
-  "bugs": {
-    "url": "https://github.com/aws/aws-amplify/issues"
-  },
-  "homepage": "https://aws-amplify.github.io/",
-  "files": [
-    "lib",
-    "lib-esm",
-    "src",
-    "**/package.json"
-  ],
-  "dependencies": {
-    "amazon-cognito-identity-js": "6.4.0",
-    "tslib": "^2.5.0",
-    "url": "0.11.0"
-  },
-  "peerDependencies": {
-    "@aws-amplify/core": "^6.0.0"
-  },
-  "devDependencies": {
-    "@aws-amplify/core": "6.0.0",
-    "@aws-sdk/client-cognito-identity": "3.54.0",
-    "@aws-sdk/client-cognito-identity-provider": "3.54.0",
-    "@jest/test-sequencer": "^24.9.0",
-    "typescript": "5.0.2"
-  },
-  "size-limit": [
-    {
-      "name": "Auth (top-level class)",
-      "path": "./lib-esm/index.js",
-      "import": "{ Amplify, Auth }",
-      "limit": "55.1 kB"
-    }
-  ],
-  "jest": {
-    "globals": {
-      "ts-jest": {
-        "diagnostics": true,
-        "tsConfig": {
-          "lib": [
-            "es5",
-            "es2015",
-            "dom",
-            "esnext.asynciterable",
-            "es2017.object"
-          ],
-          "allowJs": true
-        }
-      }
-    },
-    "transform": {
-      "^.+\\.(js|jsx|ts|tsx)$": "ts-jest"
-    },
-    "preset": "ts-jest",
-    "testRegex": "(/__tests__/.*|\\.(test|spec))\\.(tsx?|jsx?)$",
-    "testPathIgnorePatterns": [
-      "__tests__/providers/.*/testUtils"
-    ],
-    "moduleFileExtensions": [
-      "ts",
-      "tsx",
-      "js",
-      "json",
-      "jsx"
-    ],
-    "testEnvironment": "jsdom",
-    "testURL": "http://localhost/",
-    "coverageThreshold": {
-      "global": {
-        "branches": 0,
-        "functions": 0,
-        "lines": 0,
-        "statements": 0
-      }
-    },
-    "coveragePathIgnorePatterns": [
-      "/node_modules/",
-      "dist",
-      "lib",
-      "lib-esm"
-    ],
-    "testSequencer": "./testSequencer.js"
-  }
-=======
 	"name": "@aws-amplify/auth",
 	"version": "6.0.0",
 	"description": "Auth category of aws-amplify",
@@ -281,5 +139,4 @@
 		],
 		"testSequencer": "./testSequencer.js"
 	}
->>>>>>> b58034b7
 }