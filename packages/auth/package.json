--- conflicted
+++ resolved
@@ -1,10 +1,6 @@
 {
   "name": "@aws-amplify/auth",
-<<<<<<< HEAD
-  "version": "1.2.28-unstable.0",
-=======
   "version": "1.2.28",
->>>>>>> e4510051
   "description": "Auth category of aws-amplify",
   "main": "./lib/index.js",
   "module": "./lib/index.js",
@@ -54,15 +50,9 @@
     "webpack": "^3.5.5"
   },
   "dependencies": {
-<<<<<<< HEAD
-    "@aws-amplify/cache": "1.0.29-unstable.0",
-    "@aws-amplify/core": "1.0.29-unstable.0",
-    "amazon-cognito-identity-js": "3.0.14-unstable.0",
-=======
     "@aws-amplify/cache": "^1.0.29",
     "@aws-amplify/core": "^1.0.29",
     "amazon-cognito-identity-js": "^3.0.14",
->>>>>>> e4510051
     "crypto-js": "^3.1.9-1"
   },
   "jest": {
