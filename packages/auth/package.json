--- conflicted
+++ resolved
@@ -16,24 +16,15 @@
     "access": "public"
   },
   "scripts": {
-<<<<<<< HEAD
-    "test": "yarn lint --fix && jest -w 1 --coverage && npm run test-module-size",
-=======
     "test": "yarn lint --fix && jest -w 1 --coverage",
     "test:size": "size-limit",
->>>>>>> d7a0a88f
     "build-with-test": "npm test && npm run build",
     "build:cjs": "node ./build es5 && webpack && webpack --config ./webpack.config.dev.js",
     "build:esm": "node ./build es6",
     "build:cjs:watch": "node ./build es5 --watch",
     "build:esm:watch": "node ./build es6 --watch",
-<<<<<<< HEAD
-    "build": "npm run clean && npm run build:esm && npm run build:cjs" ,
-    "clean": "rimraf lib-esm lib dist",
-=======
     "build": "npm run clean && npm run build:esm && npm run build:cjs",
     "clean": "rimraf lib-esm lib dist dual-publish-tmp",
->>>>>>> d7a0a88f
     "format": "echo \"Not implemented\"",
     "lint": "tslint '{__tests__,src}/**/*.ts' && npm run ts-coverage",
 		"test-module-size": "yarn run bundlewatch",
@@ -55,14 +46,8 @@
     "src"
   ],
   "dependencies": {
-<<<<<<< HEAD
-    "crypto-js": "^4.1.1",
-    "@aws-amplify/core": "5.0.1",
+    "@aws-amplify/core": "5.0.11",
     "@aws-sdk/client-cognito-identity-provider": "3.6.1",
-=======
-    "@aws-amplify/core": "5.0.11",
-    "amazon-cognito-identity-js": "6.1.2",
->>>>>>> d7a0a88f
     "tslib": "^1.8.0"
   },
   "devDependencies": {
