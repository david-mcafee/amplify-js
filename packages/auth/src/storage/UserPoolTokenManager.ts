--- conflicted
+++ resolved
@@ -11,12 +11,7 @@
 export class UserPoolTokenManager implements AuthTokenManager {
 	// TODO: change to config interface once defined
 	private config: any;
-<<<<<<< HEAD
 	storage: AuthStorage;
-	private prefix = KEY_PREFIX;
-=======
-	private storage: AuthStorage;
->>>>>>> 75fb0da8
 	private keys: CognitoKeys<CognitoUserPoolKey>;
 
 	constructor(config: any, storage: AuthStorage) {
@@ -27,7 +22,6 @@
 	}
 
 	async loadTokens(): Promise<CognitoUserPoolTokens | null> {
-<<<<<<< HEAD
 		const legacyTokenManager = new LegacyUserPoolTokenManager(
 			this.config,
 			this.storage
@@ -37,10 +31,7 @@
 			this,
 			USER_POOL_MANAGER_VERSION_KEY
 		);
-		const tokens = {} as CognitoUserPoolTokens;
 
-=======
->>>>>>> 75fb0da8
 		const accessToken = await this.storage.getItem(this.keys.accessToken);
 		const refreshToken = await this.storage.getItem(this.keys.refreshToken);
 		const idToken = await this.storage.getItem(this.keys.idToken);
