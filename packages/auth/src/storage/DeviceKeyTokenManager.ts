--- conflicted
+++ resolved
@@ -12,12 +12,7 @@
 export class DeviceKeyTokenManager implements AuthTokenManager {
 	// TODO: change to config interface once defined
 	private config: any;
-<<<<<<< HEAD
 	storage: AuthStorage;
-	private prefix = KEY_PREFIX;
-=======
-	private storage: AuthStorage;
->>>>>>> 75fb0da8
 	private keys: CognitoKeys<CognitoDeviceKey>;
 
 	constructor(config: any, storage: AuthStorage) {
@@ -28,21 +23,16 @@
 	}
 
 	async loadTokens(): Promise<CognitoDeviceKeyTokens | null> {
-<<<<<<< HEAD
+
 		const legacyDeviceKeyTokenManager = new LegacyDeviceKeyTokenManager(
 			this.config,
 			this.storage
 		);
-
 		await migrateTokens(
 			legacyDeviceKeyTokenManager,
 			this,
 			DEVICE_KEY_MANAGER_VERSION_KEY
 		);
-		const tokens = {} as CognitoDeviceKeyTokens;
-
-=======
->>>>>>> 75fb0da8
 		const deviceKey = await this.storage.getItem(this.keys.deviceKey);
 		const deviceGroupKey = await this.storage.getItem(this.keys.deviceGroupKey);
 		const randomPasswordKey = await this.storage.getItem(
