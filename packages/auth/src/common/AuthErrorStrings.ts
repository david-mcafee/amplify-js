// Copyright Amazon.com, Inc. or its affiliates. All Rights Reserved.
// SPDX-License-Identifier: Apache-2.0

import { AmplifyErrorMap } from '@aws-amplify/core';
import { AuthValidationErrorCode } from '../errors/types/validation';

export const validationErrorMap: AmplifyErrorMap<AuthValidationErrorCode> = {
	[AuthValidationErrorCode.EmptyChallengeResponse]: {
		message: 'challengeResponse is required to confirmSignIn',
	},
	[AuthValidationErrorCode.EmptyConfirmResetPasswordUsername]: {
		message: 'username is required to confirmResetPassword',
	},
	[AuthValidationErrorCode.EmptyConfirmSignUpCode]: {
		message: 'code is required to confirmSignUp',
	},
	[AuthValidationErrorCode.EmptyConfirmSignUpUsername]: {
		message: 'username is required to confirmSignUp',
	},
	[AuthValidationErrorCode.EmptyConfirmResetPasswordConfirmationCode]: {
		message: 'confirmationCode is required to confirmResetPassword',
	},
	[AuthValidationErrorCode.EmptyConfirmResetPasswordNewPassword]: {
		message: 'newPassword is required to confirmResetPassword',
	},
	[AuthValidationErrorCode.EmptyResendSignUpCodeUsername]: {
		message: 'username is required to confirmSignUp',
	},
	[AuthValidationErrorCode.EmptyResetPasswordUsername]: {
		message: 'username is required to resetPassword',
	},
	[AuthValidationErrorCode.EmptySignInPassword]: {
		message: 'password is required to signIn',
	},
	[AuthValidationErrorCode.EmptySignInUsername]: {
		message: 'username is required to signIn',
	},
	[AuthValidationErrorCode.EmptySignUpPassword]: {
		message: 'password is required to signUp',
	},
	[AuthValidationErrorCode.EmptySignUpUsername]: {
		message: 'username is required to signUp',
	},
	[AuthValidationErrorCode.CustomAuthSignInPassword]: {
		message: 'A password is not needed when signing in with CUSTOM_WITHOUT_SRP',
		recoverySuggestion: 'Do not include a password in your signIn call.',
	},
<<<<<<< HEAD
=======
	[AuthValidationErrorCode.IncorrectMFAMethod]: {
		message: 'Incorrect MFA method was chosen. It should be either SMS or TOTP',
		recoverySuggestion: 'Try to pass TOTP or SMS as the challengeResponse',
	},
>>>>>>> 84bd478e
};

// TODO: delete this code when the Auth class is removed.
export enum AuthErrorStrings {
	DEFAULT_MSG = 'Authentication Error',
	EMPTY_EMAIL = 'Email cannot be empty',
	EMPTY_PHONE = 'Phone number cannot be empty',
	EMPTY_USERNAME = 'Username cannot be empty',
	INVALID_USERNAME = 'The username should either be a string or one of the sign in types',
	EMPTY_PASSWORD = 'Password cannot be empty',
	EMPTY_CODE = 'Confirmation code cannot be empty',
	SIGN_UP_ERROR = 'Error creating account',
	NO_MFA = 'No valid MFA method provided',
	INVALID_MFA = 'Invalid MFA type',
	EMPTY_CHALLENGE = 'Challenge response cannot be empty',
	NO_USER_SESSION = 'Failed to get the session because the user is empty',
	NETWORK_ERROR = 'Network Error',
	DEVICE_CONFIG = 'Device tracking has not been configured in this User Pool',
	AUTOSIGNIN_ERROR = 'Please use your credentials to sign in',
}

export enum AuthErrorCodes {
	SignInException = 'SignInException',
}<|MERGE_RESOLUTION|>--- conflicted
+++ resolved
@@ -45,13 +45,10 @@
 		message: 'A password is not needed when signing in with CUSTOM_WITHOUT_SRP',
 		recoverySuggestion: 'Do not include a password in your signIn call.',
 	},
-<<<<<<< HEAD
-=======
 	[AuthValidationErrorCode.IncorrectMFAMethod]: {
 		message: 'Incorrect MFA method was chosen. It should be either SMS or TOTP',
 		recoverySuggestion: 'Try to pass TOTP or SMS as the challengeResponse',
 	},
->>>>>>> 84bd478e
 };
 
 // TODO: delete this code when the Auth class is removed.
