--- conflicted
+++ resolved
@@ -33,15 +33,6 @@
 	GRAPHQL_AUTH_MODE,
 } from './types';
 
-<<<<<<< HEAD
-// NOTE: temporary type to satisfy the Typescript compiler
-// enum o {
-// 	A = 'A',
-// }
-// export { o as GRAPHQL_AUTH_MODE };
-
-=======
->>>>>>> 8bafccfe
 export { Auth } from './Auth';
 export { Auth as default } from './Auth';
 export * from './types';