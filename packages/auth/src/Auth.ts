// Copyright Amazon.com, Inc. or its affiliates. All Rights Reserved.
// SPDX-License-Identifier: Apache-2.0

import { Amplify, ConsoleLogger as Logger, Hub } from '@aws-amplify/core';
import {
<<<<<<< HEAD
	AuthPluginOptions,
	AuthPluginProvider,
	AuthSignUpResult,
	AuthUserAttributeKey,
	CognitoUserAttributeKey,
	SignUpRequest,
=======
	Amplify,
	ConsoleLogger as Logger,
	Hub,
} from '@aws-amplify/core';
import { 
	AuthPluginOptions, 
	AuthPluginProvider, 
	AuthSignUpResult, 
	AuthUserAttributeKey, 
	CognitoConfirmResetPasswordOptions, 
	CognitoUserAttributeKey, 
	ConfirmResetPasswordRequest, 
	SignUpRequest 
>>>>>>> fad66586
} from './types';
import { assertPluginAvailable } from './utils/assertPluginAvailable';

const logger = new Logger('AuthClass');

/* BEGIN LEGACY CONSTANTS */

/// TODO: Handle these constants appropriately
const USER_ADMIN_SCOPE = 'aws.cognito.signin.user.admin';
// 10 sec, following this guide https://www.nngroup.com/articles/response-times-3-important-limits/
const OAUTH_FLOW_MS_TIMEOUT = 10 * 1000;
// Cognito Documentation for max device
// tslint:disable-next-line:max-line-length
// https://docs.aws.amazon.com/cognito-user-identity-pools/latest/APIReference/API_ListDevices.html#API_ListDevices_RequestSyntax
const MAX_DEVICES = 60;
const MAX_AUTOSIGNIN_POLLING_MS = 3 * 60 * 1000;

/* END LEGACY CONSTANTS */

const AMPLIFY_SYMBOL = (
	typeof Symbol !== 'undefined' && typeof Symbol.for === 'function'
		? Symbol.for('amplify_default')
		: '@@amplify_default'
) as Symbol;

const dispatchAuthEvent = (event: string, data: any, message: string) => {
	Hub.dispatch('auth', { event, data, message }, 'Auth', AMPLIFY_SYMBOL);
};

/**
 * Provide Auth client functions
 */
export class AuthClass {
	private _config;
	private _pluggable: AuthPluginProvider | null;
	private _storage;

	/* BEGIN LEGACY CLASS MEMBERS TO ALLOW LIBRARY BUILD */

	/// TODO: These members are called from other libraries and can be uncommented temporarily to allow the library to build. Do not check-in uncommented member declarations to source.

	// public currentAuthenticatedUser;
	// public currentSession;
	// public currentCredentials;

	/* END LEGACY CLASS MEMBERS TO ALLOW LIBRARY BUILD */

	/**
	 * Instantiates the Auth category
	 */
	constructor() {
		this._config = {};
		this._pluggable;
	}

	/**
	 * Returns the category name
	 */
	public getModuleName() {
		return 'Auth';
	}
	/**
	 * Configures the Auth category
	 * @param {Object} config - The Auth configuration object
	 */
	public configure(config?) {
		return this._config;
	}

	/**
	 * Adds a plugin to the Auth category
	 * @param {AuthPluginProvider} pluggable - an instance of the plugin
	 */
	public addPluggable(pluggable: AuthPluginProvider) {
		// TODO: Align on whether we need to allow multiple plugins for Auth in single instance
		this._pluggable = pluggable;
	}

	/**
	 * Returns the plugin object
	 * @returns {AuthPluginProvider} The pluggable that has been added to the category
	 */
	public getPluggable() {
		return this._pluggable;
	}

	/**
	 * Removes the plugin object
	 */
	public removePluggable(): void {
		this._pluggable = null;
	}

	/**
	 * Sign up with username, password, and other attributes (i.e. phone, email)
	 * @param {SignUpRequest} req Object contaning user attributes
	 * @returns {AuthSignUpResult} A promise resolves an object with next steps data if success
	 */
	signUp<PluginOptions extends AuthPluginOptions>(
		req: SignUpRequest<AuthUserAttributeKey, PluginOptions>
	): Promise<AuthSignUpResult<AuthUserAttributeKey>>;
	/**
	 * Sign up with username, password, and other attributes (i.e. phone, email) using Amazon
	 * Cognito Provider
	 * @param {SignUpRequest} req Object contaning Amazon Cognito user attributes, plugin, and auto sign in options
	 * @returns {AuthSignUpResult} A promise resolves an object with next steps data if success
	 */
	signUp<PluginOptions extends AuthPluginOptions>(
		req: SignUpRequest<CognitoUserAttributeKey, PluginOptions>
	): Promise<AuthSignUpResult<CognitoUserAttributeKey>> {
		assertPluginAvailable(this._pluggable);
		return this._pluggable.signUp(req);
	}
	confirmSignUp(): Promise<any> {
		assertPluginAvailable(this._pluggable);
		return this._pluggable.confirmSignUp();
	}
	resendSignUpCode(): Promise<any> {
		assertPluginAvailable(this._pluggable);
		return this._pluggable.resendSignUpCode();
	}
	signIn(): Promise<any> {
		assertPluginAvailable(this._pluggable);
		return this._pluggable.signIn();
	}
	confirmSignIn(): Promise<any> {
		assertPluginAvailable(this._pluggable);
		return this._pluggable.confirmSignIn();
	}
	signInWithWebUI(): Promise<any> {
		assertPluginAvailable(this._pluggable);
		return this._pluggable.signInWithWebUI();
	}
	fetchSession(): Promise<any> {
		assertPluginAvailable(this._pluggable);
		return this._pluggable.fetchSession();
	}
	signOut(): Promise<void> {
		assertPluginAvailable(this._pluggable);
		return this._pluggable.signOut();
	}
	resetPassword(): Promise<void> {
		assertPluginAvailable(this._pluggable);
		return this._pluggable.resetPassword();
	}
	confirmResetPassword<PluginOptions extends AuthPluginOptions = CognitoConfirmResetPasswordOptions>(
		req: ConfirmResetPasswordRequest<PluginOptions>
	): Promise<void> {
		assertPluginAvailable(this._pluggable);
		return this._pluggable.confirmResetPassword(req);
	}
	updatePassword(): Promise<void> {
		assertPluginAvailable(this._pluggable);
		return this._pluggable.updatePassword();
	}
	fetchUserAttributes(): Promise<any> {
		assertPluginAvailable(this._pluggable);
		return this._pluggable.fetchUserAttributes();
	}
	updateUserAttribute(): Promise<any> {
		assertPluginAvailable(this._pluggable);
		return this._pluggable.updateUserAttribute();
	}
	updateUserAttributes(): Promise<any> {
		assertPluginAvailable(this._pluggable);
		return this._pluggable.updateUserAttributes();
	}
	resendUserAttributeConfirmationCode(): Promise<any> {
		assertPluginAvailable(this._pluggable);
		return this._pluggable.resendUserAttributeConfirmationCode();
	}
	rememberDevice(): Promise<any> {
		assertPluginAvailable(this._pluggable);
		return this._pluggable.rememberDevice();
	}
	forgetDevice(): Promise<any> {
		assertPluginAvailable(this._pluggable);
		return this._pluggable.forgetDevice();
	}
	fetchDevices(): Promise<any> {
		assertPluginAvailable(this._pluggable);
		return this._pluggable.fetchDevices();
	}
	deleteUser(): Promise<any> {
		assertPluginAvailable(this._pluggable);
		return this._pluggable.deleteUser();
	}
}

export const Auth = new AuthClass();
Amplify.register(Auth);<|MERGE_RESOLUTION|>--- conflicted
+++ resolved
@@ -1,16 +1,7 @@
 // Copyright Amazon.com, Inc. or its affiliates. All Rights Reserved.
 // SPDX-License-Identifier: Apache-2.0
 
-import { Amplify, ConsoleLogger as Logger, Hub } from '@aws-amplify/core';
 import {
-<<<<<<< HEAD
-	AuthPluginOptions,
-	AuthPluginProvider,
-	AuthSignUpResult,
-	AuthUserAttributeKey,
-	CognitoUserAttributeKey,
-	SignUpRequest,
-=======
 	Amplify,
 	ConsoleLogger as Logger,
 	Hub,
@@ -20,11 +11,8 @@
 	AuthPluginProvider, 
 	AuthSignUpResult, 
 	AuthUserAttributeKey, 
-	CognitoConfirmResetPasswordOptions, 
 	CognitoUserAttributeKey, 
-	ConfirmResetPasswordRequest, 
 	SignUpRequest 
->>>>>>> fad66586
 } from './types';
 import { assertPluginAvailable } from './utils/assertPluginAvailable';
 
