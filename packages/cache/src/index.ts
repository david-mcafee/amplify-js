--- conflicted
+++ resolved
@@ -1,20 +1,11 @@
-// Copyright Amazon.com, Inc. or its affiliates. All Rights Reserved.
-// SPDX-License-Identifier: Apache-2.0
-
-import { BrowserStorageCache } from './BrowserStorageCache';
-import { InMemoryCache } from './InMemoryCache';
-import { CacheConfig } from './types';
-
-export { BrowserStorageCache, InMemoryCache, CacheConfig };
-<<<<<<< HEAD
-export { BrowserStorageCache as Cache };
-
-/**
- * @deprecated use named import
- */
-export default BrowserStorageCache;
-=======
->>>>>>> 80da5f14
-
-// Standard `Cache` export to maintain interoperability with React Native
-export { BrowserStorageCache as Cache };
+// Copyright Amazon.com, Inc. or its affiliates. All Rights Reserved.
+// SPDX-License-Identifier: Apache-2.0
+
+import { BrowserStorageCache } from './BrowserStorageCache';
+import { InMemoryCache } from './InMemoryCache';
+import { CacheConfig } from './types';
+
+export { BrowserStorageCache, InMemoryCache, CacheConfig };
+
+// Standard `Cache` export to maintain interoperability with React Native
+export { BrowserStorageCache as Cache };