{
  "name": "@aws-amplify/pubsub",
  "version": "5.2.0",
  "description": "Pubsub category of aws-amplify",
  "main": "./lib/index.js",
  "module": "./lib-esm/index.js",
  "typings": "./lib-esm/index.d.ts",
  "react-native": {
    "./lib/index": "./lib-esm/index.js"
  },
  "sideEffects": [
    "./lib/PubSub.js",
    "./lib-esm/PubSub.js"
  ],
  "publishConfig": {
    "access": "public"
  },
  "scripts": {
    "test": "npm run lint && jest -w 1 --coverage",
    "test:size": "size-limit",
    "build-with-test": "npm run clean && npm test && tsc && webpack",
    "build:cjs": "node ./build es5 && cpx src/vendor/** lib/vendor && webpack && webpack --config ./webpack.config.dev.js",
    "build:esm": "node ./build es6 && cpx src/vendor/** lib-esm/vendor",
    "build:cjs:watch": "node ./build es5 --watch",
    "build:esm:watch": "node ./build es6 --watch",
    "build": "npm run clean && npm run build:esm && npm run build:cjs",
    "clean": "npm run clean:size && rimraf lib-esm lib dist",
    "clean:size": "rimraf dual-publish-tmp tmp*",
    "format": "echo \"Not implemented\"",
    "lint": "tslint 'src/**/*.ts' && npm run ts-coverage",
    "ts-coverage": "typescript-coverage-report -p ./tsconfig.build.json -t 93.0 -i src/vendor/paho-mqtt.js"
  },
  "repository": {
    "type": "git",
    "url": "https://github.com/aws-amplify/amplify-js.git"
  },
  "author": "Amazon Web Services",
  "license": "Apache-2.0",
  "bugs": {
    "url": "https://github.com/aws/aws-amplify/issues"
  },
  "homepage": "https://aws-amplify.github.io/",
  "devDependencies": {
    "@types/zen-observable": "^0.8.0",
    "cpx": "^1.5.0"
  },
  "files": [
    "lib",
    "lib-esm",
    "src",
    "internals"
  ],
  "dependencies": {
    "@aws-amplify/auth": "5.4.0",
    "@aws-amplify/cache": "5.1.0",
    "@aws-amplify/core": "5.4.0",
    "graphql": "15.8.0",
    "tslib": "^1.8.0",
    "uuid": "^3.2.1",
    "zen-observable-ts": "0.8.19"
  },
  "size-limit": [
    {
      "name": "PubSub (IoT provider)",
      "path": "./lib-esm/index.js",
      "import": "{ Amplify, PubSub, AWSIoTProvider }",
<<<<<<< HEAD
      "limit": "80 kB"
=======
      "limit": "79.15 kB"
>>>>>>> 15353e0f
    },
    {
      "name": "PubSub (Mqtt provider)",
      "path": "./lib-esm/index.js",
      "import": "{ Amplify, PubSub, MqttOverWSProvider }",
<<<<<<< HEAD
      "limit": "80 kB"
=======
      "limit": "79 kB"
>>>>>>> 15353e0f
    }
  ],
  "jest": {
    "globals": {
      "ts-jest": {
        "diagnostics": false,
        "tsConfig": {
          "lib": [
            "es5",
            "es2015",
            "dom",
            "esnext.asynciterable",
            "es2017.object"
          ],
          "allowJs": true
        }
      },
      "testRegex": "(/__tests__/.*|\\.(test|spec))\\.(tsx?|jsx?)$",
      "testPathIgnorePatterns": [
        "__tests__/helpers.ts"
      ]
    },
    "transform": {
      "^.+\\.(js|jsx|ts|tsx)$": "ts-jest"
    },
    "testPathIgnorePatterns": [
      "__tests__/helpers.ts"
    ],
    "moduleFileExtensions": [
      "ts",
      "tsx",
      "js",
      "json",
      "jsx"
    ],
    "testEnvironment": "jsdom",
    "testURL": "http://localhost/",
    "coverageThreshold": {
      "global": {
        "branches": 0,
        "functions": 0,
        "lines": 0,
        "statements": 0
      }
    },
    "coveragePathIgnorePatterns": [
      "/node_modules/",
      "dist",
      "lib",
      "lib-esm"
    ]
  }
}<|MERGE_RESOLUTION|>--- conflicted
+++ resolved
@@ -64,21 +64,13 @@
       "name": "PubSub (IoT provider)",
       "path": "./lib-esm/index.js",
       "import": "{ Amplify, PubSub, AWSIoTProvider }",
-<<<<<<< HEAD
       "limit": "80 kB"
-=======
-      "limit": "79.15 kB"
->>>>>>> 15353e0f
     },
     {
       "name": "PubSub (Mqtt provider)",
       "path": "./lib-esm/index.js",
       "import": "{ Amplify, PubSub, MqttOverWSProvider }",
-<<<<<<< HEAD
       "limit": "80 kB"
-=======
-      "limit": "79 kB"
->>>>>>> 15353e0f
     }
   ],
   "jest": {
