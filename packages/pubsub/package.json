--- conflicted
+++ resolved
@@ -1,10 +1,6 @@
 {
   "name": "@aws-amplify/pubsub",
-<<<<<<< HEAD
-  "version": "3.1.0",
-=======
   "version": "3.1.1",
->>>>>>> e56aba64
   "description": "Pubsub category of aws-amplify",
   "main": "./lib/index.js",
   "module": "./lib-esm/index.js",
@@ -43,15 +39,9 @@
     "cpx": "^1.5.0"
   },
   "dependencies": {
-<<<<<<< HEAD
-    "@aws-amplify/auth": "^3.4.0",
-    "@aws-amplify/cache": "^3.1.25",
-    "@aws-amplify/core": "^3.5.0",
-=======
     "@aws-amplify/auth": "^3.4.1",
     "@aws-amplify/cache": "^3.1.26",
     "@aws-amplify/core": "^3.5.1",
->>>>>>> e56aba64
     "graphql": "14.0.0",
     "paho-mqtt": "^1.1.0",
     "uuid": "^3.2.1",
