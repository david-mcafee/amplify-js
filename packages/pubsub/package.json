--- conflicted
+++ resolved
@@ -1,10 +1,6 @@
 {
   "name": "@aws-amplify/pubsub",
-<<<<<<< HEAD
-  "version": "1.0.30-unstable.0",
-=======
   "version": "1.0.30",
->>>>>>> e4510051
   "description": "Pubsub category of aws-amplify",
   "main": "./lib/index.js",
   "module": "./lib/index.js",
@@ -54,11 +50,7 @@
     "webpack": "^3.5.5"
   },
   "dependencies": {
-<<<<<<< HEAD
-    "@aws-amplify/core": "1.0.29-unstable.0",
-=======
     "@aws-amplify/core": "^1.0.29",
->>>>>>> e4510051
     "uuid": "^3.2.1",
     "zen-observable": "^0.8.6"
   },
