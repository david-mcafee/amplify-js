{
  "name": "@aws-amplify/pubsub",
  "version": "2.1.2",
  "description": "Pubsub category of aws-amplify",
  "main": "./index.js",
  "module": "./lib-esm/index.js",
  "typings": "./lib-esm/index.d.ts",
  "react-native": {
    "./index": "./lib/index.js"
  },
  "publishConfig": {
    "access": "public"
  },
  "scripts": {
    "test": "tslint 'src/**/*.ts' && jest -w 1 --coverage",
    "build-with-test": "npm run clean && npm test && tsc && webpack",
    "build:cjs": "node ./build es5 && webpack && webpack --config ./webpack.config.dev.js",
    "build:esm": "node ./build es6",
    "build:cjs:watch": "node ./build es5 --watch",
    "build:esm:watch": "node ./build es6 --watch",
    "build": "npm run clean && npm run build:esm && npm run build:cjs",
    "clean": "rimraf lib-esm lib dist",
    "format": "echo \"Not implemented\"",
    "lint": "tslint 'src/**/*.ts'"
  },
  "repository": {
    "type": "git",
    "url": "https://github.com/aws-amplify/amplify-js.git"
  },
  "author": "Amazon Web Services",
  "license": "Apache-2.0",
  "bugs": {
    "url": "https://github.com/aws/aws-amplify/issues"
  },
  "homepage": "https://aws-amplify.github.io/",
  "devDependencies": {
    "@types/zen-observable": "^0.8.0",
    "cpx": "^1.5.0"
  },
  "dependencies": {
<<<<<<< HEAD
    "@aws-amplify/auth": "^2.1.1",
    "@aws-amplify/cache": "^2.1.1",
    "@aws-amplify/core": "^2.2.0",
=======
    "@aws-amplify/auth": "^2.1.2",
    "@aws-amplify/cache": "^2.1.2",
    "@aws-amplify/core": "^2.2.1",
>>>>>>> 5b063ff4
    "graphql": "14.0.0",
    "paho-mqtt": "^1.1.0",
    "uuid": "^3.2.1",
    "zen-observable": "^0.8.6"
  },
  "jest": {
    "globals": {
      "ts-jest": {
        "diagnostics": false,
        "tsConfig": {
          "lib": [
            "es5",
            "es2015",
            "dom",
            "esnext.asynciterable",
            "es2017.object"
          ],
          "allowJs": true
        }
      }
    },
    "transform": {
      "^.+\\.(js|jsx|ts|tsx)$": "ts-jest"
    },
    "testRegex": "(/__tests__/.*|\\.(test|spec))\\.(tsx?|jsx?)$",
    "moduleFileExtensions": [
      "ts",
      "tsx",
      "js",
      "json",
      "jsx"
    ],
    "testEnvironment": "jsdom",
    "testURL": "http://localhost/",
    "coverageThreshold": {
      "global": {
        "branches": 0,
        "functions": 0,
        "lines": 0,
        "statements": 0
      }
    },
    "coveragePathIgnorePatterns": [
      "/node_modules/"
    ]
  }
}<|MERGE_RESOLUTION|>--- conflicted
+++ resolved
@@ -38,15 +38,9 @@
     "cpx": "^1.5.0"
   },
   "dependencies": {
-<<<<<<< HEAD
-    "@aws-amplify/auth": "^2.1.1",
-    "@aws-amplify/cache": "^2.1.1",
-    "@aws-amplify/core": "^2.2.0",
-=======
     "@aws-amplify/auth": "^2.1.2",
     "@aws-amplify/cache": "^2.1.2",
     "@aws-amplify/core": "^2.2.1",
->>>>>>> 5b063ff4
     "graphql": "14.0.0",
     "paho-mqtt": "^1.1.0",
     "uuid": "^3.2.1",
