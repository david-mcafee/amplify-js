--- conflicted
+++ resolved
@@ -197,10 +197,9 @@
                 <ScrollView style={theme.section}>
                     <Header theme={theme}>{I18n.get(this.header)}</Header>
                     <View style={theme.sectionBody}>
-<<<<<<< HEAD
                     {
                         this.signUpFields.map((field) => {
-                            return  (
+                            return field.key !== 'phone_number' ?  (
                                 <FormField
                                     key = {field.key}
                                     theme={theme}
@@ -216,42 +215,18 @@
                                     placeholder={I18n.get(field.placeholder)}
                                     required={field.required}
                                 />
+                            ) : (
+                                <PhoneField
+                                    theme={theme}
+                                    onChangeText={(text) => this.setState({ phone_number: text })}
+                                    label={I18n.get('Phone Number')}
+                                    placeholder={I18n.get('Enter your phone number')}
+                                    keyboardType="phone-pad"
+                                    required={true}
+                                />
                             )
                         })
                     }
-=======
-                        <FormField
-                            theme={theme}
-                            onChangeText={(text) => this.setState({ username: text })}
-                            label={I18n.get('Username')}
-                            placeholder={I18n.get('Enter your username')}
-                            required={true}
-                        />
-                        <FormField
-                            theme={theme}
-                            onChangeText={(text) => this.setState({ password: text })}
-                            label={I18n.get('Password')}
-                            placeholder={I18n.get('Enter your password')}
-                            secureTextEntry={true}
-                            required={true}
-                        />
-                        <FormField
-                            theme={theme}
-                            onChangeText={(text) => this.setState({ email: text })}
-                            label={I18n.get('Email')}
-                            placeholder={I18n.get('Enter your email')}
-                            keyboardType="email-address"
-                            required={true}
-                        />
-                        <PhoneField
-                            theme={theme}
-                            onChangeText={(text) => this.setState({ phone_number: text })}
-                            label={I18n.get('Phone Number')}
-                            placeholder={I18n.get('Enter your phone number')}
-                            keyboardType="phone-pad"
-                            required={true}
-                        />
->>>>>>> 8a8da543
                         <AmplifyButton
                             text={I18n.get('Sign Up').toUpperCase()}
                             theme={theme}
