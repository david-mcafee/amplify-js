module.exports = {
	preset: 'react-native',
	modulePathIgnorePatterns: ['<rootDir>/dist/'],
	collectCoverageFrom: ['<rootDir>/src/**/*.{js,jsx,ts,tsx}', '!<rootDir>/src/**/*{c,C}onstants.ts'],
	coverageThreshold: {
		global: {
<<<<<<< HEAD
			branches: 16,
			functions: 9,
			lines: 16,
			statements: 16,
=======
			branches: 24,
			functions: 20,
			lines: 24,
			statements: 24,
>>>>>>> 932b339b
		},
	},
};<|MERGE_RESOLUTION|>--- conflicted
+++ resolved
@@ -4,17 +4,10 @@
 	collectCoverageFrom: ['<rootDir>/src/**/*.{js,jsx,ts,tsx}', '!<rootDir>/src/**/*{c,C}onstants.ts'],
 	coverageThreshold: {
 		global: {
-<<<<<<< HEAD
-			branches: 16,
-			functions: 9,
-			lines: 16,
-			statements: 16,
-=======
 			branches: 24,
 			functions: 20,
 			lines: 24,
 			statements: 24,
->>>>>>> 932b339b
 		},
 	},
 };