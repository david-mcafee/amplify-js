{
  "name": "aws-amplify",
  "version": "4.3.22",
  "description": "AWS Amplify is a JavaScript library for Frontend and mobile developers building cloud-enabled applications.",
  "main": "./lib/index.js",
  "module": "./lib-esm/index.js",
  "typings": "./lib-esm/index.d.ts",
  "react-native": {
    "./lib/index": "./lib-esm/index.js"
  },
  "sideEffects": false,
  "scripts": {
    "test": "jest -w 1 --passWithNoTests --coverage --maxWorkers 2",
    "build-with-test": "npm run clean && npm test && tsc && webpack -p",
    "build:cjs": "node ./build es5 && webpack && webpack --config ./webpack.config.dev.js",
    "build:esm": "node ./build es6",
    "build:cjs:watch": "node ./build es5 --watch",
    "build:esm:watch": "node ./build es6 --watch",
    "build": "npm run clean && npm run build:esm && npm run build:cjs",
    "clean": "rimraf lib-esm lib dist",
    "format": "echo \"Not implemented\"",
    "lint": "tslint 'src/**/*.ts'",
    "generate-docs-local": "typedoc --out docs src",
    "generate-docs-root": "typedoc --out ../../docs src"
  },
  "repository": {
    "type": "git",
    "url": "https://github.com/aws-amplify/amplify-js.git"
  },
  "author": "Amazon Web Services",
  "license": "Apache-2.0",
  "bugs": {
    "url": "https://github.com/aws/aws-amplify/issues"
  },
  "homepage": "https://aws-amplify.github.io/",
<<<<<<< HEAD
  "dependencies": { 
    "@aws-amplify/analytics": "5.2.6",
    "@aws-amplify/api": "4.0.39",
    "@aws-amplify/auth": "4.5.3",
    "@aws-amplify/cache": "4.0.41",
    "@aws-amplify/core": "4.5.3",
    "@aws-amplify/datastore": "3.11.0",
    "@aws-amplify/geo": "1.3.2",
    "@aws-amplify/interactions": "4.0.39",
    "@aws-amplify/notifications": "0.2.1",
    "@aws-amplify/predictions": "4.0.39",
    "@aws-amplify/pubsub": "4.4.0",
    "@aws-amplify/storage": "4.4.22",
=======
  "dependencies": {
    "@aws-amplify/analytics": "5.2.7",
    "@aws-amplify/api": "4.0.40",
    "@aws-amplify/auth": "4.5.4",
    "@aws-amplify/cache": "4.0.42",
    "@aws-amplify/core": "4.5.4",
    "@aws-amplify/datastore": "3.11.1",
    "@aws-amplify/geo": "1.3.3",
    "@aws-amplify/interactions": "4.0.40",
    "@aws-amplify/predictions": "4.0.40",
    "@aws-amplify/pubsub": "4.4.1",
    "@aws-amplify/storage": "4.4.23",
>>>>>>> 29a40cc7
    "@aws-amplify/ui": "2.0.5",
    "@aws-amplify/xr": "3.0.40"
  },
  "jest": {
    "globals": {
      "ts-jest": {
        "diagnostics": false,
        "tsConfig": {
          "lib": [
            "es5",
            "es2015",
            "dom",
            "esnext.asynciterable",
            "es2017.object"
          ],
          "allowJs": true
        }
      }
    },
    "transform": {
      "^.+\\.(js|jsx|ts|tsx)$": "ts-jest"
    },
    "preset": "ts-jest",
    "testMatch": [
      "**/__tests__/**/*-test.[jt]s?(x)"
    ],
    "moduleFileExtensions": [
      "ts",
      "tsx",
      "js",
      "json",
      "jsx"
    ],
    "testEnvironment": "jsdom",
    "testURL": "http://localhost/",
    "coverageThreshold": {
      "global": {
        "branches": 0,
        "functions": 0,
        "lines": 0,
        "statements": 0
      }
    },
    "coveragePathIgnorePatterns": [
      "/node_modules/",
      "dist",
      "lib",
      "lib-esm"
    ]
  }
}<|MERGE_RESOLUTION|>--- conflicted
+++ resolved
@@ -33,21 +33,6 @@
     "url": "https://github.com/aws/aws-amplify/issues"
   },
   "homepage": "https://aws-amplify.github.io/",
-<<<<<<< HEAD
-  "dependencies": { 
-    "@aws-amplify/analytics": "5.2.6",
-    "@aws-amplify/api": "4.0.39",
-    "@aws-amplify/auth": "4.5.3",
-    "@aws-amplify/cache": "4.0.41",
-    "@aws-amplify/core": "4.5.3",
-    "@aws-amplify/datastore": "3.11.0",
-    "@aws-amplify/geo": "1.3.2",
-    "@aws-amplify/interactions": "4.0.39",
-    "@aws-amplify/notifications": "0.2.1",
-    "@aws-amplify/predictions": "4.0.39",
-    "@aws-amplify/pubsub": "4.4.0",
-    "@aws-amplify/storage": "4.4.22",
-=======
   "dependencies": {
     "@aws-amplify/analytics": "5.2.7",
     "@aws-amplify/api": "4.0.40",
@@ -57,10 +42,10 @@
     "@aws-amplify/datastore": "3.11.1",
     "@aws-amplify/geo": "1.3.3",
     "@aws-amplify/interactions": "4.0.40",
+    "@aws-amplify/notifications": "0.2.1",
     "@aws-amplify/predictions": "4.0.40",
     "@aws-amplify/pubsub": "4.4.1",
     "@aws-amplify/storage": "4.4.23",
->>>>>>> 29a40cc7
     "@aws-amplify/ui": "2.0.5",
     "@aws-amplify/xr": "3.0.40"
   },
