--- conflicted
+++ resolved
@@ -1,10 +1,6 @@
 {
   "name": "aws-amplify",
-<<<<<<< HEAD
-  "version": "5.3.6",
-=======
   "version": "5.3.8",
->>>>>>> 471cf2a8
   "description": "AWS Amplify is a JavaScript library for Frontend and mobile developers building cloud-enabled applications.",
   "main": "./lib/index.js",
   "module": "./lib-esm/index.js",
@@ -44,20 +40,6 @@
     "src"
   ],
   "dependencies": {
-<<<<<<< HEAD
-    "@aws-amplify/analytics": "6.5.0",
-    "@aws-amplify/api": "5.4.0",
-    "@aws-amplify/auth": "5.6.0",
-    "@aws-amplify/cache": "5.1.6",
-    "@aws-amplify/core": "5.8.0",
-    "@aws-amplify/datastore": "4.7.0",
-    "@aws-amplify/geo": "2.3.0",
-    "@aws-amplify/interactions": "5.2.6",
-    "@aws-amplify/notifications": "1.6.0",
-    "@aws-amplify/predictions": "5.5.0",
-    "@aws-amplify/pubsub": "5.5.0",
-    "@aws-amplify/storage": "5.9.0",
-=======
     "@aws-amplify/analytics": "6.5.2",
     "@aws-amplify/api": "5.4.2",
     "@aws-amplify/auth": "5.6.2",
@@ -70,7 +52,6 @@
     "@aws-amplify/predictions": "5.5.2",
     "@aws-amplify/pubsub": "5.5.2",
     "@aws-amplify/storage": "5.9.2",
->>>>>>> 471cf2a8
     "tslib": "^2.0.0"
   },
   "jest": {
