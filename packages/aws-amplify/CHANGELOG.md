--- conflicted
+++ resolved
@@ -3,8 +3,6 @@
 All notable changes to this project will be documented in this file.
 See [Conventional Commits](https://conventionalcommits.org) for commit guidelines.
 
-<<<<<<< HEAD
-=======
 ## 5.3.8 (2023-08-17)
 
 **Note:** Version bump only for package aws-amplify
@@ -13,7 +11,6 @@
 
 **Note:** Version bump only for package aws-amplify
 
->>>>>>> 471cf2a8
 ## [5.3.6](https://github.com/aws-amplify/amplify-js/compare/aws-amplify@5.3.5...aws-amplify@5.3.6) (2023-07-31)
 
 **Note:** Version bump only for package aws-amplify
