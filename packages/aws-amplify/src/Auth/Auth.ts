--- conflicted
+++ resolved
@@ -1,1113 +1,1105 @@
-/*
- * Copyright 2017-2017 Amazon.com, Inc. or its affiliates. All Rights Reserved.
- *
- * Licensed under the Apache License, Version 2.0 (the "License"). You may not use this file except in compliance with
- * the License. A copy of the License is located at
- *
- *     http://aws.amazon.com/apache2.0/
- *
- * or in the "license" file accompanying this file. This file is distributed on an "AS IS" BASIS, WITHOUT WARRANTIES OR
- * CONDITIONS OF ANY KIND, either express or implied. See the License for the specific language governing permissions
- * and limitations under the License.
- */
-
-import { AuthOptions } from './types';
-
-import {
-    AWS,
-    Cognito,
-    ConsoleLogger as Logger,
-    Constants,
-    Hub
-} from '../Common';
-import Platform from '../Common/Platform';
-import Cache from '../Cache';
-import { ICognitoUserPoolData, ICognitoUserData } from 'amazon-cognito-identity-js';
-
-const logger = new Logger('AuthClass');
-
-const {
-    CognitoIdentityCredentials
-} = AWS;
-
-const {
-    CookieStorage,
-    CognitoUserPool,
-    CognitoUserAttribute,
-    CognitoUser,
-    AuthenticationDetails,
-} = Cognito;
-
-const dispatchAuthEvent = (event, data) => {
-    Hub.dispatch('auth', { event, data }, 'Auth');
-};
-
-/**
-* Provide authentication steps
-*/
-export default class AuthClass {
-    private _config: AuthOptions;
-    private _userPoolStorageSync: Promise<any>;
-    private userPool = null;
-
-    private credentials = null;
-    private credentials_source = ''; // aws, guest, userPool, federated
-    private user:any = null;
-
-    /**
-     * Initialize Auth with AWS configurations
-     * @param {Object} config - Configuration of the Auth
-     */
-    constructor(config: AuthOptions) {
-        this.configure(config);
-        if (AWS.config) {
-            AWS.config.update({customUserAgent: Constants.userAgent});
-        } else {
-            logger.warn('No AWS.config');
-        }
-    }
-
-    configure(config) {
-        logger.debug('configure Auth');
-        let conf = config? config.Auth || config : {};
-        if (conf['aws_cognito_identity_pool_id']) {
-            conf = {
-                userPoolId: conf['aws_user_pools_id'],
-                userPoolWebClientId: conf['aws_user_pools_web_client_id'],
-                region: conf['aws_cognito_region'],
-                identityPoolId: conf['aws_cognito_identity_pool_id'],
-                mandatorySignIn: conf['aws_mandatory_sign_in'] === 'enable'? true: false
-            };
-        }
-        this._config = Object.assign({}, this._config, conf);
-        if (!this._config.identityPoolId) { logger.debug('Do not have identityPoolId yet.'); }
-        const { userPoolId, userPoolWebClientId, cookieStorage } = this._config;
-        if (userPoolId) {
-            const userPoolData: ICognitoUserPoolData = {
-                UserPoolId: userPoolId,
-                ClientId: userPoolWebClientId,
-            };
-            if (cookieStorage) {
-                userPoolData.Storage = new CookieStorage(cookieStorage);
-            }
-            this.userPool = new CognitoUserPool(userPoolData);
-            if (Platform.isReactNative) {
-                const that = this;
-                this._userPoolStorageSync = new Promise((resolve, reject) => {
-                    this.userPool.storage.sync((err, data) => {
-                        if (err) {
-                            reject(err);
-                        } else {
-                            resolve(data);
-                        }
-                    });
-                });
-            } else {
-                this.pickupCredentials();
-            }
-        }
-        return this._config;
-    }
-
-    /**
-     * Sign up with username, password and other attrbutes like phone, email
-     * @param {String | object} params - The user attirbutes used for signin
-     * @param {String[]} restOfAttrs - for the backward compatability
-     * @return - A promise resolves callback data if success
-     */
-    public signUp(params: string | object, ...restOfAttrs: string[]): Promise<any> {
-        if (!this.userPool) { return Promise.reject('No userPool'); }
-
-        let username : string = null;
-        let password : string = null;
-        const attributes : object[] = [];
-        let validationData: object[] = null;
-        if (params && typeof params === 'string') {
-            username = params;
-            password = restOfAttrs? restOfAttrs[0] : null;
-            const email : string = restOfAttrs? restOfAttrs[1] : null;
-            const phone_number : string = restOfAttrs? restOfAttrs[2] : null;
-            if (email) attributes.push({Name: 'email', Value: email});
-            if (phone_number) attributes.push({Name: 'phone_number', Value: phone_number});
-        } else if (params && typeof params === 'object') {
-            username = params['username'];
-            password = params['password'];
-            const attrs = params['attributes'];
-            if (attrs) {
-                Object.keys(attrs).map(key => {
-                    const ele : object = { Name: key, Value: attrs[key] };
-                    attributes.push(ele);
-                });
-            }
-            validationData = params['validationData'] || null;
-        } else {
-            return Promise.reject('The first parameter should either be non-null string or object');
-        }
-
-        if (!username) { return Promise.reject('Username cannot be empty'); }
-        if (!password) { return Promise.reject('Password cannot be empty'); }
-
-        logger.debug('signUp attrs:', attributes);
-        logger.debug('signUp validation data:', validationData);
-
-        return new Promise((resolve, reject) => {
-            this.userPool.signUp(username, password, attributes, validationData, function(err, data) {
-                if (err) {
-                    dispatchAuthEvent('signUp_failure', err);
-                    reject(err);
-                } else {
-                    dispatchAuthEvent('signUp', data);
-                    resolve(data);
-                }
-            });
-        });
-    }
-
-    /**
-     * Send the verfication code to confirm sign up
-     * @param {String} username - The username to be confirmed
-     * @param {String} code - The verification code
-     * @return - A promise resolves callback data if success
-     */
-    public confirmSignUp(username: string, code: string): Promise<any> {
-        if (!this.userPool) { return Promise.reject('No userPool'); }
-        if (!username) { return Promise.reject('Username cannot be empty'); }
-        if (!code) { return Promise.reject('Code cannot be empty'); }
-
-<<<<<<< HEAD
-        const user = new CognitoUser({
-            Username: username,
-            Pool: this.userPool
-        });
-
-=======
-        const user = this.createCognitoUser(username);
->>>>>>> 7cb61951
-        return new Promise((resolve, reject) => {
-            
-            user.confirmRegistration(code, true, function(err, data) {
-                if (err) { reject(err); } else { resolve(data); }
-            });
-        });
-    }
-
-    /**
-     * Resend the verification code
-     * @param {String} username - The username to be confirmed
-     * @return - A promise resolves data if success
-     */
-    public resendSignUp(username: string): Promise<any> {
-        if (!this.userPool) { return Promise.reject('No userPool'); }
-        if (!username) { return Promise.reject('Username cannot be empty'); }
-
-        const user = this.createCognitoUser(username);
-        return new Promise((resolve, reject) => {
-            user.resendConfirmationCode(function(err, data) {
-                if (err) { reject(err); } else { resolve(data); }
-            });
-        });
-    }
-
-    /**
-     * Sign in
-     * @param {String} username - The username to be signed in
-     * @param {String} password - The password of the username
-     * @return - A promise resolves the CognitoUser
-     */
-    public signIn(username: string, password: string): Promise<any> {
-        if (!this.userPool) { return Promise.reject('No userPool'); }
-        if (!username) { return Promise.reject('Username cannot be empty'); }
-        if (!password) { return Promise.reject('Password cannot be empty'); }
-
-        const user = this.createCognitoUser(username);
-        const authDetails = new AuthenticationDetails({
-            Username: username,
-            Password: password
-        });
-
-        const that = this;
-        return new Promise((resolve, reject) => {
-            user.authenticateUser(authDetails, {
-                onSuccess: (session) => {
-                    logger.debug(session);
-                    that.setCredentialsFromSession(session);
-                    that.user = user;
-                    dispatchAuthEvent('signIn', user);
-                    resolve(user);
-                },
-                onFailure: (err) => {
-                    logger.debug('signIn failure', err);
-                    dispatchAuthEvent('signIn_failure', err);
-                    reject(err);
-                },
-                mfaRequired: (challengeName, challengeParam) => {
-                    logger.debug('signIn MFA required');
-                    user['challengeName'] = challengeName;
-                    user['challengeParam'] = challengeParam;
-                    resolve(user);
-                },
-                newPasswordRequired: (userAttributes, requiredAttributes) => {
-                    logger.debug('signIn new password');
-                    user['challengeName'] = 'NEW_PASSWORD_REQUIRED';
-                    user['challengeParam'] = {
-                        userAttributes,
-                        requiredAttributes
-                    };
-                    resolve(user);
-                },
-                mfaSetup: (challengeName, challengeParam) => {
-                    logger.debug('signIn mfa setup', challengeName);
-                    user['challengeName'] = challengeName;
-                    user['challengeParam'] = challengeParam;
-                    resolve(user);
-                },
-                // associateSecretCode: (secretCode) => {
-                //     logger.debug('signIn asscoiateSecretCode', secretCode);
-                //     resolve(user);
-                // },
-                totpRequired: (challengeName, challengeParam) => {
-                    logger.debug('signIn totpRequired');
-                    user['challengeName'] = challengeName;
-                    user['challengeParam'] = challengeParam;
-                    resolve(user);
-                },
-                selectMFAType: (challengeName, challengeParam) => {
-                    logger.debug('signIn selectMFAType', challengeName);
-                    user['challengeName'] = challengeName;
-                    user['challengeParam'] = challengeParam;
-                    resolve(user);
-                }
-            });
-        });
-    }
-
-    /**
-     * get user current preferred mfa option
-     * @param {CognitoUser} user - the current user
-     * @return - A promise resolves the current preferred mfa option if success
-     */
-    public getMFAOptions(user : any) : Promise<any> {
-        return new Promise((res, rej) => {
-            user.getMFAOptions((err, mfaOptions) => {
-                if (err) {
-                    logger.debug('get MFA Options failed', err);
-                    rej(err);
-                }
-                logger.debug('get MFA options success', mfaOptions);
-                res(mfaOptions);
-            });
-        });
-    }
-    
-    /**
-     * set preferred MFA method
-     * @param {CognitoUser} user - the current Cognito user
-     * @param {string} mfaMethod - preferred mfa method
-     * @return - A promise resolves if success
-     */
-    public setPreferredMFA(user : any, mfaMethod : string): Promise<any> {
-        let smsMfaSettings = {
-            PreferredMfa : false,
-            Enabled : false
-        };
-        let totpMfaSettings = {
-            PreferredMfa : false,
-            Enabled : false
-        };
-
-        switch(mfaMethod) {
-            case 'TOTP':
-                totpMfaSettings = {
-                    PreferredMfa : true,
-                    Enabled : true
-                };
-                break;
-            case 'SMS':
-                smsMfaSettings = {
-                    PreferredMfa : true,
-                    Enabled : true
-                };
-                break;
-            case 'NOMFA':
-                break;
-            default:
-                logger.debug('no validmfa method provided');
-                return Promise.reject('no validmfa method provided');
-        }
-
-        const that = this;
-        const TOTP_NOT_VERIFED = 'User has not verified software token mfa';
-        const TOTP_NOT_SETUPED = 'User has not set up software token mfa';
-        return new Promise((res, rej) => {
-            user.setUserMfaPreference(smsMfaSettings, totpMfaSettings, (err, result) => {
-                if (err) {
-                    // if totp not setup or verified and user want to set it, return error
-                    // otherwise igonre it
-                    if (err.message === TOTP_NOT_SETUPED || err.message === TOTP_NOT_VERIFED) {
-                        if (mfaMethod === 'SMS') {
-                            that.enableSMS(user).then((data) => {
-                                logger.debug('Set user mfa success', data);
-                                res(data);
-                            }).catch(err => {
-                                logger.debug('Set user mfa preference error', err);
-                                rej(err);
-                            });
-                        } else if (mfaMethod === 'NOMFA') {
-                            // diable sms
-                            that.disableSMS(user).then((data) => {
-                                logger.debug('Set user mfa success', data);
-                                res(data);
-                            }).catch(err => {
-                                logger.debug('Set user mfa preference error', err);
-                                rej(err);
-                            });
-                        } else {
-                            logger.debug('Set user mfa preference error', err);
-                            rej(err);
-                        }
-                    } else {
-                        logger.debug('Set user mfa preference error', err);
-                        rej(err);
-                    }
-                }
-                logger.debug('Set user mfa success', result);
-                res(result);
-            });
-        });
-    }
-
-    /**
-     * diable SMS
-     * @param {CognitoUser} user - the current user
-     * @return - A promise resolves is success
-     */
-    public disableSMS(user : any) : Promise<any> {
-        return new Promise((res, rej) => {
-            user.disableMFA((err, data) => {
-                if (err) {
-                    logger.debug('disable mfa failed', err);
-                    rej(err);
-                }
-                logger.debug('disable mfa succeed', data);
-                res(data);
-            });
-        });
-    }
-
-    /**
-     * enable SMS
-     * @param {CognitoUser} user - the current user
-     * @return - A promise resolves is success
-     */
-    public enableSMS(user) {
-        return new Promise((res, rej) => {
-            user.enableMFA((err, data) => {
-                if (err) {
-                    logger.debug('enable mfa failed', err);
-                    rej(err);
-                }
-                logger.debug('enable mfa succeed', data);
-                res(data);
-            });
-        });
-    }
-
-    /**
-     * Setup TOTP
-     * @param {CognitoUser} user - the current user
-     * @return - A promise resolves with the secret code if success
-     */
-    public setupTOTP(user) {
-        return new Promise((res, rej) => {
-            user.associateSoftwareToken({
-                onFailure: (err) => {
-                    logger.debug('associateSoftwareToken failed', err);
-                    rej(err);
-                },
-                associateSecretCode: (secretCode) => {
-                    logger.debug('associateSoftwareToken sucess', secretCode);
-                    res(secretCode);
-                }
-            });
-        });
-    }
-
-    /**
-     * verify TOTP setup
-     * @param {CognitoUser} user - the current user
-     * @param {string} challengeAnswer - challenge answer
-     * @return - A promise resolves is success
-     */
-    public verifyTotpToken(user, challengeAnswer) {
-        logger.debug('verfication totp token', user, challengeAnswer);
-        return new Promise((res, rej) => {
-            user.verifySoftwareToken(challengeAnswer, 'My TOTP device', {
-                onFailure: (err) => {
-                    logger.debug('verifyTotpToken failed', err);
-                    rej(err);
-                },
-                onSuccess: (data) => {
-                    logger.debug('verifyTotpToken success', data);
-                    res(data);
-                }
-            });
-        });
-    }
-
-    /**
-     * Send MFA code to confirm sign in
-     * @param {Object} user - The CognitoUser object
-     * @param {String} code - The confirmation code
-     */
-    public confirmSignIn(user: any, code: string, mfaType: string | null): Promise<any> {
-        if (!code) { return Promise.reject('Code cannot be empty'); }
-
-        const that = this;
-        return new Promise((resolve, reject) => {
-            user.sendMFACode(
-                code, {
-                    onSuccess: (session) => {
-                        logger.debug(session);
-                        that.setCredentialsFromSession(session);
-                        that.user = user;
-                        dispatchAuthEvent('signIn', user);
-                        resolve(user);
-                    },
-                    onFailure: (err) => {
-                        logger.debug('confirm signIn failure', err);
-                        reject(err);
-                    }
-                }, 
-                mfaType);
-        });
-    }
-
-    public completeNewPassword(
-        user: any,
-        password: string,
-        requiredAttributes: any
-    ): Promise<any> {
-        if (!password) { return Promise.reject('Password cannot be empty'); }
-
-        const that = this;
-        return new Promise((resolve, reject) => {
-            user.completeNewPasswordChallenge(password, requiredAttributes, {
-                onSuccess: (session) => {
-                    logger.debug(session);
-                    that.setCredentialsFromSession(session);
-                    that.user = user;
-                    dispatchAuthEvent('signIn', user);
-                    resolve(user);
-                },
-                onFailure: (err) => {
-                    logger.debug('completeNewPassword failure', err);
-                    reject(err);
-                },
-                mfaRequired: (challengeName, challengeParam) => {
-                    logger.debug('signIn MFA required');
-                    user['challengeName'] = challengeName;
-                    user['challengeParam'] = challengeParam;
-                    resolve(user);
-                }
-            });
-        });
-    }
-
-    /**
-     * Update an authenticated users' attributes
-     * @param {CognitoUser} - The currently logged in user object
-     * @return {Promise}
-     **/
-    public updateUserAttributes(user, attributes:object): Promise<any> {
-        let attr:object = {};
-        const attributeList:Array<object> = [];
-        return this.userSession(user)
-            .then(session => {
-                return new Promise((resolve, reject) => {
-                    for (const key in attributes) {
-                        if ( key !== 'sub' &&
-                            key.indexOf('_verified') < 0 &&
-                            attributes[key] ) {
-                            attr = {
-                                'Name': key,
-                                'Value': attributes[key]
-                            };
-                            attributeList.push(attr);
-                        }
-                    }
-                    user.updateAttributes(attributeList, (err,result) => {
-                        if (err) { reject(err); } else { resolve(result); }
-                    });
-                });
-            });
-    }
-    /**
-     * Return user attributes
-     * @param {Object} user - The CognitoUser object
-     * @return - A promise resolves to user attributes if success
-     */
-    public userAttributes(user): Promise<any> {
-        return this.userSession(user)
-            .then(session => {
-                return new Promise((resolve, reject) => {
-                    user.getUserAttributes((err, attributes) => {
-                        if (err) { reject(err); } else { resolve(attributes); }
-                    });
-                });
-            });
-    }
-
-    public verifiedContact(user) {
-        const that = this;
-        return this.userAttributes(user)
-            .then(attributes => {
-                const attrs = that.attributesToObject(attributes);
-                const unverified = {};
-                const verified = {};
-                if (attrs['email']) {
-                    if (attrs['email_verified']) {
-                        verified['email'] = attrs['email'];
-                    } else {
-                        unverified['email'] = attrs['email'];
-                    }
-                }
-                if (attrs['phone_number']) {
-                    if (attrs['phone_number_verified']) {
-                        verified['phone_number'] = attrs['phone_number'];
-                    } else {
-                        unverified['phone_number'] = attrs['phone_number'];
-                    }
-                }
-                return {
-                    verified,
-                    unverified
-                };
-            });
-    }
-
-    /**
-     * Get current authenticated user
-     * @return - A promise resolves to curret authenticated CognitoUser if success
-     */
-    public currentUserPoolUser(): Promise<any> {
-        if (!this.userPool) { return Promise.reject('No userPool'); }
-        let user = null;
-        if (Platform.isReactNative) {
-            const that = this;
-            return this.getSyncedUser().then(user => {
-                if (!user) { return Promise.reject('No current user in userPool'); }
-                return new Promise((resolve, reject) => {
-                    user.getSession(function(err, session) {
-                        if (err) { reject(err); } else { resolve(user); }
-                    });
-                });
-            });
-        } else {
-            user = this.userPool.getCurrentUser();
-            if (!user) { return Promise.reject('No current user in userPool'); }
-            return new Promise((resolve, reject) => {
-                user.getSession(function(err, session) {
-                    if (err) { reject(err); } else { resolve(user); }
-                });
-            });
-        }
-    }
-
-    /**
-     * Return the current user after synchornizing AsyncStorage
-     * @return - A promise with the current authenticated user
-     **/
-    private getSyncedUser(): Promise<any> {
-        const that = this;
-        return (this._userPoolStorageSync || Promise.resolve()).then(result => {
-            if (!that.userPool) {
-                return Promise.reject('No userPool');
-            }
-            that.credentials_source = 'userPool';
-            return that.userPool.getCurrentUser();
-        });
-    }
-
-    /**
-     * Get current authenticated user
-     * @return - A promise resolves to curret authenticated CognitoUser if success
-     */
-    public currentAuthenticatedUser(): Promise<any> {
-        const source = this.credentials_source;
-        logger.debug('get current authenticated user. source ' + source);
-        if (!source || source === 'aws' || source === 'userPool') {
-            return this.currentUserPoolUser();
-        }
-        if (source === 'federated') {
-            return Promise.resolve(this.user);
-        }
-        return Promise.reject('not authenticated');
-    }
-
-    /**
-     * Get current user's session
-     * @return - A promise resolves to session object if success
-     */
-    public currentSession() : Promise<any> {
-        let user:any;
-        const that = this;
-        if (!this.userPool) { return Promise.reject('No userPool'); }
-        if (Platform.isReactNative) {
-            return this.getSyncedUser().then(user => {
-                if (!user) { return Promise.reject('No current user'); }
-                return that.userSession(user);
-            });
-        } else {
-            user = this.userPool.getCurrentUser();
-            if (!user) { return Promise.reject('No current user'); }
-            return this.userSession(user);
-        }
-    }
-
-    /**
-     * Get the corresponding user session
-     * @param {Object} user - The CognitoUser object
-     * @return - A promise resolves to the session
-     */
-    public userSession(user) : Promise<any> {
-        return new Promise((resolve, reject) => {
-            logger.debug(user);
-            user.getSession(function(err, session) {
-                if (err) { reject(err); } else { resolve(session); }
-            });
-        });
-    }
-
-    /**
-     * Get authenticated credentials of current user.
-     * @return - A promise resolves to be current user's credentials
-     */
-    public currentUserCredentials() : Promise<any> {
-        if (Platform.isReactNative) {
-            // asyncstorage
-            const that = this;
-            return Cache.getItem('federatedInfo')
-                .then((federatedInfo) => {
-                    if (federatedInfo) {
-                        const { provider, token, user} = federatedInfo;
-                        return new Promise((resolve, reject) => {
-                            that.setCredentialsFromFederation(provider, token, user);
-                            resolve();
-                        });
-                    } else {
-                        return that.currentSession()
-                            .then(session => that.setCredentialsFromSession(session))
-                            .catch((error) => that.setCredentialsForGuest());
-                    }
-                }).catch((error) => {
-                    return new Promise((resolve, reject) => {
-                        reject(error);
-                    });
-                });
-        } else {
-            // first to check whether there is federation info in the local storage
-            const federatedInfo = Cache.getItem('federatedInfo');
-            if (federatedInfo) {
-                const { provider, token, user} = federatedInfo;
-                return new Promise((resolve, reject) => {
-                    this.setCredentialsFromFederation(provider, token, user);
-                    resolve();
-                });
-            } else {
-                return this.currentSession()
-                    .then(session => this.setCredentialsFromSession(session))
-                    .catch((error) => this.setCredentialsForGuest());
-            }
-        }
-    }
-
-    public currentCredentials(): Promise<any> {
-        return this.pickupCredentials();
-    }
-
-    /**
-     * Initiate an attribute confirmation request
-     * @param {Object} user - The CognitoUser
-     * @param {Object} attr - The attributes to be verified
-     * @return - A promise resolves to callback data if success
-     */
-    public verifyUserAttribute(user, attr): Promise<any> {
-        return new Promise((resolve, reject) => {
-            user.getAttributeVerificationCode(attr, {
-                onSuccess(data) { resolve(data); },
-                onFailure(err) { reject(err); }
-            });
-        });
-    }
-
-    /**
-     * Confirm an attribute using a confirmation code
-     * @param {Object} user - The CognitoUser
-     * @param {Object} attr - The attribute to be verified
-     * @param {String} code - The confirmation code
-     * @return - A promise resolves to callback data if success
-     */
-    public verifyUserAttributeSubmit(user, attr, code): Promise<any> {
-        if (!code) { return Promise.reject('Code cannot be empty'); }
-
-        return new Promise((resolve, reject) => {
-            user.verifyAttribute(attr, code, {
-                onSuccess(data) { resolve(data); },
-                onFailure(err) { reject(err); }
-            });
-        });
-    }
-
-    verifyCurrentUserAttribute(attr) {
-        const that = this;
-        return that.currentUserPoolUser()
-            .then(user => that.verifyUserAttribute(user, attr));
-    }
-
-    /**
-     * Confirm current user's attribute using a confirmation code
-     * @param {Object} attr - The attribute to be verified
-     * @param {String} code - The confirmation code
-     * @return - A promise resolves to callback data if success
-     */
-    verifyCurrentUserAttributeSubmit(attr, code) {
-        const that = this;
-        return that.currentUserPoolUser()
-            .then(user => that.verifyUserAttributeSubmit(user, attr, code));
-    }
-    /**
-     * Sign out method
-     * @return - A promise resolved if success
-     */
-    public async signOut(): Promise<any> {
-        await this.currentUserCredentials();
-
-        const source = this.credentials_source;
-
-        // clean out the cached stuff
-        this.credentials.clearCachedId();
-        // clear federatedInfo
-        Cache.removeItem('federatedInfo');
-
-        if (source === 'aws' || source === 'userPool') {
-            if (!this.userPool) { return Promise.reject('No userPool'); }
-
-            const user = this.userPool.getCurrentUser();
-            if (!user) { return Promise.resolve(); }
-
-            user.signOut();
-        }
-
-        return new Promise((resolve, reject) => {
-            this.setCredentialsForGuest();
-            dispatchAuthEvent('signOut', this.user);
-            this.user = null;
-            resolve();
-        });
-    }
-
-    /**
-     * Change a password for an authenticated user
-     * @param {Object} user - The CognitoUser object
-     * @param {String} oldPassword - the current password
-     * @param {String} newPassword - the requested new password
-     * @return - A promise resolves if success
-     */
-    public changePassword(user: any, oldPassword: string, newPassword: string): Promise<any> {
-        return this.userSession(user)
-            .then(session => {
-                return new Promise((resolve, reject) => {
-                    user.changePassword(oldPassword, newPassword, (err, data) => {
-                        if (err) {
-                            logger.debug('change password failure', err);
-                            reject(err);
-                        } else {
-                            resolve(data);
-                        }
-                    });
-                });
-            });
-    }
-
-    /**
-     * Initiate a forgot password request
-     * @param {String} username - the username to change password
-     * @return - A promise resolves if success
-     */
-    public forgotPassword(username: string): Promise<any> {
-        if (!this.userPool) { return Promise.reject('No userPool'); }
-        if (!username) { return Promise.reject('Username cannot be empty'); }
-
-        const user = this.createCognitoUser(username);
-        return new Promise((resolve, reject) => {
-            user.forgotPassword({
-                onSuccess: () => { resolve(); },
-                onFailure: err => {
-                    logger.debug('forgot password failure', err);
-                    reject(err);
-                },
-                inputVerificationCode: data => {
-                    resolve(data);
-                }
-            });
-        });
-    }
-
-    /**
-     * Confirm a new password using a confirmation Code
-     * @param {String} username - The username
-     * @param {String} code - The confirmation code
-     * @param {String} password - The new password
-     * @return - A promise that resolves if success
-     */
-    public forgotPasswordSubmit(
-        username: string,
-        code: string,
-        password: string
-    ): Promise<any> {
-        if (!this.userPool) { return Promise.reject('No userPool'); }
-        if (!username) { return Promise.reject('Username cannot be empty'); }
-        if (!code) { return Promise.reject('Code cannot be empty'); }
-        if (!password) { return Promise.reject('Password cannot be empty'); }
-
-        const user = this.createCognitoUser(username);
-        return new Promise((resolve, reject) => {
-            user.confirmPassword(code, password, {
-                onSuccess: () => { resolve(); },
-                onFailure: err => { reject(err); }
-            });
-        });
-    }
-
-    /**
-     * Get user information
-     * @async
-     * @return {Object }- current User's information
-     */
-    public async currentUserInfo() {
-        const source = this.credentials_source;
-
-        if (!source || source === 'aws' || source === 'userPool') {
-            const user = await this.currentUserPoolUser()
-                .catch(err => logger.debug(err));
-            if (!user) { return null; }
-
-            try {
-                const attributes = await this.userAttributes(user);
-                const userAttrs:object = this.attributesToObject(attributes);
-
-                const info = {
-                    'id': this.credentials.identityId,
-                    'username': user.username,
-                    'attributes': userAttrs
-                };
-                return info;
-            } catch(err) {
-                logger.debug('currentUserInfo error', err);
-                return {};
-            }
-        }
-
-        if (source === 'federated') {
-            const user = this.user;
-            return user? user : {};
-        }
-    }
-
-    /**
-     * For federated login
-     * @param {String} provider - federation login provider
-     * @param {Object} response - response including access_token
-     * @param {String} user - user info
-     */
-    public federatedSignIn(provider, response, user) {
-        const { token, expires_at } = response;
-        this.setCredentialsFromFederation(provider, token, user);
-
-        // store it into localstorage
-        Cache.setItem('federatedInfo', { provider, token, user }, { priority: 1 });
-        dispatchAuthEvent('signIn', this.user);
-        logger.debug('federated sign in credentials', this.credentials);
-        return this.keepAlive();
-    }
-
-    /**
-     * Compact version of credentials
-     * @param {Object} credentials
-     * @return {Object} - Credentials
-     */
-    public essentialCredentials(credentials) {
-        return {
-            accessKeyId: credentials.accessKeyId,
-            sessionToken: credentials.sessionToken,
-            secretAccessKey: credentials.secretAccessKey,
-            identityId: credentials.identityId,
-            authenticated: credentials.authenticated
-        };
-    }
-
-    private attributesToObject(attributes) {
-        const obj = {};
-        if (attributes) {
-            attributes.map(attribute => {
-                if (attribute.Name === 'sub') return;
-
-                if (attribute.Value === 'true') {
-                    obj[attribute.Name] = true;
-                } else if (attribute.Value === 'false') {
-                    obj[attribute.Name] = false;
-                } else {
-                    obj[attribute.Name] = attribute.Value;
-                }
-            });
-        }
-        return obj;
-    }
-
-    private setCredentialsFromFederation(provider, token, user) {
-        const domains = {
-            'google': 'accounts.google.com',
-            'facebook': 'graph.facebook.com',
-            'amazon': 'www.amazon.com'
-        };
-
-        const domain = domains[provider];
-        if (!domain) {
-            return Promise.reject(provider + ' is not supported: [google, facebook, amazon]');
-        }
-
-        const logins = {};
-        logins[domain] = token;
-
-        const { identityPoolId, region } = this._config;
-        this.credentials = new AWS.CognitoIdentityCredentials(
-            {
-            IdentityPoolId: identityPoolId,
-            Logins: logins
-        },  {
-            region
-        });
-        this.credentials.authenticated = true;
-        this.credentials_source = 'federated';
-
-        this.user = Object.assign(
-            { id: this.credentials.identityId },
-            user
-        );
-
-        if (AWS && AWS.config) { AWS.config.credentials = this.credentials; }
-    }
-
-    private pickupCredentials() {
-        const that = this;
-        if (this.credentials) {
-            return this.keepAlive();
-        } else if (this.setCredentialsFromAWS()) {
-            return this.keepAlive();
-        } else {
-            return this.currentUserCredentials()
-                .then(() => {
-                    if (that.credentials_source === 'no credentials') {
-                        return Promise.resolve(null);
-                    }
-                    return that.keepAlive();
-                })
-                .catch(err => {
-                    logger.debug('error when pickup', err);
-                    that.setCredentialsForGuest();
-                    return that.keepAlive();
-                });
-        }
-    }
-
-    private setCredentialsFromAWS() {
-        if (AWS.config && AWS.config.credentials) {
-            this.credentials = AWS.config.credentials;
-            this.credentials_source = 'aws';
-            return true;
-        }
-        return false;
-    }
-
-    private setCredentialsForGuest() {
-        const { identityPoolId, region, mandatorySignIn } = this._config;
-        if (mandatorySignIn) {
-            this.credentials = null;
-            this.credentials_source = 'no credentials';
-            return;
-        }
-
-        const credentials = new CognitoIdentityCredentials(
-            {
-            IdentityPoolId: identityPoolId
-        },  {
-            region
-        });
-        credentials.params['IdentityId'] = null; // Cognito load IdentityId from local cache
-        this.credentials = credentials;
-        this.credentials.authenticated = false;
-        this.credentials_source = 'guest';
-    }
-
-    private setCredentialsFromSession(session) {
-        logger.debug('set credentials from session');
-        const idToken = session.getIdToken().getJwtToken();
-        const { region, userPoolId, identityPoolId } = this._config;
-        const key = 'cognito-idp.' + region + '.amazonaws.com/' + userPoolId;
-        const logins = {};
-        logins[key] = idToken;
-        this.credentials = new CognitoIdentityCredentials(
-            {
-            IdentityPoolId: identityPoolId,
-            Logins: logins
-        },  {
-            region
-        });
-        this.credentials.authenticated = true;
-        this.credentials_source = 'userPool';
-    }
-
-    private keepAlive() {
-        if (!this.credentials) { this.setCredentialsForGuest(); }
-
-        const ts = new Date().getTime();
-        const delta = 10 * 60 * 1000; // 10 minutes
-        let credentials = this.credentials;
-        const { expired, expireTime } = credentials;
-        if (!expired && expireTime > ts + delta) {
-            return Promise.resolve(credentials);
-        }
-
-        const that = this;
-        return new Promise((resolve, reject) => {
-            that.currentUserCredentials()
-                .then(() => {
-                    credentials = that.credentials;
-                    credentials.refresh(err => {
-                        logger.debug('changed from previous');
-                        if (err) {
-                            logger.debug('refresh credentials error', err);
-                            resolve(null);
-                        } else {
-                            resolve(credentials);
-                        }
-                    });
-                })
-                .catch(() => resolve(null));
-        });
-    }
-
-    private createCognitoUser(username: string): Cognito.CognitoUser {
-        const userData: ICognitoUserData = {
-            Username: username,
-            Pool: this.userPool,
-        };
-
-        const { cookieStorage } = this._config;
-        if (cookieStorage) {
-            userData.Storage = new CookieStorage(cookieStorage);
-        }
-
-        return new CognitoUser(userData);
-    }
-}
+/*
+ * Copyright 2017-2017 Amazon.com, Inc. or its affiliates. All Rights Reserved.
+ *
+ * Licensed under the Apache License, Version 2.0 (the "License"). You may not use this file except in compliance with
+ * the License. A copy of the License is located at
+ *
+ *     http://aws.amazon.com/apache2.0/
+ *
+ * or in the "license" file accompanying this file. This file is distributed on an "AS IS" BASIS, WITHOUT WARRANTIES OR
+ * CONDITIONS OF ANY KIND, either express or implied. See the License for the specific language governing permissions
+ * and limitations under the License.
+ */
+
+import { AuthOptions } from './types';
+
+import {
+    AWS,
+    Cognito,
+    ConsoleLogger as Logger,
+    Constants,
+    Hub
+} from '../Common';
+import Platform from '../Common/Platform';
+import Cache from '../Cache';
+import { ICognitoUserPoolData, ICognitoUserData } from 'amazon-cognito-identity-js';
+
+const logger = new Logger('AuthClass');
+
+const {
+    CognitoIdentityCredentials
+} = AWS;
+
+const {
+    CookieStorage,
+    CognitoUserPool,
+    CognitoUserAttribute,
+    CognitoUser,
+    AuthenticationDetails,
+} = Cognito;
+
+const dispatchAuthEvent = (event, data) => {
+    Hub.dispatch('auth', { event, data }, 'Auth');
+};
+
+/**
+* Provide authentication steps
+*/
+export default class AuthClass {
+    private _config: AuthOptions;
+    private _userPoolStorageSync: Promise<any>;
+    private userPool = null;
+
+    private credentials = null;
+    private credentials_source = ''; // aws, guest, userPool, federated
+    private user:any = null;
+
+    /**
+     * Initialize Auth with AWS configurations
+     * @param {Object} config - Configuration of the Auth
+     */
+    constructor(config: AuthOptions) {
+        this.configure(config);
+        if (AWS.config) {
+            AWS.config.update({customUserAgent: Constants.userAgent});
+        } else {
+            logger.warn('No AWS.config');
+        }
+    }
+
+    configure(config) {
+        logger.debug('configure Auth');
+        let conf = config? config.Auth || config : {};
+        if (conf['aws_cognito_identity_pool_id']) {
+            conf = {
+                userPoolId: conf['aws_user_pools_id'],
+                userPoolWebClientId: conf['aws_user_pools_web_client_id'],
+                region: conf['aws_cognito_region'],
+                identityPoolId: conf['aws_cognito_identity_pool_id'],
+                mandatorySignIn: conf['aws_mandatory_sign_in'] === 'enable'? true: false
+            };
+        }
+        this._config = Object.assign({}, this._config, conf);
+        if (!this._config.identityPoolId) { logger.debug('Do not have identityPoolId yet.'); }
+        const { userPoolId, userPoolWebClientId, cookieStorage } = this._config;
+        if (userPoolId) {
+            const userPoolData: ICognitoUserPoolData = {
+                UserPoolId: userPoolId,
+                ClientId: userPoolWebClientId,
+            };
+            if (cookieStorage) {
+                userPoolData.Storage = new CookieStorage(cookieStorage);
+            }
+            this.userPool = new CognitoUserPool(userPoolData);
+            if (Platform.isReactNative) {
+                const that = this;
+                this._userPoolStorageSync = new Promise((resolve, reject) => {
+                    this.userPool.storage.sync((err, data) => {
+                        if (err) {
+                            reject(err);
+                        } else {
+                            resolve(data);
+                        }
+                    });
+                });
+            } else {
+                this.pickupCredentials();
+            }
+        }
+        return this._config;
+    }
+
+    /**
+     * Sign up with username, password and other attrbutes like phone, email
+     * @param {String | object} params - The user attirbutes used for signin
+     * @param {String[]} restOfAttrs - for the backward compatability
+     * @return - A promise resolves callback data if success
+     */
+    public signUp(params: string | object, ...restOfAttrs: string[]): Promise<any> {
+        if (!this.userPool) { return Promise.reject('No userPool'); }
+
+        let username : string = null;
+        let password : string = null;
+        const attributes : object[] = [];
+        let validationData: object[] = null;
+        if (params && typeof params === 'string') {
+            username = params;
+            password = restOfAttrs? restOfAttrs[0] : null;
+            const email : string = restOfAttrs? restOfAttrs[1] : null;
+            const phone_number : string = restOfAttrs? restOfAttrs[2] : null;
+            if (email) attributes.push({Name: 'email', Value: email});
+            if (phone_number) attributes.push({Name: 'phone_number', Value: phone_number});
+        } else if (params && typeof params === 'object') {
+            username = params['username'];
+            password = params['password'];
+            const attrs = params['attributes'];
+            if (attrs) {
+                Object.keys(attrs).map(key => {
+                    const ele : object = { Name: key, Value: attrs[key] };
+                    attributes.push(ele);
+                });
+            }
+            validationData = params['validationData'] || null;
+        } else {
+            return Promise.reject('The first parameter should either be non-null string or object');
+        }
+
+        if (!username) { return Promise.reject('Username cannot be empty'); }
+        if (!password) { return Promise.reject('Password cannot be empty'); }
+
+        logger.debug('signUp attrs:', attributes);
+        logger.debug('signUp validation data:', validationData);
+
+        return new Promise((resolve, reject) => {
+            this.userPool.signUp(username, password, attributes, validationData, function(err, data) {
+                if (err) {
+                    dispatchAuthEvent('signUp_failure', err);
+                    reject(err);
+                } else {
+                    dispatchAuthEvent('signUp', data);
+                    resolve(data);
+                }
+            });
+        });
+    }
+
+    /**
+     * Send the verfication code to confirm sign up
+     * @param {String} username - The username to be confirmed
+     * @param {String} code - The verification code
+     * @return - A promise resolves callback data if success
+     */
+    public confirmSignUp(username: string, code: string): Promise<any> {
+        if (!this.userPool) { return Promise.reject('No userPool'); }
+        if (!username) { return Promise.reject('Username cannot be empty'); }
+        if (!code) { return Promise.reject('Code cannot be empty'); }
+
+        const user = this.createCognitoUser(username);
+        return new Promise((resolve, reject) => {
+            
+            user.confirmRegistration(code, true, function(err, data) {
+                if (err) { reject(err); } else { resolve(data); }
+            });
+        });
+    }
+
+    /**
+     * Resend the verification code
+     * @param {String} username - The username to be confirmed
+     * @return - A promise resolves data if success
+     */
+    public resendSignUp(username: string): Promise<any> {
+        if (!this.userPool) { return Promise.reject('No userPool'); }
+        if (!username) { return Promise.reject('Username cannot be empty'); }
+
+        const user = this.createCognitoUser(username);
+        return new Promise((resolve, reject) => {
+            user.resendConfirmationCode(function(err, data) {
+                if (err) { reject(err); } else { resolve(data); }
+            });
+        });
+    }
+
+    /**
+     * Sign in
+     * @param {String} username - The username to be signed in
+     * @param {String} password - The password of the username
+     * @return - A promise resolves the CognitoUser
+     */
+    public signIn(username: string, password: string): Promise<any> {
+        if (!this.userPool) { return Promise.reject('No userPool'); }
+        if (!username) { return Promise.reject('Username cannot be empty'); }
+        if (!password) { return Promise.reject('Password cannot be empty'); }
+
+        const user = this.createCognitoUser(username);
+        const authDetails = new AuthenticationDetails({
+            Username: username,
+            Password: password
+        });
+
+        const that = this;
+        return new Promise((resolve, reject) => {
+            user.authenticateUser(authDetails, {
+                onSuccess: (session) => {
+                    logger.debug(session);
+                    that.setCredentialsFromSession(session);
+                    that.user = user;
+                    dispatchAuthEvent('signIn', user);
+                    resolve(user);
+                },
+                onFailure: (err) => {
+                    logger.debug('signIn failure', err);
+                    dispatchAuthEvent('signIn_failure', err);
+                    reject(err);
+                },
+                mfaRequired: (challengeName, challengeParam) => {
+                    logger.debug('signIn MFA required');
+                    user['challengeName'] = challengeName;
+                    user['challengeParam'] = challengeParam;
+                    resolve(user);
+                },
+                newPasswordRequired: (userAttributes, requiredAttributes) => {
+                    logger.debug('signIn new password');
+                    user['challengeName'] = 'NEW_PASSWORD_REQUIRED';
+                    user['challengeParam'] = {
+                        userAttributes,
+                        requiredAttributes
+                    };
+                    resolve(user);
+                },
+                mfaSetup: (challengeName, challengeParam) => {
+                    logger.debug('signIn mfa setup', challengeName);
+                    user['challengeName'] = challengeName;
+                    user['challengeParam'] = challengeParam;
+                    resolve(user);
+                },
+                // associateSecretCode: (secretCode) => {
+                //     logger.debug('signIn asscoiateSecretCode', secretCode);
+                //     resolve(user);
+                // },
+                totpRequired: (challengeName, challengeParam) => {
+                    logger.debug('signIn totpRequired');
+                    user['challengeName'] = challengeName;
+                    user['challengeParam'] = challengeParam;
+                    resolve(user);
+                },
+                selectMFAType: (challengeName, challengeParam) => {
+                    logger.debug('signIn selectMFAType', challengeName);
+                    user['challengeName'] = challengeName;
+                    user['challengeParam'] = challengeParam;
+                    resolve(user);
+                }
+            });
+        });
+    }
+
+    /**
+     * get user current preferred mfa option
+     * @param {CognitoUser} user - the current user
+     * @return - A promise resolves the current preferred mfa option if success
+     */
+    public getMFAOptions(user : any) : Promise<any> {
+        return new Promise((res, rej) => {
+            user.getMFAOptions((err, mfaOptions) => {
+                if (err) {
+                    logger.debug('get MFA Options failed', err);
+                    rej(err);
+                }
+                logger.debug('get MFA options success', mfaOptions);
+                res(mfaOptions);
+            });
+        });
+    }
+    
+    /**
+     * set preferred MFA method
+     * @param {CognitoUser} user - the current Cognito user
+     * @param {string} mfaMethod - preferred mfa method
+     * @return - A promise resolves if success
+     */
+    public setPreferredMFA(user : any, mfaMethod : string): Promise<any> {
+        let smsMfaSettings = {
+            PreferredMfa : false,
+            Enabled : false
+        };
+        let totpMfaSettings = {
+            PreferredMfa : false,
+            Enabled : false
+        };
+
+        switch(mfaMethod) {
+            case 'TOTP':
+                totpMfaSettings = {
+                    PreferredMfa : true,
+                    Enabled : true
+                };
+                break;
+            case 'SMS':
+                smsMfaSettings = {
+                    PreferredMfa : true,
+                    Enabled : true
+                };
+                break;
+            case 'NOMFA':
+                break;
+            default:
+                logger.debug('no validmfa method provided');
+                return Promise.reject('no validmfa method provided');
+        }
+
+        const that = this;
+        const TOTP_NOT_VERIFED = 'User has not verified software token mfa';
+        const TOTP_NOT_SETUPED = 'User has not set up software token mfa';
+        return new Promise((res, rej) => {
+            user.setUserMfaPreference(smsMfaSettings, totpMfaSettings, (err, result) => {
+                if (err) {
+                    // if totp not setup or verified and user want to set it, return error
+                    // otherwise igonre it
+                    if (err.message === TOTP_NOT_SETUPED || err.message === TOTP_NOT_VERIFED) {
+                        if (mfaMethod === 'SMS') {
+                            that.enableSMS(user).then((data) => {
+                                logger.debug('Set user mfa success', data);
+                                res(data);
+                            }).catch(err => {
+                                logger.debug('Set user mfa preference error', err);
+                                rej(err);
+                            });
+                        } else if (mfaMethod === 'NOMFA') {
+                            // diable sms
+                            that.disableSMS(user).then((data) => {
+                                logger.debug('Set user mfa success', data);
+                                res(data);
+                            }).catch(err => {
+                                logger.debug('Set user mfa preference error', err);
+                                rej(err);
+                            });
+                        } else {
+                            logger.debug('Set user mfa preference error', err);
+                            rej(err);
+                        }
+                    } else {
+                        logger.debug('Set user mfa preference error', err);
+                        rej(err);
+                    }
+                }
+                logger.debug('Set user mfa success', result);
+                res(result);
+            });
+        });
+    }
+
+    /**
+     * diable SMS
+     * @param {CognitoUser} user - the current user
+     * @return - A promise resolves is success
+     */
+    public disableSMS(user : any) : Promise<any> {
+        return new Promise((res, rej) => {
+            user.disableMFA((err, data) => {
+                if (err) {
+                    logger.debug('disable mfa failed', err);
+                    rej(err);
+                }
+                logger.debug('disable mfa succeed', data);
+                res(data);
+            });
+        });
+    }
+
+    /**
+     * enable SMS
+     * @param {CognitoUser} user - the current user
+     * @return - A promise resolves is success
+     */
+    public enableSMS(user) {
+        return new Promise((res, rej) => {
+            user.enableMFA((err, data) => {
+                if (err) {
+                    logger.debug('enable mfa failed', err);
+                    rej(err);
+                }
+                logger.debug('enable mfa succeed', data);
+                res(data);
+            });
+        });
+    }
+
+    /**
+     * Setup TOTP
+     * @param {CognitoUser} user - the current user
+     * @return - A promise resolves with the secret code if success
+     */
+    public setupTOTP(user) {
+        return new Promise((res, rej) => {
+            user.associateSoftwareToken({
+                onFailure: (err) => {
+                    logger.debug('associateSoftwareToken failed', err);
+                    rej(err);
+                },
+                associateSecretCode: (secretCode) => {
+                    logger.debug('associateSoftwareToken sucess', secretCode);
+                    res(secretCode);
+                }
+            });
+        });
+    }
+
+    /**
+     * verify TOTP setup
+     * @param {CognitoUser} user - the current user
+     * @param {string} challengeAnswer - challenge answer
+     * @return - A promise resolves is success
+     */
+    public verifyTotpToken(user, challengeAnswer) {
+        logger.debug('verfication totp token', user, challengeAnswer);
+        return new Promise((res, rej) => {
+            user.verifySoftwareToken(challengeAnswer, 'My TOTP device', {
+                onFailure: (err) => {
+                    logger.debug('verifyTotpToken failed', err);
+                    rej(err);
+                },
+                onSuccess: (data) => {
+                    logger.debug('verifyTotpToken success', data);
+                    res(data);
+                }
+            });
+        });
+    }
+
+    /**
+     * Send MFA code to confirm sign in
+     * @param {Object} user - The CognitoUser object
+     * @param {String} code - The confirmation code
+     */
+    public confirmSignIn(user: any, code: string, mfaType: string | null): Promise<any> {
+        if (!code) { return Promise.reject('Code cannot be empty'); }
+
+        const that = this;
+        return new Promise((resolve, reject) => {
+            user.sendMFACode(
+                code, {
+                    onSuccess: (session) => {
+                        logger.debug(session);
+                        that.setCredentialsFromSession(session);
+                        that.user = user;
+                        dispatchAuthEvent('signIn', user);
+                        resolve(user);
+                    },
+                    onFailure: (err) => {
+                        logger.debug('confirm signIn failure', err);
+                        reject(err);
+                    }
+                }, 
+                mfaType);
+        });
+    }
+
+    public completeNewPassword(
+        user: any,
+        password: string,
+        requiredAttributes: any
+    ): Promise<any> {
+        if (!password) { return Promise.reject('Password cannot be empty'); }
+
+        const that = this;
+        return new Promise((resolve, reject) => {
+            user.completeNewPasswordChallenge(password, requiredAttributes, {
+                onSuccess: (session) => {
+                    logger.debug(session);
+                    that.setCredentialsFromSession(session);
+                    that.user = user;
+                    dispatchAuthEvent('signIn', user);
+                    resolve(user);
+                },
+                onFailure: (err) => {
+                    logger.debug('completeNewPassword failure', err);
+                    reject(err);
+                },
+                mfaRequired: (challengeName, challengeParam) => {
+                    logger.debug('signIn MFA required');
+                    user['challengeName'] = challengeName;
+                    user['challengeParam'] = challengeParam;
+                    resolve(user);
+                }
+            });
+        });
+    }
+
+    /**
+     * Update an authenticated users' attributes
+     * @param {CognitoUser} - The currently logged in user object
+     * @return {Promise}
+     **/
+    public updateUserAttributes(user, attributes:object): Promise<any> {
+        let attr:object = {};
+        const attributeList:Array<object> = [];
+        return this.userSession(user)
+            .then(session => {
+                return new Promise((resolve, reject) => {
+                    for (const key in attributes) {
+                        if ( key !== 'sub' &&
+                            key.indexOf('_verified') < 0 &&
+                            attributes[key] ) {
+                            attr = {
+                                'Name': key,
+                                'Value': attributes[key]
+                            };
+                            attributeList.push(attr);
+                        }
+                    }
+                    user.updateAttributes(attributeList, (err,result) => {
+                        if (err) { reject(err); } else { resolve(result); }
+                    });
+                });
+            });
+    }
+    /**
+     * Return user attributes
+     * @param {Object} user - The CognitoUser object
+     * @return - A promise resolves to user attributes if success
+     */
+    public userAttributes(user): Promise<any> {
+        return this.userSession(user)
+            .then(session => {
+                return new Promise((resolve, reject) => {
+                    user.getUserAttributes((err, attributes) => {
+                        if (err) { reject(err); } else { resolve(attributes); }
+                    });
+                });
+            });
+    }
+
+    public verifiedContact(user) {
+        const that = this;
+        return this.userAttributes(user)
+            .then(attributes => {
+                const attrs = that.attributesToObject(attributes);
+                const unverified = {};
+                const verified = {};
+                if (attrs['email']) {
+                    if (attrs['email_verified']) {
+                        verified['email'] = attrs['email'];
+                    } else {
+                        unverified['email'] = attrs['email'];
+                    }
+                }
+                if (attrs['phone_number']) {
+                    if (attrs['phone_number_verified']) {
+                        verified['phone_number'] = attrs['phone_number'];
+                    } else {
+                        unverified['phone_number'] = attrs['phone_number'];
+                    }
+                }
+                return {
+                    verified,
+                    unverified
+                };
+            });
+    }
+
+    /**
+     * Get current authenticated user
+     * @return - A promise resolves to curret authenticated CognitoUser if success
+     */
+    public currentUserPoolUser(): Promise<any> {
+        if (!this.userPool) { return Promise.reject('No userPool'); }
+        let user = null;
+        if (Platform.isReactNative) {
+            const that = this;
+            return this.getSyncedUser().then(user => {
+                if (!user) { return Promise.reject('No current user in userPool'); }
+                return new Promise((resolve, reject) => {
+                    user.getSession(function(err, session) {
+                        if (err) { reject(err); } else { resolve(user); }
+                    });
+                });
+            });
+        } else {
+            user = this.userPool.getCurrentUser();
+            if (!user) { return Promise.reject('No current user in userPool'); }
+            return new Promise((resolve, reject) => {
+                user.getSession(function(err, session) {
+                    if (err) { reject(err); } else { resolve(user); }
+                });
+            });
+        }
+    }
+
+    /**
+     * Return the current user after synchornizing AsyncStorage
+     * @return - A promise with the current authenticated user
+     **/
+    private getSyncedUser(): Promise<any> {
+        const that = this;
+        return (this._userPoolStorageSync || Promise.resolve()).then(result => {
+            if (!that.userPool) {
+                return Promise.reject('No userPool');
+            }
+            that.credentials_source = 'userPool';
+            return that.userPool.getCurrentUser();
+        });
+    }
+
+    /**
+     * Get current authenticated user
+     * @return - A promise resolves to curret authenticated CognitoUser if success
+     */
+    public currentAuthenticatedUser(): Promise<any> {
+        const source = this.credentials_source;
+        logger.debug('get current authenticated user. source ' + source);
+        if (!source || source === 'aws' || source === 'userPool') {
+            return this.currentUserPoolUser();
+        }
+        if (source === 'federated') {
+            return Promise.resolve(this.user);
+        }
+        return Promise.reject('not authenticated');
+    }
+
+    /**
+     * Get current user's session
+     * @return - A promise resolves to session object if success
+     */
+    public currentSession() : Promise<any> {
+        let user:any;
+        const that = this;
+        if (!this.userPool) { return Promise.reject('No userPool'); }
+        if (Platform.isReactNative) {
+            return this.getSyncedUser().then(user => {
+                if (!user) { return Promise.reject('No current user'); }
+                return that.userSession(user);
+            });
+        } else {
+            user = this.userPool.getCurrentUser();
+            if (!user) { return Promise.reject('No current user'); }
+            return this.userSession(user);
+        }
+    }
+
+    /**
+     * Get the corresponding user session
+     * @param {Object} user - The CognitoUser object
+     * @return - A promise resolves to the session
+     */
+    public userSession(user) : Promise<any> {
+        return new Promise((resolve, reject) => {
+            logger.debug(user);
+            user.getSession(function(err, session) {
+                if (err) { reject(err); } else { resolve(session); }
+            });
+        });
+    }
+
+    /**
+     * Get authenticated credentials of current user.
+     * @return - A promise resolves to be current user's credentials
+     */
+    public currentUserCredentials() : Promise<any> {
+        if (Platform.isReactNative) {
+            // asyncstorage
+            const that = this;
+            return Cache.getItem('federatedInfo')
+                .then((federatedInfo) => {
+                    if (federatedInfo) {
+                        const { provider, token, user} = federatedInfo;
+                        return new Promise((resolve, reject) => {
+                            that.setCredentialsFromFederation(provider, token, user);
+                            resolve();
+                        });
+                    } else {
+                        return that.currentSession()
+                            .then(session => that.setCredentialsFromSession(session))
+                            .catch((error) => that.setCredentialsForGuest());
+                    }
+                }).catch((error) => {
+                    return new Promise((resolve, reject) => {
+                        reject(error);
+                    });
+                });
+        } else {
+            // first to check whether there is federation info in the local storage
+            const federatedInfo = Cache.getItem('federatedInfo');
+            if (federatedInfo) {
+                const { provider, token, user} = federatedInfo;
+                return new Promise((resolve, reject) => {
+                    this.setCredentialsFromFederation(provider, token, user);
+                    resolve();
+                });
+            } else {
+                return this.currentSession()
+                    .then(session => this.setCredentialsFromSession(session))
+                    .catch((error) => this.setCredentialsForGuest());
+            }
+        }
+    }
+
+    public currentCredentials(): Promise<any> {
+        return this.pickupCredentials();
+    }
+
+    /**
+     * Initiate an attribute confirmation request
+     * @param {Object} user - The CognitoUser
+     * @param {Object} attr - The attributes to be verified
+     * @return - A promise resolves to callback data if success
+     */
+    public verifyUserAttribute(user, attr): Promise<any> {
+        return new Promise((resolve, reject) => {
+            user.getAttributeVerificationCode(attr, {
+                onSuccess(data) { resolve(data); },
+                onFailure(err) { reject(err); }
+            });
+        });
+    }
+
+    /**
+     * Confirm an attribute using a confirmation code
+     * @param {Object} user - The CognitoUser
+     * @param {Object} attr - The attribute to be verified
+     * @param {String} code - The confirmation code
+     * @return - A promise resolves to callback data if success
+     */
+    public verifyUserAttributeSubmit(user, attr, code): Promise<any> {
+        if (!code) { return Promise.reject('Code cannot be empty'); }
+
+        return new Promise((resolve, reject) => {
+            user.verifyAttribute(attr, code, {
+                onSuccess(data) { resolve(data); },
+                onFailure(err) { reject(err); }
+            });
+        });
+    }
+
+    verifyCurrentUserAttribute(attr) {
+        const that = this;
+        return that.currentUserPoolUser()
+            .then(user => that.verifyUserAttribute(user, attr));
+    }
+
+    /**
+     * Confirm current user's attribute using a confirmation code
+     * @param {Object} attr - The attribute to be verified
+     * @param {String} code - The confirmation code
+     * @return - A promise resolves to callback data if success
+     */
+    verifyCurrentUserAttributeSubmit(attr, code) {
+        const that = this;
+        return that.currentUserPoolUser()
+            .then(user => that.verifyUserAttributeSubmit(user, attr, code));
+    }
+    /**
+     * Sign out method
+     * @return - A promise resolved if success
+     */
+    public async signOut(): Promise<any> {
+        await this.currentUserCredentials();
+
+        const source = this.credentials_source;
+
+        // clean out the cached stuff
+        this.credentials.clearCachedId();
+        // clear federatedInfo
+        Cache.removeItem('federatedInfo');
+
+        if (source === 'aws' || source === 'userPool') {
+            if (!this.userPool) { return Promise.reject('No userPool'); }
+
+            const user = this.userPool.getCurrentUser();
+            if (!user) { return Promise.resolve(); }
+
+            user.signOut();
+        }
+
+        return new Promise((resolve, reject) => {
+            this.setCredentialsForGuest();
+            dispatchAuthEvent('signOut', this.user);
+            this.user = null;
+            resolve();
+        });
+    }
+
+    /**
+     * Change a password for an authenticated user
+     * @param {Object} user - The CognitoUser object
+     * @param {String} oldPassword - the current password
+     * @param {String} newPassword - the requested new password
+     * @return - A promise resolves if success
+     */
+    public changePassword(user: any, oldPassword: string, newPassword: string): Promise<any> {
+        return this.userSession(user)
+            .then(session => {
+                return new Promise((resolve, reject) => {
+                    user.changePassword(oldPassword, newPassword, (err, data) => {
+                        if (err) {
+                            logger.debug('change password failure', err);
+                            reject(err);
+                        } else {
+                            resolve(data);
+                        }
+                    });
+                });
+            });
+    }
+
+    /**
+     * Initiate a forgot password request
+     * @param {String} username - the username to change password
+     * @return - A promise resolves if success
+     */
+    public forgotPassword(username: string): Promise<any> {
+        if (!this.userPool) { return Promise.reject('No userPool'); }
+        if (!username) { return Promise.reject('Username cannot be empty'); }
+
+        const user = this.createCognitoUser(username);
+        return new Promise((resolve, reject) => {
+            user.forgotPassword({
+                onSuccess: () => { resolve(); },
+                onFailure: err => {
+                    logger.debug('forgot password failure', err);
+                    reject(err);
+                },
+                inputVerificationCode: data => {
+                    resolve(data);
+                }
+            });
+        });
+    }
+
+    /**
+     * Confirm a new password using a confirmation Code
+     * @param {String} username - The username
+     * @param {String} code - The confirmation code
+     * @param {String} password - The new password
+     * @return - A promise that resolves if success
+     */
+    public forgotPasswordSubmit(
+        username: string,
+        code: string,
+        password: string
+    ): Promise<any> {
+        if (!this.userPool) { return Promise.reject('No userPool'); }
+        if (!username) { return Promise.reject('Username cannot be empty'); }
+        if (!code) { return Promise.reject('Code cannot be empty'); }
+        if (!password) { return Promise.reject('Password cannot be empty'); }
+
+        const user = this.createCognitoUser(username);
+        return new Promise((resolve, reject) => {
+            user.confirmPassword(code, password, {
+                onSuccess: () => { resolve(); },
+                onFailure: err => { reject(err); }
+            });
+        });
+    }
+
+    /**
+     * Get user information
+     * @async
+     * @return {Object }- current User's information
+     */
+    public async currentUserInfo() {
+        const source = this.credentials_source;
+
+        if (!source || source === 'aws' || source === 'userPool') {
+            const user = await this.currentUserPoolUser()
+                .catch(err => logger.debug(err));
+            if (!user) { return null; }
+
+            try {
+                const attributes = await this.userAttributes(user);
+                const userAttrs:object = this.attributesToObject(attributes);
+
+                const info = {
+                    'id': this.credentials.identityId,
+                    'username': user.username,
+                    'attributes': userAttrs
+                };
+                return info;
+            } catch(err) {
+                logger.debug('currentUserInfo error', err);
+                return {};
+            }
+        }
+
+        if (source === 'federated') {
+            const user = this.user;
+            return user? user : {};
+        }
+    }
+
+    /**
+     * For federated login
+     * @param {String} provider - federation login provider
+     * @param {Object} response - response including access_token
+     * @param {String} user - user info
+     */
+    public federatedSignIn(provider, response, user) {
+        const { token, expires_at } = response;
+        this.setCredentialsFromFederation(provider, token, user);
+
+        // store it into localstorage
+        Cache.setItem('federatedInfo', { provider, token, user }, { priority: 1 });
+        dispatchAuthEvent('signIn', this.user);
+        logger.debug('federated sign in credentials', this.credentials);
+        return this.keepAlive();
+    }
+
+    /**
+     * Compact version of credentials
+     * @param {Object} credentials
+     * @return {Object} - Credentials
+     */
+    public essentialCredentials(credentials) {
+        return {
+            accessKeyId: credentials.accessKeyId,
+            sessionToken: credentials.sessionToken,
+            secretAccessKey: credentials.secretAccessKey,
+            identityId: credentials.identityId,
+            authenticated: credentials.authenticated
+        };
+    }
+
+    private attributesToObject(attributes) {
+        const obj = {};
+        if (attributes) {
+            attributes.map(attribute => {
+                if (attribute.Name === 'sub') return;
+
+                if (attribute.Value === 'true') {
+                    obj[attribute.Name] = true;
+                } else if (attribute.Value === 'false') {
+                    obj[attribute.Name] = false;
+                } else {
+                    obj[attribute.Name] = attribute.Value;
+                }
+            });
+        }
+        return obj;
+    }
+
+    private setCredentialsFromFederation(provider, token, user) {
+        const domains = {
+            'google': 'accounts.google.com',
+            'facebook': 'graph.facebook.com',
+            'amazon': 'www.amazon.com'
+        };
+
+        const domain = domains[provider];
+        if (!domain) {
+            return Promise.reject(provider + ' is not supported: [google, facebook, amazon]');
+        }
+
+        const logins = {};
+        logins[domain] = token;
+
+        const { identityPoolId, region } = this._config;
+        this.credentials = new AWS.CognitoIdentityCredentials(
+            {
+            IdentityPoolId: identityPoolId,
+            Logins: logins
+        },  {
+            region
+        });
+        this.credentials.authenticated = true;
+        this.credentials_source = 'federated';
+
+        this.user = Object.assign(
+            { id: this.credentials.identityId },
+            user
+        );
+
+        if (AWS && AWS.config) { AWS.config.credentials = this.credentials; }
+    }
+
+    private pickupCredentials() {
+        const that = this;
+        if (this.credentials) {
+            return this.keepAlive();
+        } else if (this.setCredentialsFromAWS()) {
+            return this.keepAlive();
+        } else {
+            return this.currentUserCredentials()
+                .then(() => {
+                    if (that.credentials_source === 'no credentials') {
+                        return Promise.resolve(null);
+                    }
+                    return that.keepAlive();
+                })
+                .catch(err => {
+                    logger.debug('error when pickup', err);
+                    that.setCredentialsForGuest();
+                    return that.keepAlive();
+                });
+        }
+    }
+
+    private setCredentialsFromAWS() {
+        if (AWS.config && AWS.config.credentials) {
+            this.credentials = AWS.config.credentials;
+            this.credentials_source = 'aws';
+            return true;
+        }
+        return false;
+    }
+
+    private setCredentialsForGuest() {
+        const { identityPoolId, region, mandatorySignIn } = this._config;
+        if (mandatorySignIn) {
+            this.credentials = null;
+            this.credentials_source = 'no credentials';
+            return;
+        }
+
+        const credentials = new CognitoIdentityCredentials(
+            {
+            IdentityPoolId: identityPoolId
+        },  {
+            region
+        });
+        credentials.params['IdentityId'] = null; // Cognito load IdentityId from local cache
+        this.credentials = credentials;
+        this.credentials.authenticated = false;
+        this.credentials_source = 'guest';
+    }
+
+    private setCredentialsFromSession(session) {
+        logger.debug('set credentials from session');
+        const idToken = session.getIdToken().getJwtToken();
+        const { region, userPoolId, identityPoolId } = this._config;
+        const key = 'cognito-idp.' + region + '.amazonaws.com/' + userPoolId;
+        const logins = {};
+        logins[key] = idToken;
+        this.credentials = new CognitoIdentityCredentials(
+            {
+            IdentityPoolId: identityPoolId,
+            Logins: logins
+        },  {
+            region
+        });
+        this.credentials.authenticated = true;
+        this.credentials_source = 'userPool';
+    }
+
+    private keepAlive() {
+        if (!this.credentials) { this.setCredentialsForGuest(); }
+
+        const ts = new Date().getTime();
+        const delta = 10 * 60 * 1000; // 10 minutes
+        let credentials = this.credentials;
+        const { expired, expireTime } = credentials;
+        if (!expired && expireTime > ts + delta) {
+            return Promise.resolve(credentials);
+        }
+
+        const that = this;
+        return new Promise((resolve, reject) => {
+            that.currentUserCredentials()
+                .then(() => {
+                    credentials = that.credentials;
+                    credentials.refresh(err => {
+                        logger.debug('changed from previous');
+                        if (err) {
+                            logger.debug('refresh credentials error', err);
+                            resolve(null);
+                        } else {
+                            resolve(credentials);
+                        }
+                    });
+                })
+                .catch(() => resolve(null));
+        });
+    }
+
+    private createCognitoUser(username: string): Cognito.CognitoUser {
+        const userData: ICognitoUserData = {
+            Username: username,
+            Pool: this.userPool,
+        };
+
+        const { cookieStorage } = this._config;
+        if (cookieStorage) {
+            userData.Storage = new CookieStorage(cookieStorage);
+        }
+
+        return new CognitoUser(userData);
+    }
+}