{
	"name": "@aws-amplify/notifications",
<<<<<<< HEAD
	"version": "2.0.0",
	"private": true,
=======
	"version": "1.6.4",
>>>>>>> fda7a25a
	"description": "Notifications category of aws-amplify",
	"main": "./lib/index.js",
	"module": "./lib-esm/index.js",
	"typings": "./lib-esm/index.d.ts",
	"sideEffects": [
		"./lib/Notifications.js",
		"./lib-esm/Notifications.js"
	],
	"publishConfig": {
		"access": "public"
	},
	"scripts": {
		"test": "npm run lint && npm run test:default && npm run test:native",
		"test:default": "jest -w 1 --coverage",
		"test:native": "jest -w 1 --coverage --config=jest.native.config.js --coverageDirectory=coverage-native",
		"test:watch": "tslint 'src/**/*.ts' && jest -w 1 --watch",
		"test:size": "size-limit",
		"build-with-test": "npm run clean && npm test && tsc && webpack",
		"build:cjs": "node ./build es5 && webpack && webpack --config ./webpack.config.dev.js",
		"build:esm": "node ./build es6",
		"build:cjs:watch": "node ./build es5 --watch",
		"build:esm:watch": "node ./build es6 --watch",
		"build": "npm run clean && npm run build:esm && npm run build:cjs",
		"clean": "npm run clean:size && rimraf lib-esm lib dist",
		"clean:size": "rimraf dual-publish-tmp tmp*",
		"format": "echo \"Not implemented\"",
		"lint": "tslint 'src/**/*.ts' && npm run ts-coverage",
		"ts-coverage": "typescript-coverage-report -p ./tsconfig.build.json -t 88.21"
	},
	"react-native": {
		"./lib/index": "./lib-esm/index.js"
	},
	"repository": {
		"type": "git",
		"url": "https://github.com/aws-amplify/amplify-js.git"
	},
	"author": "Amazon Web Services",
	"license": "Apache-2.0",
	"bugs": {
		"url": "https://github.com/aws/aws-amplify/issues"
	},
	"homepage": "https://docs.amplify.aws/",
	"files": [
		"lib",
		"lib-esm",
		"src"
	],
	"dependencies": {
<<<<<<< HEAD
		"@aws-amplify/rtn-push-notification": "1.2.0",
=======
		"@aws-amplify/cache": "5.1.10",
		"@aws-amplify/core": "5.8.4",
		"@aws-amplify/rtn-push-notification": "1.1.6",
>>>>>>> fda7a25a
		"lodash": "^4.17.21",
		"uuid": "^9.0.0"
	},
	"peerDependencies": {
		"@aws-amplify/core": "^6.0.0"
	},
	"devDependencies": {
		"@aws-amplify/core": "6.0.0",
		"@babel/core": "7.15.5",
		"@babel/plugin-proposal-class-properties": "^7.0.0",
		"@babel/plugin-proposal-private-methods": "^7.0.0",
		"@babel/plugin-proposal-private-property-in-object": "^7.0.0",
		"metro-react-native-babel-preset": "^0.66.2"
	},
	"size-limit": [
		{
			"name": "Notifications (top-level class)",
			"path": "./lib-esm/index.js",
			"import": "{ Amplify, Notifications }",
			"limit": "29.95 kB"
		},
		{
			"name": "Notifications (with Analytics)",
			"path": "./lib-esm/index.js",
			"import": "{ Amplify, Notifications, Analytics }",
			"limit": "29.95 kB"
		}
	]
}<|MERGE_RESOLUTION|>--- conflicted
+++ resolved
@@ -1,11 +1,7 @@
 {
 	"name": "@aws-amplify/notifications",
-<<<<<<< HEAD
 	"version": "2.0.0",
 	"private": true,
-=======
-	"version": "1.6.4",
->>>>>>> fda7a25a
 	"description": "Notifications category of aws-amplify",
 	"main": "./lib/index.js",
 	"module": "./lib-esm/index.js",
@@ -54,13 +50,7 @@
 		"src"
 	],
 	"dependencies": {
-<<<<<<< HEAD
 		"@aws-amplify/rtn-push-notification": "1.2.0",
-=======
-		"@aws-amplify/cache": "5.1.10",
-		"@aws-amplify/core": "5.8.4",
-		"@aws-amplify/rtn-push-notification": "1.1.6",
->>>>>>> fda7a25a
 		"lodash": "^4.17.21",
 		"uuid": "^9.0.0"
 	},
