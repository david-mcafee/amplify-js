{
  "name": "@aws-amplify/api-graphql",
<<<<<<< HEAD
  "version": "3.4.6",
=======
  "version": "3.4.8",
>>>>>>> 471cf2a8
  "description": "Api-graphql category of aws-amplify",
  "main": "./lib/index.js",
  "module": "./lib-esm/index.js",
  "typings": "./lib-esm/index.d.ts",
  "react-native": {
    "./lib/index": "./lib-esm/index.js"
  },
  "sideEffects": [
    "./lib/GraphQLAPI.js",
    "./lib-esm/GraphQLAPI.js"
  ],
  "publishConfig": {
    "access": "public"
  },
  "scripts": {
    "test": "npm run lint && jest --coverage",
    "test:size": "size-limit",
    "build-with-test": "npm test && npm run build",
    "build:cjs": "node ./build es5 && webpack && webpack --config ./webpack.config.dev.js",
    "build:esm": "node ./build es6",
    "build:cjs:watch": "node ./build es5 --watch",
    "build:esm:watch": "node ./build es6 --watch",
    "build": "npm run clean && npm run build:esm && npm run build:cjs",
    "clean": "npm run clean:size && rimraf lib-esm lib dist",
    "clean:size": "rimraf dual-publish-tmp tmp*",
    "format": "echo \"Not implemented\"",
    "lint": "tslint 'src/**/*.ts' && npm run ts-coverage",
    "ts-coverage": "typescript-coverage-report -p ./tsconfig.build.json -t 75.62"
  },
  "repository": {
    "type": "git",
    "url": "https://github.com/aws-amplify/amplify-js.git"
  },
  "author": "Amazon Web Services",
  "license": "Apache-2.0",
  "bugs": {
    "url": "https://github.com/aws/aws-amplify/issues"
  },
  "homepage": "https://aws-amplify.github.io/",
  "devDependencies": {
    "@types/zen-observable": "^0.8.0"
  },
  "files": [
    "lib",
    "lib-esm",
    "src",
    "internals"
  ],
  "dependencies": {
<<<<<<< HEAD
    "@aws-amplify/api-rest": "3.5.0",
    "@aws-amplify/auth": "5.6.0",
    "@aws-amplify/cache": "5.1.6",
    "@aws-amplify/core": "5.8.0",
    "@aws-amplify/pubsub": "5.5.0",
=======
    "@aws-amplify/api-rest": "3.5.2",
    "@aws-amplify/auth": "5.6.2",
    "@aws-amplify/cache": "5.1.8",
    "@aws-amplify/core": "5.8.2",
    "@aws-amplify/pubsub": "5.5.2",
>>>>>>> 471cf2a8
    "graphql": "15.8.0",
    "tslib": "^1.8.0",
    "uuid": "^3.2.1",
    "zen-observable-ts": "0.8.19"
  },
  "size-limit": [
    {
      "name": "API (GraphQL client)",
      "path": "./lib-esm/index.js",
      "import": "{ Amplify, GraphQLAPI }",
<<<<<<< HEAD
      "limit": "91.7 kB"
=======
      "limit": "90.35 kB"
>>>>>>> 471cf2a8
    }
  ],
  "jest": {
    "globals": {
      "ts-jest": {
        "diagnostics": true,
        "tsConfig": {
          "lib": [
            "es5",
            "es2015",
            "dom",
            "esnext.asynciterable",
            "es2017.object"
          ],
          "allowJs": true
        }
      }
    },
    "transform": {
      "^.+\\.(js|jsx|ts|tsx)$": "ts-jest"
    },
    "testRegex": "(/__tests__/.*|\\.(test|spec))\\.(tsx?|jsx?)$",
    "testPathIgnorePatterns": [
      "__tests__/fixtures",
      "__tests__/utils"
    ],
    "moduleFileExtensions": [
      "ts",
      "tsx",
      "js",
      "json",
      "jsx"
    ],
    "testEnvironment": "jsdom",
    "testURL": "http://localhost/",
    "coverageThreshold": {
      "global": {
        "branches": 0,
        "functions": 0,
        "lines": 0,
        "statements": 0
      }
    },
    "coveragePathIgnorePatterns": [
      "/node_modules/",
      "dist",
      "lib",
      "lib-esm"
    ]
  }
}<|MERGE_RESOLUTION|>--- conflicted
+++ resolved
@@ -1,10 +1,6 @@
 {
   "name": "@aws-amplify/api-graphql",
-<<<<<<< HEAD
-  "version": "3.4.6",
-=======
   "version": "3.4.8",
->>>>>>> 471cf2a8
   "description": "Api-graphql category of aws-amplify",
   "main": "./lib/index.js",
   "module": "./lib-esm/index.js",
@@ -54,19 +50,11 @@
     "internals"
   ],
   "dependencies": {
-<<<<<<< HEAD
-    "@aws-amplify/api-rest": "3.5.0",
-    "@aws-amplify/auth": "5.6.0",
-    "@aws-amplify/cache": "5.1.6",
-    "@aws-amplify/core": "5.8.0",
-    "@aws-amplify/pubsub": "5.5.0",
-=======
     "@aws-amplify/api-rest": "3.5.2",
     "@aws-amplify/auth": "5.6.2",
     "@aws-amplify/cache": "5.1.8",
     "@aws-amplify/core": "5.8.2",
     "@aws-amplify/pubsub": "5.5.2",
->>>>>>> 471cf2a8
     "graphql": "15.8.0",
     "tslib": "^1.8.0",
     "uuid": "^3.2.1",
@@ -77,11 +65,7 @@
       "name": "API (GraphQL client)",
       "path": "./lib-esm/index.js",
       "import": "{ Amplify, GraphQLAPI }",
-<<<<<<< HEAD
       "limit": "91.7 kB"
-=======
-      "limit": "90.35 kB"
->>>>>>> 471cf2a8
     }
   ],
   "jest": {
