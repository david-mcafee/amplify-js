--- conflicted
+++ resolved
@@ -1,10 +1,6 @@
 {
   "name": "@aws-amplify/api-graphql",
-<<<<<<< HEAD
-  "version": "2.2.18",
-=======
   "version": "2.2.19",
->>>>>>> 6882c5e6
   "description": "Api-graphql category of aws-amplify",
   "main": "./lib/index.js",
   "module": "./lib-esm/index.js",
@@ -48,19 +44,11 @@
     "@types/zen-observable": "^0.8.0"
   },
   "dependencies": {
-<<<<<<< HEAD
-    "@aws-amplify/api-rest": "2.0.29",
-    "@aws-amplify/auth": "4.3.19",
-    "@aws-amplify/cache": "4.0.31",
-    "@aws-amplify/core": "4.3.11",
-    "@aws-amplify/pubsub": "4.2.5",
-=======
     "@aws-amplify/api-rest": "2.0.30",
     "@aws-amplify/auth": "4.3.20",
     "@aws-amplify/cache": "4.0.32",
     "@aws-amplify/core": "4.3.12",
     "@aws-amplify/pubsub": "4.2.6",
->>>>>>> 6882c5e6
     "graphql": "15.8.0",
     "uuid": "^3.2.1",
     "zen-observable-ts": "0.8.19"
