import { ConsoleLogger as Logger } from '@aws-amplify/core';
import SQLiteDatabase from './SQLiteDatabase';
import {
	generateSchemaStatements,
	queryByIdStatement,
	modelUpdateStatement,
	modelInsertStatement,
	queryAllStatement,
	queryOneStatement,
	deleteByIdStatement,
	deleteByPredicateStatement,
	ParameterizedStatement,
} from './SQLiteUtils';

import {
	StorageAdapter,
	ModelInstanceCreator,
	ModelPredicateCreator,
	ModelSortPredicateCreator,
	InternalSchema,
	isPredicateObj,
	ModelInstanceMetadata,
	ModelPredicate,
	NamespaceResolver,
	OpType,
	PaginationInput,
	PersistentModel,
	PersistentModelConstructor,
	PredicateObject,
	PredicatesGroup,
	QueryOne,
	utils,
} from '@aws-amplify/datastore';

const { traverseModel, validatePredicate, isModelConstructor } = utils;

const logger = new Logger('DataStore');
export class SQLiteAdapter implements StorageAdapter {
	private schema: InternalSchema;
	private namespaceResolver: NamespaceResolver;
	private modelInstanceCreator: ModelInstanceCreator;
	private getModelConstructorByModelName: (
		namsespaceName: string,
		modelName: string
	) => PersistentModelConstructor<any>;
	private db: SQLiteDatabase;
	private initPromise: Promise<void>;
	private resolve: (value?: any) => void;
	private reject: (value?: any) => void;

	// // Returns primary keys for a model
	// private getIndexKeys(namespaceName: string, modelName: string): string[] {
	// 	const keyPath =
	// 		this.schema.namespaces[namespaceName]?.keys[modelName].primaryKey;

	// 	if (keyPath) {
	// 		return keyPath;
	// 	}

	// 	return ['id'];
	// }

	// // Retrieves concatenated primary key values from a model
	// private getIndexKeyValuesPath<T extends PersistentModel<any>>(
	// 	model: T
	// ): string {
	// 	const modelConstructor = Object.getPrototypeOf(model)
	// 		.constructor as PersistentModelConstructor<T, any>;
	// 	const namespaceName = this.namespaceResolver(modelConstructor);
	// 	const keys = this.getIndexKeys(namespaceName, modelConstructor.name);

	// 	// Retrieve key values from model
	// 	const keyValues = keys.map(field => model[field]);

	// 	// Return concatenated key values
	// 	return keyValues.join(DEFAULT_PRIMARY_KEY_SEPARATOR);
	// }

	// // Retrieves concatenated primary key values from a model
	// private getIndexKeyValues<T extends PersistentModel<any>>(
	// 	model: T
	// ): string[] {
	// 	const modelConstructor = Object.getPrototypeOf(model)
	// 		.constructor as PersistentModelConstructor<T, any>;
	// 	const namespaceName = this.namespaceResolver(modelConstructor);
	// 	const keys = this.getIndexKeys(namespaceName, modelConstructor.name);

	// 	// Retrieve key values from model
	// 	return keys.map(field => model[field]);
	// }

	// private keysEqual(keysA, keysB): boolean {
	// 	if (keysA.length !== keysB.length) {
	// 		return false;
	// 	}

	// 	if (keysA.length === 1) {
	// 		return keysA[0] === keysB[0];
	// 	}

	// 	return keysA.every((key, idx) => key === keysB[idx]);
	// }

	public async setUp(
		theSchema: InternalSchema,
		namespaceResolver: NamespaceResolver,
		modelInstanceCreator: ModelInstanceCreator,
		getModelConstructorByModelName: (
			namsespaceName: string,
			modelName: string
		) => PersistentModelConstructor<any, any>
	) {
		if (!this.initPromise) {
			this.initPromise = new Promise((res, rej) => {
				this.resolve = res;
				this.reject = rej;
			});
		} else {
			await this.initPromise;
			return;
		}
		this.schema = theSchema;
		this.namespaceResolver = namespaceResolver;
		this.modelInstanceCreator = modelInstanceCreator;
		this.getModelConstructorByModelName = getModelConstructorByModelName;

		try {
			if (!this.db) {
				this.db = new SQLiteDatabase();
				await this.db.init();

				const statements = generateSchemaStatements(this.schema);
				await this.db.createSchema(statements);
				this.resolve();
			}
		} catch (error) {
			this.reject(error);
		}
	}

	async clear(): Promise<void> {
		await this.db.clear();

		this.db = undefined;
		this.initPromise = undefined;
	}

	async save<T extends PersistentModel<any>>(
		model: T,
		condition?: ModelPredicate<T>
	): Promise<[T, OpType.INSERT | OpType.UPDATE][]> {
		const modelConstructor = Object.getPrototypeOf(model)
			.constructor as PersistentModelConstructor<T, any>;

		const { name: tableName } = modelConstructor;

		// const namespaceName = this.namespaceResolver(modelConstructor);

		const connectedModels = traverseModel(
			modelConstructor.name,
			model,
			// this.schema.namespaces[namespaceName],
			this.schema.namespaces[this.namespaceResolver(modelConstructor)],
			this.modelInstanceCreator,
			this.getModelConstructorByModelName
		);
		const connectionStoreNames = Object.values(connectedModels).map(
			({ modelName, item, instance }) => {
				// const keys = this.getIndexKeyPath(namespaceName, modelName);
				// return { modelName, item, instance, keys };
				return { modelName, item, instance };
			}
		);

		// const keyValues = this.getIndexKeyValues(model);
		// TODO: update query by id statement
		const [queryStatement, params] = queryByIdStatement(model.id, tableName);

		const fromDB = await this.db.get(queryStatement, params);

		if (condition && fromDB) {
			const predicates = ModelPredicateCreator.getPredicates(condition);
			const { predicates: predicateObjs, type } = predicates;

			const isValid = validatePredicate(fromDB, type, predicateObjs);

			if (!isValid) {
				const msg = 'Conditional update failed';
				logger.error(msg, { model: fromDB, condition: predicateObjs });

				throw new Error(msg);
			}
		}

		const result: [T, OpType.INSERT | OpType.UPDATE][] = [];
		const saveStatements = new Set<ParameterizedStatement>();

		for await (const resItem of connectionStoreNames) {
			// TODO: remove these lines
			const { modelName, item, instance } = resItem;
			const { id } = item;
			// const { storeName, item, instance, keys } = resItem;

			/* Extract keys from concatenated key path,
			find the values in the item, and concatenate them */
			// const itemKeyValues = [
			// 	keys[0]
			// 		.split(DEFAULT_PRIMARY_KEY_SEPARATOR)
			// 		.map(key => item[key])
			// 		.join(DEFAULT_PRIMARY_KEY_SEPARATOR),
			// ];

			// const fromDB = <T>await this.db.get(itemKeyValues, storeName);

			// TODO: replace
			const [queryStatement, params] = queryByIdStatement(id, modelName);
			const fromDB = await this.db.get(queryStatement, params);

			const opType: OpType =
				fromDB === undefined ? OpType.INSERT : OpType.UPDATE;

			// TODO: add
			// const modelKeyValues = this.getIndexKeyValues(model);
			// const keysEqual = this.keysEqual(itemKeyValues, modelKeyValues);

			// From Async:
			// If item key values and model key values are equal, save to db
			// if (keysEqual || opType === OpType.INSERT) {
			// 	await this.db.save(item, storeName, keys, itemKeyValues);
			// TODO: replace below:
			const saveStatement = fromDB
				? modelUpdateStatement(instance, modelName)
				: modelInsertStatement(instance, modelName);

			saveStatements.add(saveStatement);

			result.push([instance, opType]);
		}

		await this.db.batchSave(saveStatements);

		return result;
	}

	private async load<T>(
		namespaceName: string,
		srcModelName: string,
		records: T[]
	): Promise<T[]> {
		const namespace = this.schema.namespaces[namespaceName];
		const relations = namespace.relationships[srcModelName].relationTypes;
		const connectionTableNames = relations.map(({ modelName }) => modelName);

		const modelConstructor = this.getModelConstructorByModelName(
			namespaceName,
			srcModelName
		);

		if (connectionTableNames.length === 0) {
			return records.map(record =>
				this.modelInstanceCreator(modelConstructor, record)
			);
		}

		for await (const relation of relations) {
			const {
				fieldName,
				modelName: tableName,
				targetName,
				relationType,
			} = relation;

			const modelConstructor = this.getModelConstructorByModelName(
				namespaceName,
				tableName
			);

			// TODO: use SQL JOIN instead
			switch (relationType) {
				case 'HAS_ONE':
					for await (const recordItem of records) {
						const getByfield = recordItem[targetName] ? targetName : fieldName;
						if (!recordItem[getByfield]) break;

						const [queryStatement, params] = queryByIdStatement(
							recordItem[getByfield],
							tableName
						);

						// TODO: replace
						const connectionRecord = await this.db.get(queryStatement, params);
						// WITH:
						// const key = [recordItem[getByfield]];

						// const connectionRecord = await this.db.get(key, storeName);

						recordItem[fieldName] =
							connectionRecord &&
							this.modelInstanceCreator(modelConstructor, connectionRecord);
					}

					break;
				case 'BELONGS_TO':
					for await (const recordItem of records) {
						if (recordItem[targetName]) {
							const [queryStatement, params] = queryByIdStatement(
								recordItem[targetName],
								tableName
							);
							// REPLACE:
							const connectionRecord = await this.db.get(
								queryStatement,
								params
							);
							// WITH:
							// const key = [recordItem[targetName]];

							// const connectionRecord = await this.db.get(key, storeName);

							recordItem[fieldName] =
								connectionRecord &&
								this.modelInstanceCreator(modelConstructor, connectionRecord);
							delete recordItem[targetName];
						}
					}

					break;
				case 'HAS_MANY':
					// TODO: Lazy loading
					break;
				default:
					const _: never = relationType as never;
					throw new Error(`invalid relation type ${relationType}`);
					break;
			}
		}

		return records.map(record =>
			this.modelInstanceCreator(modelConstructor, record)
		);
	}

	async query<T extends PersistentModel<any>>(
		modelConstructor: PersistentModelConstructor<T, any>,
		predicate?: ModelPredicate<T>,
		pagination?: PaginationInput<T>
	): Promise<T[]> {
		const { name: tableName } = modelConstructor;
		const namespaceName = this.namespaceResolver(modelConstructor);

		const predicates =
			predicate && ModelPredicateCreator.getPredicates(predicate);
		const sortPredicates =
			pagination &&
			pagination.sort &&
			ModelSortPredicateCreator.getPredicates(pagination.sort);
		const limit = pagination && pagination.limit;
		const page = limit && pagination.page;

		// TODO: replace
		const queryById = predicates && this.idFromPredicate(predicates);
		// const keyPath = this.getIndexKeyPath(namespaceName, modelConstructor.name);
		// const queryByKey =
		// 	predicates && this.keyValueFromPredicate(predicates, keyPath);

		const records: T[] = <T[]>await (async () => {
			// TODO: replace
			if (queryById) {
				const record = await this.getById(tableName, queryById);
				return record ? [record] : [];
			}
			// if (queryByKey) {
			// 	const record = await this.getByKey(storeName, queryByKey);
			// 	return record ? [record] : [];
			// }

			const [queryStatement, params] = queryAllStatement(
				tableName,
				predicates,
				sortPredicates,
				limit,
				page
			);

			return await this.db.getAll(queryStatement, params);
		})();

		return await this.load(namespaceName, modelConstructor.name, records);
	}

	// private async getByKey<T extends PersistentModel>(
	private async getById<T extends PersistentModel>(
		tableName: string,
		id: string
		// keyValue: string[]
	): Promise<T> {
		// Something like:
		// const record = <T>await this.db.get(keyValue, storeName);
		const [queryStatement, params] = queryByIdStatement(id, tableName);
		const record = await this.db.get<T>(queryStatement, params);
		return record;
	}

	// private keyValueFromPredicate<T extends PersistentModel>(
	// 	predicates: PredicatesGroup<T>,
	// 	keyPathJoined: string[]
	// ): string[] | undefined {
	private idFromPredicate<T extends PersistentModel>(
		predicates: PredicatesGroup<T>
	) {
		const { predicates: predicateObjs } = predicates;

		// TODO: replace:
		const idPredicate =
			predicateObjs.length === 1 &&
			(predicateObjs.find(
				p => isPredicateObj(p) && p.field === 'id' && p.operator === 'eq'
			) as PredicateObject<T>);

		return idPredicate && idPredicate.operand;

		// with:
		// Extract keys from concatenated key path
		// const keyPath = keyPathJoined[0].split(DEFAULT_PRIMARY_KEY_SEPARATOR);

		// if (predicateObjs.length !== keyPath.length) {
		// 	return;
		// }

		// const keyValues = [];

		// for (const key of keyPath) {
		// 	const predicateObj = predicateObjs.find(
		// 		p => isPredicateObj(p) && p.field === key && p.operator === 'eq'
		// 	) as PredicateObject<T>;

		// 	predicateObj && keyValues.push(predicateObj.operand);
		// }

		// return (
		// 	keyValues.length === keyPath.length && [
		// 		keyValues.join(DEFAULT_PRIMARY_KEY_SEPARATOR),
		// 	]
		// );
	}

	async queryOne<T extends PersistentModel<any>>(
		modelConstructor: PersistentModelConstructor<T, any>,
		firstOrLast: QueryOne = QueryOne.FIRST
	): Promise<T | undefined> {
		const { name: tableName } = modelConstructor;
		const [queryStatement, params] = queryOneStatement(firstOrLast, tableName);

		const result = await this.db.get<T>(queryStatement, params);

		const modelInstance =
			result && this.modelInstanceCreator(modelConstructor, result);

		return modelInstance;
	}

	// TODO: resume here:
	// Currently does not cascade
	// TODO: use FKs in relations and have `ON DELETE CASCADE` set
	// For Has Many and Has One relations to have SQL handle cascades automatically
	async delete<T extends PersistentModel<any>>(
		modelOrModelConstructor: T | PersistentModelConstructor<T, any>,
		condition?: ModelPredicate<T>
	): Promise<[T[], T[]]> {
		if (isModelConstructor(modelOrModelConstructor)) {
			const modelConstructor = modelOrModelConstructor;
			const namespaceName = this.namespaceResolver(modelConstructor);
			const { name: tableName } = modelConstructor;

			const predicates =
				condition && ModelPredicateCreator.getPredicates(condition);

			const queryStatement = queryAllStatement(tableName, predicates);
			const deleteStatement = deleteByPredicateStatement(tableName, predicates);

			const models = await this.db.selectAndDelete(
				queryStatement,
				deleteStatement
			);

			const modelInstances = await this.load(
				namespaceName,
				modelConstructor.name,
				models
			);

			return [modelInstances, modelInstances];
		} else {
			const model = modelOrModelConstructor as T;
			const modelConstructor = Object.getPrototypeOf(model)
				.constructor as PersistentModelConstructor<T, any>;
			const { name: tableName } = modelConstructor;

			// namespace?

			if (condition) {
				// TODO: replace with queryByKey
				// const keyValues = this.getIndexKeyValues(model);
				// const fromDB = await this.db.get(keyValues, storeName);

				const [queryStatement, params] = queryByIdStatement(
					model.id,
					tableName
				);

				const fromDB = await this.db.get(queryStatement, params);

				if (fromDB === undefined) {
					const msg = 'Model instance not found in storage';
					logger.warn(msg, { model });

					return [[model], []];
				}

				const predicates = ModelPredicateCreator.getPredicates(condition);
				const { predicates: predicateObjs, type } = predicates;

				const isValid = validatePredicate<T>(fromDB, type, predicateObjs);

				if (!isValid) {
					const msg = 'Conditional update failed';
					logger.error(msg, { model: fromDB, condition: predicateObjs });

					throw new Error(msg);
				}

				// No relations?

				// UPDATE:
				const [deleteStatement, deleteParams] = deleteByIdStatement(
					model.id,
					tableName
				);
				await this.db.save(deleteStatement, deleteParams);
				return [[model], [model]];
			} else {
				// UPDATE:
				const [deleteStatement, params] = deleteByIdStatement(
					model.id,
					tableName
				);
				await this.db.save(deleteStatement, params);
				return [[model], [model]];
			}
		}
	}

	async batchSave<T extends PersistentModel<any>>(
		modelConstructor: PersistentModelConstructor<any>,
		items: ModelInstanceMetadata[]
	): Promise<[T, OpType][]> {
		const { name: tableName } = modelConstructor;

		const result: [T, OpType][] = [];

		const itemsToSave: T[] = [];
		// To determine whether an item should result in an insert or update operation
		// We first need to query the local DB on the item id
		const queryStatements = new Set<ParameterizedStatement>();
		// Deletes don't need to be queried first, because if the item doesn't exist,
		// the delete operation will be a no-op
		const deleteStatements = new Set<ParameterizedStatement>();
		const saveStatements = new Set<ParameterizedStatement>();

		// NEED THIS?
		// const keyPath = this.getIndexKeyPath(namespaceName, modelName);

		for (const item of items) {
			// ADD:
			// const model = this.modelInstanceCreator(modelConstructor, item);

			// REPLACE:
			const connectedModels = traverseModel(
				// name,
				modelConstructor.name,
				// model,
				this.modelInstanceCreator(modelConstructor, item),
				// this.schema.namespaces[namespaceName],
				this.schema.namespaces[this.namespaceResolver(modelConstructor)],
				this.modelInstanceCreator,
				this.getModelConstructorByModelName
			);

<<<<<<< HEAD
			// Don't need id, but what is _deleted, here?
			const { id, _deleted } = item as ModelInstanceMetadata & { id: string }; // TODO: not cool
=======
			const { id, _deleted } = item as ModelInstanceMetadata & { id: string };
>>>>>>> 0551b6d8

			// REPLACE:
			const { instance } = connectedModels.find(
				({ instance }) => instance.id === id
			);
			// WITH:
			// const keyValues = this.getIndexKeyValues(model);

			// const { instance } = connectedModels.find(({ instance }) => {
			// 	const instanceKeyValues = [this.getIndexKeyValues(instance)[0]];
			// 	return this.keysEqual(instanceKeyValues, [keyValues[0]]);
			// });

			if (_deleted) {
				// create the delete statements right away
				// TODO: should be deleteByKeyStatement:
				const deleteStatement = deleteByIdStatement(instance.id, tableName);
				deleteStatements.add(deleteStatement);
				result.push([<T>(<unknown>item), OpType.DELETE]);
			} else {
				// query statements for the saves at first
				// TODO: should be queryByKeyStatement:
				const queryStatement = queryByIdStatement(id, tableName);
				queryStatements.add(queryStatement);
				// combination of insert and update items
				itemsToSave.push(instance);
			}
		}

		// returns the query results for each of the save items
		const queryResponses = await this.db.batchQuery(queryStatements);

		queryResponses.forEach((response, idx) => {
			if (response === undefined) {
				const insertStatement = modelInsertStatement(
					itemsToSave[idx],
					tableName
				);
				saveStatements.add(insertStatement);
				result.push([<T>(<unknown>itemsToSave[idx]), OpType.INSERT]);
			} else {
				const updateStatement = modelUpdateStatement(
					itemsToSave[idx],
					tableName
				);
				saveStatements.add(updateStatement);
				result.push([<T>(<unknown>itemsToSave[idx]), OpType.UPDATE]);
			}
		});

		// perform all of the insert/update/delete operations in a single transaction
		await this.db.batchSave(saveStatements, deleteStatements);

		return result;
	}
}

export default new SQLiteAdapter();<|MERGE_RESOLUTION|>--- conflicted
+++ resolved
@@ -586,12 +586,8 @@
 				this.getModelConstructorByModelName
 			);
 
-<<<<<<< HEAD
 			// Don't need id, but what is _deleted, here?
-			const { id, _deleted } = item as ModelInstanceMetadata & { id: string }; // TODO: not cool
-=======
 			const { id, _deleted } = item as ModelInstanceMetadata & { id: string };
->>>>>>> 0551b6d8
 
 			// REPLACE:
 			const { instance } = connectedModels.find(
