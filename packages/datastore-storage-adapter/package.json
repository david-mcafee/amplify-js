--- conflicted
+++ resolved
@@ -1,10 +1,6 @@
 {
 	"name": "@aws-amplify/datastore-storage-adapter",
-<<<<<<< HEAD
-	"version": "1.2.3",
-=======
 	"version": "1.2.4",
->>>>>>> 6882c5e6
 	"description": "SQLite storage adapter for Amplify DataStore ",
 	"main": "./lib/index.js",
 	"module": "./lib-esm/index.js",
@@ -38,13 +34,8 @@
 	},
 	"homepage": "https://aws-amplify.github.io/",
 	"devDependencies": {
-<<<<<<< HEAD
-		"@aws-amplify/core": "4.3.11",
-		"@aws-amplify/datastore": "3.7.3",
-=======
 		"@aws-amplify/core": "4.3.12",
 		"@aws-amplify/datastore": "3.7.4",
->>>>>>> 6882c5e6
 		"react-native-sqlite-storage": "5.0.0"
 	},
 	"jest": {
