--- conflicted
+++ resolved
@@ -6,23 +6,14 @@
   "module": "./lib-esm/index.js",
   "typings": "./lib-esm/index.d.ts",
   "react-native": {
-<<<<<<< HEAD
-    "./index": "./lib-esm/index.js"
+    "./index": "./lib/index.js"
   },
   "sideEffects": false,
-=======
-    "./index": "./lib/index.js"
-  },
->>>>>>> f37cff7a
   "publishConfig": {
     "access": "public"
   },
   "scripts": {
-<<<<<<< HEAD
-    "test": "tslint 'src/**/*.ts' && jest --coverage",
-=======
     "test": "tslint 'src/**/*.ts' && jest -w 1 --coverage",
->>>>>>> f37cff7a
     "build-with-test": "npm test && npm run build",
     "build:cjs": "node ./build es5 && webpack && webpack --config ./webpack.config.dev.js",
     "build:esm": "node ./build es6",
