--- conflicted
+++ resolved
@@ -1,10 +1,6 @@
 {
   "name": "@aws-amplify/xr",
-<<<<<<< HEAD
-  "version": "1.1.6",
-=======
   "version": "2.0.0",
->>>>>>> 4f3b285d
   "description": "XR category of aws-amplify",
   "main": "./lib/index.js",
   "module": "./lib-esm/index.js",
@@ -39,11 +35,7 @@
   },
   "homepage": "https://aws-amplify.github.io/",
   "dependencies": {
-<<<<<<< HEAD
-    "@aws-amplify/core": "^2.2.5"
-=======
     "@aws-amplify/core": "^3.0.0"
->>>>>>> 4f3b285d
   },
   "jest": {
     "globals": {
