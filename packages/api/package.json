{
	"name": "@aws-amplify/api",
	"version": "5.4.0",
	"description": "Api category of aws-amplify",
	"main": "./lib/index.js",
	"module": "./lib-esm/index.js",
	"typings": "./lib-esm/index.d.ts",
	"typesVersions": {
		"<3.8": {
			"lib-esm/index.d.ts": [
				"index.v37.d.ts"
			]
		}
	},
	"react-native": {
		"./lib/index": "./lib-esm/index.js"
	},
	"sideEffects": [
		"./lib/API.js",
		"./lib-esm/API.js"
	],
	"publishConfig": {
		"access": "public"
	},
	"scripts": {
		"test": "npm run lint && jest -w 1 --coverage",
		"test:size": "size-limit",
		"build-with-test": "npm test && npm run build",
<<<<<<< HEAD
		"build:cjs": "rimraf lib && tsc -p ./tsconfig.build.json -m commonjs --outDir lib && webpack && webpack --config ./webpack.config.dev.js",
		"build:esm": "rimraf lib-esm && tsc -p ./tsconfig.build.json -m esnext --outDir lib-esm",
		"build:cjs:watch": "rimraf lib && tsc -p ./tsconfig.build.json -m commonjs --outDir lib --watch",
		"build:esm:watch": "rimraf lib-esm && tsc -p ./tsconfig.build.json -m esnext --outDir lib-esm --watch",
=======
		"build:cjs": "node ./build es5 && webpack && webpack --config ./webpack.config.dev.js",
		"build:esm": "node ./build es6",
		"build:cjs:watch": "node ./build es5 --watch",
		"build:esm:watch": "node ./build es6 --watch",
>>>>>>> 4d00072e
		"build": "npm run clean && npm run build:esm && npm run build:cjs",
		"clean": "npm run clean:size && rimraf lib-esm lib dist",
		"clean:size": "rimraf dual-publish-tmp tmp*",
		"format": "echo \"Not implemented\"",
		"lint": "tslint 'src/**/*.ts' && npm run ts-coverage",
		"ts-coverage": "typescript-coverage-report -p ./tsconfig.build.json -t 88"
	},
	"repository": {
		"type": "git",
		"url": "https://github.com/aws-amplify/amplify-js.git"
	},
	"author": "Amazon Web Services",
	"license": "Apache-2.0",
	"bugs": {
		"url": "https://github.com/aws/aws-amplify/issues"
	},
	"homepage": "https://aws-amplify.github.io/",
	"devDependencies": {
		"@types/zen-observable": "^0.8.0",
		"typescript": "5.1.6"
	},
	"files": [
		"lib",
		"lib-esm",
		"src",
		"index.*.d.ts",
		"internals"
	],
	"dependencies": {
		"@aws-amplify/types-package-alpha": "0.0.0",
		"@aws-amplify/api-graphql": "3.4.6",
		"@aws-amplify/api-rest": "3.5.0",
		"tslib": "^2.6.1"
	},
	"size-limit": [
		{
			"name": "API (top-level class)",
			"path": "./lib-esm/index.js",
			"import": "{ Amplify, API }",
			"limit": "93.82 kB"
		}
	],
	"jest": {
		"globals": {
			"ts-jest": {
				"diagnostics": false,
				"tsConfig": {
					"lib": [
						"es5",
						"es2015",
						"dom",
						"esnext.asynciterable",
						"es2017.object"
					],
					"allowJs": true
				}
			}
		},
		"transform": {
			"^.+\\.(js|jsx|ts|tsx)$": "ts-jest"
		},
		"testRegex": "(/__tests__/.*|\\.(test|spec))\\.(tsx?|jsx?)$",
		"moduleFileExtensions": [
			"ts",
			"tsx",
			"js",
			"json",
			"jsx"
		],
		"testEnvironment": "jsdom",
		"testURL": "http://localhost/",
		"coverageThreshold": {
			"global": {
				"branches": 0,
				"functions": 0,
				"lines": 0,
				"statements": 0
			}
		},
		"coveragePathIgnorePatterns": [
			"/node_modules/",
			"dist",
			"lib",
			"lib-esm"
		]
	}
}<|MERGE_RESOLUTION|>--- conflicted
+++ resolved
@@ -26,17 +26,10 @@
 		"test": "npm run lint && jest -w 1 --coverage",
 		"test:size": "size-limit",
 		"build-with-test": "npm test && npm run build",
-<<<<<<< HEAD
 		"build:cjs": "rimraf lib && tsc -p ./tsconfig.build.json -m commonjs --outDir lib && webpack && webpack --config ./webpack.config.dev.js",
 		"build:esm": "rimraf lib-esm && tsc -p ./tsconfig.build.json -m esnext --outDir lib-esm",
 		"build:cjs:watch": "rimraf lib && tsc -p ./tsconfig.build.json -m commonjs --outDir lib --watch",
 		"build:esm:watch": "rimraf lib-esm && tsc -p ./tsconfig.build.json -m esnext --outDir lib-esm --watch",
-=======
-		"build:cjs": "node ./build es5 && webpack && webpack --config ./webpack.config.dev.js",
-		"build:esm": "node ./build es6",
-		"build:cjs:watch": "node ./build es5 --watch",
-		"build:esm:watch": "node ./build es6 --watch",
->>>>>>> 4d00072e
 		"build": "npm run clean && npm run build:esm && npm run build:cjs",
 		"clean": "npm run clean:size && rimraf lib-esm lib dist",
 		"clean:size": "rimraf dual-publish-tmp tmp*",
