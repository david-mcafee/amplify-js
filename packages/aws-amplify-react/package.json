{
  "name": "aws-amplify-react",
<<<<<<< HEAD
  "version": "2.0.3",
=======
  "version": "2.0.4-unstable.0",
>>>>>>> ddb0ee83
  "description": "AWS Amplify is a JavaScript library for Frontend and mobile developers building cloud-enabled applications.",
  "main": "dist/index.js",
  "scripts": {
    "test": "jest --coverage --updateSnapshot --maxWorkers 2",
    "build": "yarn run clean && babel src --presets babel-preset-react --out-dir dist --copy-files",
    "watch": "yarn run clean && babel src --presets babel-preset-react --out-dir dist --copy-files --watch",
    "cypress": "cypress run",
    "cypress:open": "cypress open",
    "build-with-test": "npm test && npm run build",
    "clean": "rimraf dist"
  },
  "devDependencies": {
    "babel-cli": "^6.26.0",
    "babel-jest": "^21.2.0",
    "babel-plugin-transform-runtime": "^6.23.0",
    "babel-polyfill": "^6.26.0",
    "babel-preset-airbnb": "^2.4.0",
    "babel-preset-env": "^1.6.1",
    "babel-preset-es2015": "^6.24.1",
    "babel-preset-es2017": "^6.24.1",
    "babel-preset-react": "^6.24.1",
    "enzyme": "^3.1.0",
    "enzyme-adapter-react-16": "^1.0.3",
    "enzyme-to-json": "^3.2.1",
    "jest": "^22.x",
    "react": "^16.0.0",
    "react-dom": "^16.0.0",
    "react-test-renderer": "^16.0.0"
  },
  "repository": {
    "type": "git",
    "url": "git+https://github.com/aws/aws-amplify.git"
  },
  "author": "Amazon Web Services",
  "license": "Apache-2.0",
  "jest": {
    "setupTestFrameworkScriptFile": "./test_Setup/enzymeSetup.js",
    "snapshotSerializers": [
      "enzyme-to-json/serializer"
    ],
    "testURL": "http://localhost/",
    "coverageThreshold": {
      "global": {
        "branches": 70,
        "functions": 75,
        "lines": 75,
        "statements": 75
      }
    },
    "moduleNameMapper": {
      "\\.(css|less|scss|sass)$": "<rootDir>/__mocks__/styleMock.js"
    }
  },
  "dependencies": {
    "@aws-amplify/ui": "^1.0.3",
    "qrcode.react": "^0.8.0",
    "regenerator-runtime": "^0.11.1"
  },
  "peerDependencies": {
    "aws-amplify": "^1.x"
  }
}<|MERGE_RESOLUTION|>--- conflicted
+++ resolved
@@ -1,10 +1,6 @@
 {
   "name": "aws-amplify-react",
-<<<<<<< HEAD
-  "version": "2.0.3",
-=======
   "version": "2.0.4-unstable.0",
->>>>>>> ddb0ee83
   "description": "AWS Amplify is a JavaScript library for Frontend and mobile developers building cloud-enabled applications.",
   "main": "dist/index.js",
   "scripts": {
