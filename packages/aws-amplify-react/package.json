--- conflicted
+++ resolved
@@ -1,10 +1,6 @@
 {
   "name": "aws-amplify-react",
-<<<<<<< HEAD
-  "version": "2.1.4-unstable.4",
-=======
   "version": "2.2.1-beta.1",
->>>>>>> 8e04c328
   "description": "AWS Amplify is a JavaScript library for Frontend and mobile developers building cloud-enabled applications.",
   "main": "dist/index.js",
   "scripts": {
@@ -69,11 +65,7 @@
     }
   },
   "dependencies": {
-<<<<<<< HEAD
-    "@aws-amplify/ui": "^1.0.9",
-=======
     "@aws-amplify/ui": "^1.0.10-beta.0",
->>>>>>> 8e04c328
     "qrcode.react": "^0.8.0",
     "regenerator-runtime": "^0.11.1"
   },
