/*
 * Copyright 2017-2017 Amazon.com, Inc. or its affiliates. All Rights Reserved.
 *
 * Licensed under the Apache License, Version 2.0 (the "License"). You may not use this file except in compliance with
 * the License. A copy of the License is located at
 *
 *     http://aws.amazon.com/apache2.0/
 *
 * or in the "license" file accompanying this file. This file is distributed on an "AS IS" BASIS, WITHOUT WARRANTIES OR
 * CONDITIONS OF ANY KIND, either express or implied. See the License for the specific language governing permissions
 * and limitations under the License.
 */

import * as React from 'react';
import { I18n, ConsoleLogger as Logger } from '@aws-amplify/core';
import Auth from '@aws-amplify/auth';
import AuthPiece from './AuthPiece';
import { NavBar, Nav, NavRight, NavItem, NavButton } from '../Amplify-UI/Amplify-UI-Components-React';
import AmplifyTheme from '../Amplify-UI/Amplify-UI-Theme';
import Constants from './common/constants';
<<<<<<< HEAD
=======
import SignOut from './SignOut';
import { withGoogle, withAmazon, withFacebook, withOAuth } from './Provider';
>>>>>>> c0b9a16a

const logger = new Logger('Greetings');

export default class Greetings extends AuthPiece {
    constructor(props) {
        super(props);
    
        this.state = {
            authState: props.authState,
            authData: props.authData
        }
    }

    componentDidMount() {
        this._isMounted = true;
    }

    componentWillUnmount() {
        this._isMounted = false;
    }

<<<<<<< HEAD
    signOut() {
        let payload = {};
        try {
            payload = JSON.parse(localStorage.getItem(Constants.AUTH_SOURCE_KEY)) || {};
            localStorage.removeItem(Constants.AUTH_SOURCE_KEY);
        } catch (e) {
            logger.debug(`Failed to parse the info from ${Constants.AUTH_SOURCE_KEY} from localStorage with ${e}`);
        }

        logger.debug('sign out from the source', payload);
        switch (payload.provider) {
            case Constants.GOOGLE:
                this.googleSignOut();
                break;
            case Constants.FACEBOOK:
                this.facebookSignOut();
                break;
            case Constants.AUTH0:
                this.auth0SignOut(payload);
                break;
            default:
                break;
        }
        if (!Auth || typeof Auth.signOut !== 'function') {
            throw new Error('No Auth module found, please ensure @aws-amplify/auth is imported');
        }
        Auth.signOut()
            .then(() => this.changeState('signedOut'))
            .catch(err => { logger.error(err); this.error(err); });
    }

    googleSignOut() {
        const authInstance = window.gapi && window.gapi.auth2? window.gapi.auth2.getAuthInstance() : null;
        if (!authInstance) {
            return Promise.resolve();
        }

        authInstance.then((googleAuth) => {
            if (!googleAuth) {
                logger.debug('google Auth undefined');
                return Promise.resolve();
            }

            logger.debug('google signing out');
            return googleAuth.signOut();
        });
    }

    facebookSignOut() {
        const fb = window.FB;
        if (!fb) {
            logger.debug('FB sdk undefined');
            return Promise.resolve();
        }

        fb.getLoginStatus(response => {
            if (response.status === 'connected') {
                return new Promise((res, rej) => {
                    logger.debug('facebook signing out');
                    fb.logout(response => {
                        res(response);
                    });
                });
            } else {
                return Promise.resolve();
            }
        });
    }

    auth0SignOut(payload) {
        const auth0 = window.auth0;
        const { returnTo, clientId, federated } = payload.opts || {};
        if (!auth0) {
            logger.debug('auth0 sdk undefined');
            return Promise.resolve();
        }

        auth0.logout({
            returnTo,
            clientId,
            federated
        });
    }

=======
>>>>>>> c0b9a16a
    inGreeting(name) { return 'Hello ' + name; }
    outGreeting() { return ''; }


    userGreetings(theme) {
        const user = this.state.authData;
        const greeting = this.props.inGreeting || this.inGreeting;
        // get name from attributes first
        const nameFromAttr = user.attributes? 
            (user.attributes.name || 
            (user.attributes.given_name? 
                (user.attributes.given_name + ' ' + user.attributes.family_name) : undefined))
            : undefined;

        const name = nameFromAttr || user.name || user.username;
        const message = (typeof greeting === 'function')? greeting(name) : greeting;
        const { federated } = this.props;

        return (
            <span>
                <NavItem theme={theme}>{message}</NavItem>
                {this.renderSignOutButton(theme)}
            </span>
        )
    }

    renderSignOutButton() {
        const { federated={} } = this.props;
        const { google_client_id, facebook_app_id, amazon_client_id } = federated;
        const config = Auth.configure();
        const googleClientId = google_client_id || config.googleClientId;
        const facebookAppId = facebook_app_id || config.facebookClientId;
        const amazonClientId = amazon_client_id || config.amazonClientId;

        if (googleClientId) SignOut = withGoogle(SignOut);
        if (facebookAppId) SignOut = withFacebook(SignOut);
        if (amazonClientId) SignOut = withAmazon(SignOut);

        return <SignOut 
            {...this.props} 
            google_client_id={google_client_id} 
            facebook_app_id={facebook_app_id} 
            amazon_client_id={amazon_client_id}
            />;
    }

    noUserGreetings(theme) {
        const greeting = this.props.outGreeting || this.outGreeting;
        const message = (typeof greeting === 'function')? greeting() : greeting;
        return message? <NavItem theme={theme}>{message}</NavItem> : null;
    }

    render() {
        const { hide } = this.props;
        if (hide && hide.includes(Greetings)) { return null; }

        const { authState } = this.state;
        const signedIn = (authState === 'signedIn');

        const theme = this.props.theme || AmplifyTheme;
        const greeting = signedIn? this.userGreetings(theme) : this.noUserGreetings(theme);
        if (!greeting) { return null; }

        return (
            <NavBar theme={theme}>
                <Nav theme={theme}>
                    <NavRight theme={theme}>
                        {greeting}
                    </NavRight>
                </Nav>
            </NavBar>
        )
    }
}<|MERGE_RESOLUTION|>--- conflicted
+++ resolved
@@ -18,11 +18,8 @@
 import { NavBar, Nav, NavRight, NavItem, NavButton } from '../Amplify-UI/Amplify-UI-Components-React';
 import AmplifyTheme from '../Amplify-UI/Amplify-UI-Theme';
 import Constants from './common/constants';
-<<<<<<< HEAD
-=======
 import SignOut from './SignOut';
 import { withGoogle, withAmazon, withFacebook, withOAuth } from './Provider';
->>>>>>> c0b9a16a
 
 const logger = new Logger('Greetings');
 
@@ -44,93 +41,6 @@
         this._isMounted = false;
     }
 
-<<<<<<< HEAD
-    signOut() {
-        let payload = {};
-        try {
-            payload = JSON.parse(localStorage.getItem(Constants.AUTH_SOURCE_KEY)) || {};
-            localStorage.removeItem(Constants.AUTH_SOURCE_KEY);
-        } catch (e) {
-            logger.debug(`Failed to parse the info from ${Constants.AUTH_SOURCE_KEY} from localStorage with ${e}`);
-        }
-
-        logger.debug('sign out from the source', payload);
-        switch (payload.provider) {
-            case Constants.GOOGLE:
-                this.googleSignOut();
-                break;
-            case Constants.FACEBOOK:
-                this.facebookSignOut();
-                break;
-            case Constants.AUTH0:
-                this.auth0SignOut(payload);
-                break;
-            default:
-                break;
-        }
-        if (!Auth || typeof Auth.signOut !== 'function') {
-            throw new Error('No Auth module found, please ensure @aws-amplify/auth is imported');
-        }
-        Auth.signOut()
-            .then(() => this.changeState('signedOut'))
-            .catch(err => { logger.error(err); this.error(err); });
-    }
-
-    googleSignOut() {
-        const authInstance = window.gapi && window.gapi.auth2? window.gapi.auth2.getAuthInstance() : null;
-        if (!authInstance) {
-            return Promise.resolve();
-        }
-
-        authInstance.then((googleAuth) => {
-            if (!googleAuth) {
-                logger.debug('google Auth undefined');
-                return Promise.resolve();
-            }
-
-            logger.debug('google signing out');
-            return googleAuth.signOut();
-        });
-    }
-
-    facebookSignOut() {
-        const fb = window.FB;
-        if (!fb) {
-            logger.debug('FB sdk undefined');
-            return Promise.resolve();
-        }
-
-        fb.getLoginStatus(response => {
-            if (response.status === 'connected') {
-                return new Promise((res, rej) => {
-                    logger.debug('facebook signing out');
-                    fb.logout(response => {
-                        res(response);
-                    });
-                });
-            } else {
-                return Promise.resolve();
-            }
-        });
-    }
-
-    auth0SignOut(payload) {
-        const auth0 = window.auth0;
-        const { returnTo, clientId, federated } = payload.opts || {};
-        if (!auth0) {
-            logger.debug('auth0 sdk undefined');
-            return Promise.resolve();
-        }
-
-        auth0.logout({
-            returnTo,
-            clientId,
-            federated
-        });
-    }
-
-=======
->>>>>>> c0b9a16a
     inGreeting(name) { return 'Hello ' + name; }
     outGreeting() { return ''; }
 
