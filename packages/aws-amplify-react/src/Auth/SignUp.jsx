/*
 * Copyright 2017-2017 Amazon.com, Inc. or its affiliates. All Rights Reserved.
 *
 * Licensed under the Apache License, Version 2.0 (the "License"). You may not use this file except in compliance with
 * the License. A copy of the License is located at
 *
 *     http://aws.amazon.com/apache2.0/
 *
 * or in the "license" file accompanying this file. This file is distributed on an "AS IS" BASIS, WITHOUT WARRANTIES OR
 * CONDITIONS OF ANY KIND, either express or implied. See the License for the specific language governing permissions
 * and limitations under the License.
 */

import * as React from 'react';

import { I18n } from '@aws-amplify/core';
import Auth from '@aws-amplify/auth';

import AuthPiece from './AuthPiece';
import {
    FormSection,
    SectionHeader,
    SectionBody,
    SectionFooter,
    FormField,
    Input,
    InputLabel,
    SelectInput,
    Button,
    Link,
    SectionFooterPrimaryContent,
    SectionFooterSecondaryContent,
} from '../Amplify-UI/Amplify-UI-Components-React';

import countryDialCodes from './common/country-dial-codes.js';
import defaultSignUpFields from './common/default-sign-in-fields'
import { valid } from 'semver';


export default class SignUp extends AuthPiece {
    constructor(props) {
        super(props);

        this._validAuthStates = ['signUp'];
        this.signUp = this.signUp.bind(this);
<<<<<<< HEAD
        this.sortFields = this.sortFields.bind(this);
        this.getDefaultDialCode = this.getDefaultDialCode.bind(this);
        this.checkCustomSignUpFields = this.checkCustomSignUpFields.bind(this);
        this.defaultSignUpFields = defaultSignUpFields;
        this.needPrefix = this.needPrefix.bind(this);
=======

        this.inputs = {
            dial_code: "+1",
        };
>>>>>>> 799c2284
    }


    signUp() {
        if (!this.inputs.dial_code) {
            this.inputs.dial_code = this.getDefaultDialCode();
        }
        const validation = this.validate();
        if (validation && validation.length > 0) {
          return this.error(`The following fields need to be filled out: ${validation.join(', ')}`);
        }
        if (!Auth || typeof Auth.signUp !== 'function') {
            throw new Error('No Auth module found, please ensure @aws-amplify/auth is imported');
        }

        let signup_info = {
            username: this.inputs.username,
            password: this.inputs.password,
            attributes: {
                
            }
        };

        const inputKeys = Object.keys(this.inputs);
        const inputVals = Object.values(this.inputs);

        inputKeys.forEach((key, index) => {
            if (!['username', 'password', 'checkedValue'].includes(key)) {
              if (key !== 'phone_line_number' && key !== 'dial_code') {
                const newKey = `${this.needPrefix(key) ? 'custom:' : ''}${key}`;
                signup_info.attributes[newKey] = inputVals[index];
              } else {
                  signup_info.attributes['phone_number'] = `+${this.inputs.dial_code}${this.inputs.phone_line_number.replace(/[-()]/g, '')}`
              }
            }
        });

        Auth.signUp(signup_info).then((data) => {
            this.changeState('confirmSignUp', data.user.username)
        })
        .catch(err => this.error(err));
    }

    showComponent(theme) {
        const { hide } = this.props;
        if (hide && hide.includes(SignUp)) { return null; }
        if (this.checkCustomSignUpFields()) {
            this.signUpFields = this.props.signUpConfig.signUpFields;
        }
        this.sortFields();
        return (
            <FormSection theme={theme}>
                <SectionHeader theme={theme}>{I18n.get('Create a new account')}</SectionHeader>
                <SectionBody theme={theme}>
                    {
                        this.signUpFields.map((field) => {
                            return field.key !== 'phone_number' ? (
                                <FormField theme={theme} key={field.key}>
                                {
                                    field.required ? 
                                    <InputLabel>{I18n.get(field.label)} *</InputLabel> :
                                    <InputLabel>{I18n.get(field.label)}</InputLabel>
                                }
                                    <Input
                                        autoFocus={
                                            this.signUpFields.findIndex((f) => {
                                                return f.key === field.key
                                            }) === 0 ? true : false
                                        }
                                        placeholder={I18n.get(field.placeholder)}
                                        theme={theme}
                                        type={field.type}
                                        name={field.key}
                                        onChange={this.handleInputChange}
                                    />
                                </FormField>
                            ) : (
                                <FormField theme={theme} key="phone_number">
                                    <InputLabel>{I18n.get('Phone Number')}</InputLabel>
                                    <SelectInput theme={theme}>
                                        <select name="dial_code" defaultValue={this.getDefaultDialCode()} 
                                        onChange={this.handleInputChange}>
                                            {countryDialCodes.map(dialCode =>
                                                <option key={dialCode} value={dialCode}>
                                                    {dialCode}
                                                </option>
                                            )}
                                        </select>
                                        <Input
                                            placeholder={I18n.get(field.placeholder)}
                                            theme={theme}
                                            type="tel"
                                            id="phone_line_number"
                                            key="phone_line_number"
                                            name="phone_line_number"
                                            onChange={this.handleInputChange}
                                        />
                                    </SelectInput>
                                </FormField>
                            )
                        })
                    }
                </SectionBody>
                <SectionFooter theme={theme}>
                    <SectionFooterPrimaryContent theme={theme}>
                        <Button onClick={this.signUp} theme={theme}>
                            {I18n.get('Create Account')}
                        </Button>
                    </SectionFooterPrimaryContent>
                    <SectionFooterSecondaryContent theme={theme}>
                        {I18n.get('Have an account? ')}
                        <Link theme={theme} onClick={() => this.changeState('signIn')}>
                            {I18n.get('Sign in')}
                        </Link>
                    </SectionFooterSecondaryContent>
                </SectionFooter>
            </FormSection>
        );
    }

    validate() {
        const invalids = [];
        this.signUpFields.map((el) => {
          if (el.key !== 'phone_number') {
            if (el.required && !this.inputs[el.key]) {
              el.invalid = true;
              invalids.push(el.label);
            } else {
              el.invalid = false;
            }        
          } else {
            if (el.required && (!this.inputs.dial_code || !this.inputs.phone_line_number)) {
              el.invalid = true;
              invalids.push(el.label);
            } else {
              el.invalid = false;
            }
          }
        });
        return invalids;
    }

    sortFields() {
        if (this.checkCustomSignUpFields()) {

          if (!this.props.signUpConfig || !this.props.signUpConfig.hideDefaults) {
            // see if fields passed to component should override defaults
            this.defaultSignUpFields.forEach((f, i) => {
              const matchKey = this.signUpFields.findIndex((d) => {
                return d.key === f.key;
              });
              if (matchKey === -1) {
                this.signUpFields.push(f);
              }
            });
          }
    
          /* 
            sort fields based on following rules:
            1. Fields with displayOrder are sorted before those without displayOrder
            2. Fields with conflicting displayOrder are sorted alphabetically by key
            3. Fields without displayOrder are sorted alphabetically by key
          */
          this.signUpFields.sort((a, b) => {
            if (a.displayOrder && b.displayOrder) {
              if (a.displayOrder < b.displayOrder) {
                return -1;
              } else if (a.displayOrder > b.displayOrder) {
                return 1;
              } else {
                if (a.key < b.key) {
                  return -1;
                } else {
                  return 1;
                }
              }
            } else if (!a.displayOrder && b.displayOrder) {
              return 1;
            } else if (a.displayOrder && !b.displayOrder) {
              return -1;
            } else if (!a.displayOrder && !b.displayOrder) {
              if (a.key < b.key) {
                return -1;
              } else {
                return 1;
              }
            }
          });
        } else {
          this.signUpFields = this.defaultSignUpFields;
        }
    }

    needPrefix(key) {
        const field = this.signUpFields.find(e => e.key === key);
        if (key.indexOf('custom:') !== 0) {
          return field.custom ;
        } else if (key.indexOf('custom:') === 0 && field.custom === false) {
          this.amplifyService.logger('SignUpComponent', 'WARN')
          .log('Custom prefix prepended to key but custom field flag is set to false');
          
        }
        return null;
    }

    getDefaultDialCode() {
        return this.props.signUpConfig &&
        this.props.signUpConfig.defaultCountryCode  &&
        countryDialCodes.indexOf(`+${this.props.signUpConfig.defaultCountryCode}`) !== '-1' ?
        `+${this.props.signUpConfig.defaultCountryCode}` :
        "+1"
    }

    checkCustomSignUpFields() {
        return this.props.signUpConfig &&
        this.props.signUpConfig.signUpFields &&
        this.props.signUpConfig.signUpFields.length > 0
    }
}<|MERGE_RESOLUTION|>--- conflicted
+++ resolved
@@ -43,18 +43,11 @@
 
         this._validAuthStates = ['signUp'];
         this.signUp = this.signUp.bind(this);
-<<<<<<< HEAD
         this.sortFields = this.sortFields.bind(this);
         this.getDefaultDialCode = this.getDefaultDialCode.bind(this);
         this.checkCustomSignUpFields = this.checkCustomSignUpFields.bind(this);
         this.defaultSignUpFields = defaultSignUpFields;
         this.needPrefix = this.needPrefix.bind(this);
-=======
-
-        this.inputs = {
-            dial_code: "+1",
-        };
->>>>>>> 799c2284
     }
 
 
