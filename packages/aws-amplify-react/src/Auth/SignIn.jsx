/*
 * Copyright 2017-2017 Amazon.com, Inc. or its affiliates. All Rights Reserved.
 *
 * Licensed under the Apache License, Version 2.0 (the "License"). You may not use this file except in compliance with
 * the License. A copy of the License is located at
 *
 *     http://aws.amazon.com/apache2.0/
 *
 * or in the "license" file accompanying this file. This file is distributed on an "AS IS" BASIS, WITHOUT WARRANTIES OR
 * CONDITIONS OF ANY KIND, either express or implied. See the License for the specific language governing permissions
 * and limitations under the License.
 */

import * as React from 'react';
import { I18n, JS, ConsoleLogger as Logger } from '@aws-amplify/core';
import Auth from '@aws-amplify/auth';

import AuthPiece from './AuthPiece';
import { FederatedButtons } from './FederatedSignIn';
import SignUp from './SignUp';
import ForgotPassword from './ForgotPassword';

import {
    FormSection,
    FormField,
    SectionHeader,
    SectionBody,
    SectionFooter,
    Button,
    Link,
    Hint,
    Input,
    InputLabel,
    SectionFooterPrimaryContent,
    SectionFooterSecondaryContent
} from '../Amplify-UI/Amplify-UI-Components-React';

const logger = new Logger('SignIn');

export default class SignIn extends AuthPiece {
    constructor(props) {
        super(props);

        this.checkContact = this.checkContact.bind(this);
        this.signIn = this.signIn.bind(this);

        this._validAuthStates = ['signIn', 'signedOut', 'signedUp'];
        this.state = {};
    }

<<<<<<< HEAD
    componentDidMount() {
        window.addEventListener('keydown', this.onKeyDown);
    }

    componentWillUnmount() {
        window.removeEventListener('keydown', this.onKeyDown);
    }

    onKeyDown(e) {
        if (e.keyCode !== 13) return;

        const { hide = [] } = this.props;
        if (
            this.props.authState === 'signIn' &&
            !hide.includes(SignIn) &&
            e.target.dataset &&
            ['amplify-username', 'amplify-password'].includes(e.target.dataset.id)
        ) {
            this.signIn();
        }
    }

=======
>>>>>>> 9bfb9793
    checkContact(user) {
        if (!Auth || typeof Auth.verifiedContact !== 'function') {
            throw new Error('No Auth module found, please ensure @aws-amplify/auth is imported');
        }
        Auth.verifiedContact(user)
            .then(data => {
                if (!JS.isEmpty(data.verified)) {
                    this.changeState('signedIn', user);
                } else {
                    user = Object.assign(user, data);
                    this.changeState('verifyContact', user);
                }
            });
    }

    async signIn(event) {
        // avoid submitting the form
        event.preventDefault();
        
        const { username, password } = this.inputs;
        if (!Auth || typeof Auth.signIn !== 'function') {
            throw new Error('No Auth module found, please ensure @aws-amplify/auth is imported');
        }
        this.setState({loading: true});
        try {
            const user = await Auth.signIn(username, password);
            logger.debug(user);
            if (user.challengeName === 'SMS_MFA' || user.challengeName === 'SOFTWARE_TOKEN_MFA') {
                logger.debug('confirm user with ' + user.challengeName);
                this.changeState('confirmSignIn', user);
            } else if (user.challengeName === 'NEW_PASSWORD_REQUIRED') {
                logger.debug('require new password', user.challengeParam);
                this.changeState('requireNewPassword', user);
            } else if (user.challengeName === 'MFA_SETUP') {
                logger.debug('TOTP setup', user.challengeParam);
                this.changeState('TOTPSetup', user);
            } else {
                this.checkContact(user);
            }
        } catch (err) {
            if (err.code === 'UserNotConfirmedException') {
                logger.debug('the user is not confirmed');
                this.changeState('confirmSignUp', {username});
            } else if (err.code === 'PasswordResetRequiredException') {
                logger.debug('the user requires a new password');
                this.changeState('forgotPassword', {username});
            } else {
                this.error(err);
            }
        } finally {
            this.setState({loading: false})
        }
    }

    showComponent(theme) {
        const { authState, hide = [], federated, onStateChange, onAuthEvent, override=[] } = this.props;
        if (hide && hide.includes(SignIn)) { return null; }
        const hideSignUp = !override.includes('SignUp') && hide.some(component => component === SignUp);
        const hideForgotPassword = !override.includes('ForgotPassword') && hide.some(component => component === ForgotPassword);
        return (
            <FormSection theme={theme}>
                <SectionHeader theme={theme}>{I18n.get('Sign in to your account')}</SectionHeader>
                <FederatedButtons
                        federated={federated}
                        theme={theme}
                        authState={authState}
                        onStateChange={onStateChange}
                        onAuthEvent={onAuthEvent}
                    />
                <form onSubmit={this.signIn}>
                <SectionBody theme={theme}>
                    
                    <FormField theme={theme}>
                        <InputLabel theme={theme}>{I18n.get('Username')} *</InputLabel>
                        <Input
                            autoFocus
                            placeholder={I18n.get('Enter your username')}
                            theme={theme}
                            key="username"
                            name="username"
                            data-id="amplify-username"
                            onChange={this.handleInputChange}
                        />
                    </FormField>
                    <FormField theme={theme}>
                        <InputLabel theme={theme}>{I18n.get('Password')} *</InputLabel>
                        <Input
                            placeholder={I18n.get('Enter your password')}
                            theme={theme}
                            key="password"
                            type="password"
                            name="password"
                            data-id="amplify-password"
                            onChange={this.handleInputChange}
                        />
                        {
                            !hideForgotPassword && <Hint theme={theme}>
                                {I18n.get('Forget your password? ')}
                                <Link theme={theme} onClick={() => this.changeState('forgotPassword')}>
                                    {I18n.get('Reset password')}
                                </Link>
                            </Hint>
                        }
                    </FormField>
                </SectionBody>
                <SectionFooter theme={theme}>
                    <SectionFooterPrimaryContent theme={theme}>
                        <Button theme={theme} type="submit" disabled={this.state.loading}>
                            {I18n.get('Sign In')}
                        </Button>
                    </SectionFooterPrimaryContent>
                    {
                        !hideSignUp && <SectionFooterSecondaryContent theme={theme}>
                            {I18n.get('No account? ')}
                            <Link theme={theme} onClick={() => this.changeState('signUp')}>
                                {I18n.get('Create account')}
                            </Link>
                        </SectionFooterSecondaryContent>
                    }
                </SectionFooter>
                </form>
            </FormSection>
        );
    }
}<|MERGE_RESOLUTION|>--- conflicted
+++ resolved
@@ -48,31 +48,6 @@
         this.state = {};
     }
 
-<<<<<<< HEAD
-    componentDidMount() {
-        window.addEventListener('keydown', this.onKeyDown);
-    }
-
-    componentWillUnmount() {
-        window.removeEventListener('keydown', this.onKeyDown);
-    }
-
-    onKeyDown(e) {
-        if (e.keyCode !== 13) return;
-
-        const { hide = [] } = this.props;
-        if (
-            this.props.authState === 'signIn' &&
-            !hide.includes(SignIn) &&
-            e.target.dataset &&
-            ['amplify-username', 'amplify-password'].includes(e.target.dataset.id)
-        ) {
-            this.signIn();
-        }
-    }
-
-=======
->>>>>>> 9bfb9793
     checkContact(user) {
         if (!Auth || typeof Auth.verifiedContact !== 'function') {
             throw new Error('No Auth module found, please ensure @aws-amplify/auth is imported');
