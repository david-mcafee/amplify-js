--- conflicted
+++ resolved
@@ -66,15 +66,10 @@
     async signIn(event) {
         // avoid submitting the form
         event.preventDefault();
-<<<<<<< HEAD
 
-        const username = this.getUsername();
+        const username = this.getUsername() || '';
         const password = this.inputs.password;
 
-=======
-        
-        const { username='', password } = this.inputs;
->>>>>>> 36882682
         if (!Auth || typeof Auth.signIn !== 'function') {
             throw new Error('No Auth module found, please ensure @aws-amplify/auth is imported');
         }
@@ -124,25 +119,9 @@
                         onStateChange={onStateChange}
                         onAuthEvent={onAuthEvent}
                     />
-<<<<<<< HEAD
-                    {this.renderUsernameField(theme)}
-                   
-=======
                 <form onSubmit={this.signIn}>
                 <SectionBody theme={theme}>
-                    
-                    <FormField theme={theme}>
-                        <InputLabel theme={theme}>{I18n.get('Username')} *</InputLabel>
-                        <Input
-                            autoFocus
-                            placeholder={I18n.get('Enter your username')}
-                            theme={theme}
-                            key="username"
-                            name="username"
-                            onChange={this.handleInputChange}
-                        />
-                    </FormField>
->>>>>>> 36882682
+                    {this.renderUsernameField(theme)}
                     <FormField theme={theme}>
                         <InputLabel theme={theme}>{I18n.get('Password')} *</InputLabel>
                         <Input
