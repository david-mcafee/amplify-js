/*
 * Copyright 2017-2019 Amazon.com, Inc. or its affiliates. All Rights Reserved.
 *
 * Licensed under the Apache License, Version 2.0 (the "License"). You may not use this file except in compliance with
 * the License. A copy of the License is located at
 *
 *     http://aws.amazon.com/apache2.0/
 *
 * or in the "license" file accompanying this file. This file is distributed on an "AS IS" BASIS, WITHOUT WARRANTIES OR
 * CONDITIONS OF ANY KIND, either express or implied. See the License for the specific language governing permissions
 * and limitations under the License.
 */

import {
	ConsoleLogger as Logger,
	getAmplifyUserAgent,
	Credentials,
} from '@aws-amplify/core';
import {
	S3Client,
	PutObjectCommand,
	PutObjectRequest,
	CreateMultipartUploadCommand,
	UploadPartCommand,
	CompleteMultipartUploadCommand,
	CompleteMultipartUploadCommandInput,
	ListPartsCommand,
	AbortMultipartUploadCommand,
	CompletedPart,
} from '@aws-sdk/client-s3';
import { AxiosHttpHandler, SEND_UPLOAD_PROGRESS_EVENT, SEND_DOWNLOAD_PROGRESS_EVENT } from './axios-http-handler';
import * as events from 'events';

const logger = new Logger('AWSS3ProviderManagedUpload');

const localTestingStorageEndpoint = 'http://localhost:20005';

const SET_CONTENT_LENGTH_HEADER = 'contentLengthMiddleware';
export declare interface Part {
	bodyPart: any;
	partNumber: number;
	emitter: events.EventEmitter;
	etag?: string;
	_lastUploadedBytes: number;
}

export class AWSS3ProviderManagedUpload {
	// Defaults
	protected minPartSize = 5 * 1024 * 1024; // in MB
	private queueSize = 4;

	// Data for current upload
	private body = null;
	private params = null;
	private opts = null;
	private completedParts: CompletedPart[] = [];
	private cancel = false;

	// Progress reporting
	private bytesUploaded = 0;
	private totalBytesToUpload = 0;
	private emitter: events.EventEmitter = null;

	constructor(params: PutObjectRequest, opts, emitter: events.EventEmitter) {
		this.params = params;
		this.opts = opts;
		this.emitter = emitter;
	}

	public async upload() {
		this.body = await this.validateAndSanitizeBody(this.params.Body);
		this.totalBytesToUpload = this.byteLength(this.body);
		if (this.totalBytesToUpload <= this.minPartSize) {
			// Multipart upload is not required. Upload the sanitized body as is
			this.params.Body = this.body;
			const putObjectCommand = new PutObjectCommand(this.params);
			const s3 = await this._createNewS3Client(this.opts, this.emitter);
			return s3.send(putObjectCommand);
		} else {
			// Step 1: Initiate the multi part upload
			const uploadId = await this.createMultiPartUpload();

			// Step 2: Upload chunks in parallel as requested
			const numberOfPartsToUpload = Math.ceil(
				this.totalBytesToUpload / this.minPartSize
			);

			const parts: Part[] = this.createParts();
			for (
				let start = 0;
				start < numberOfPartsToUpload;
				start += this.queueSize
			) {
				/** This first block will try to cancel the upload if the cancel
				 *	request came before any parts uploads have started.
				 **/
				await this.checkIfUploadCancelled(uploadId);

				// Upload as many as `queueSize` parts simultaneously
				await this.uploadParts(
					uploadId,
					parts.slice(start, start + this.queueSize)
				);

				/** Call cleanup a second time in case there were part upload requests
				 *  in flight. This is to ensure that all parts are cleaned up.
				 */
				await this.checkIfUploadCancelled(uploadId);
			}

			parts.map(part => {
				this.removeEventListener(part);
			});

			// Step 3: Finalize the upload such that S3 can recreate the file
			return await this.finishMultiPartUpload(uploadId);
		}
	}

	private createParts(): Part[] {
		const parts: Part[] = [];
		for (let bodyStart = 0; bodyStart < this.totalBytesToUpload; ) {
			const bodyEnd = Math.min(
				bodyStart + this.minPartSize,
				this.totalBytesToUpload
			);
			parts.push({
				bodyPart: this.body.slice(bodyStart, bodyEnd),
				partNumber: parts.length + 1,
				emitter: new events.EventEmitter(),
				_lastUploadedBytes: 0,
			});
			bodyStart += this.minPartSize;
		}
		return parts;
	}

	private async createMultiPartUpload() {
		const createMultiPartUploadCommand = new CreateMultipartUploadCommand(
			this.params
		);
		const s3 = await this._createNewS3Client(this.opts);

		// @aws-sdk/client-s3 seems to be ignoring the `ContentType` parameter, so we
		// are explicitly adding it via middleware.
		// https://github.com/aws/aws-sdk-js-v3/issues/2000
		s3.middlewareStack.add(
			next => (args: any) => {
				if (
					this.params.ContentType &&
					args &&
					args.request &&
					args.request.headers
				) {
					args.request.headers['Content-Type'] = this.params.ContentType;
				}
				return next(args);
			},
			{
				step: 'build',
			}
		);

		const response = await s3.send(createMultiPartUploadCommand);
		logger.debug(response.UploadId);
		return response.UploadId;
	}

	/**
	 * @private Not to be extended outside of tests
	 * @VisibleFotTesting
	 */
	protected async uploadParts(uploadId: string, parts: Part[]) {
		try {
			const allResults = await Promise.all(
				parts.map(async part => {
					this.setupEventListener(part);
					const s3 = await this._createNewS3Client(this.opts, part.emitter);
					const { Key, Bucket, SSECustomerAlgorithm, SSECustomerKey, SSECustomerKeyMD5 } = this.params;
					return s3.send(
						new UploadPartCommand({
							PartNumber: part.partNumber,
							Body: part.bodyPart,
							UploadId: uploadId,
							Key,
							Bucket,
<<<<<<< HEAD
							...(this.params.SSECustomerAlgorithm && { SSECustomerAlgorithm }),
							...(this.params.SSECustomerKey && { SSECustomerKey }),
							...(this.params.SSECustomerKeyMD5 && { SSECustomerKeyMD5 })
=======
							...(SSECustomerAlgorithm && { SSECustomerAlgorithm }),
							...(SSECustomerKey && { SSECustomerKey }),
							...(SSECustomerKeyMD5 && { SSECustomerKeyMD5 })

>>>>>>> 0918a074
						})
					);
				})
			);
			// The order of resolved promises is the same as input promise order.
			for (let i = 0; i < allResults.length; i++) {
				this.completedParts.push({
					PartNumber: parts[i].partNumber,
					ETag: allResults[i].ETag,
				});
			}
		} catch (error) {
			logger.error(
				'error happened while uploading a part. Cancelling the multipart upload',
				error
			);
			this.cancelUpload();
			return;
		}
	}

	private async finishMultiPartUpload(uploadId: string) {
		const input: CompleteMultipartUploadCommandInput = {
			Bucket: this.params.Bucket,
			Key: this.params.Key,
			UploadId: uploadId,
			MultipartUpload: { Parts: this.completedParts },
		};
		const completeUploadCommand = new CompleteMultipartUploadCommand(input);
		const s3 = await this._createNewS3Client(this.opts);
		try {
			const data = await s3.send(completeUploadCommand);
			return data.Key;
		} catch (error) {
			logger.error(
				'error happened while finishing the upload. Cancelling the multipart upload',
				error
			);
			this.cancelUpload();
			return;
		}
	}

	private async checkIfUploadCancelled(uploadId: string) {
		if (this.cancel) {
			let errorMessage = 'Upload was cancelled.';
			try {
				await this.cleanup(uploadId);
			} catch (error) {
				errorMessage += ` ${error.message}`;
			}
			throw new Error(errorMessage);
		}
	}

	public cancelUpload() {
		this.cancel = true;
	}

	private async cleanup(uploadId: string) {
		// Reset this's state
		this.body = null;
		this.completedParts = [];
		this.bytesUploaded = 0;
		this.totalBytesToUpload = 0;

		const input = {
			Bucket: this.params.Bucket,
			Key: this.params.Key,
			UploadId: uploadId,
		};

		const s3 = await this._createNewS3Client(this.opts);
		await s3.send(new AbortMultipartUploadCommand(input));

		// verify that all parts are removed.
		const data = await s3.send(new ListPartsCommand(input));

		if (data && data.Parts && data.Parts.length > 0) {
			throw new Error('Multi Part upload clean up failed');
		}
	}

	private removeEventListener(part: Part) {
		part.emitter.removeAllListeners(SEND_UPLOAD_PROGRESS_EVENT);
		part.emitter.removeAllListeners(SEND_DOWNLOAD_PROGRESS_EVENT);
	}

	private setupEventListener(part: Part) {
		part.emitter.on(SEND_UPLOAD_PROGRESS_EVENT, progress => {
			this.progressChanged(
				part.partNumber,
				progress.loaded - part._lastUploadedBytes
			);
			part._lastUploadedBytes = progress.loaded;
		});
	}

	private progressChanged(partNumber: number, incrementalUpdate: number) {
		this.bytesUploaded += incrementalUpdate;
		this.emitter.emit(SEND_UPLOAD_PROGRESS_EVENT, {
			loaded: this.bytesUploaded,
			total: this.totalBytesToUpload,
			part: partNumber,
			key: this.params.Key,
		});
	}

	private byteLength(input: any) {
		if (input === null || input === undefined) return 0;
		if (typeof input.byteLength === 'number') {
			return input.byteLength;
		} else if (typeof input.length === 'number') {
			return input.length;
		} else if (typeof input.size === 'number') {
			return input.size;
		} else if (typeof input.path === 'string') {
			/* NodeJs Support
			return require('fs').lstatSync(input.path).size;
			*/
		} else {
			throw new Error('Cannot determine length of ' + input);
		}
	}

	private async validateAndSanitizeBody(body: any): Promise<any> {
		if (this.isGenericObject(body)) {
			// Any javascript object
			return JSON.stringify(body);
		} else {
			// Files, arrayBuffer etc
			return body;
		}
		/* TODO: streams and files for nodejs 
		if (
			typeof body.path === 'string' &&
			require('fs').lstatSync(body.path).size > 0
		) {
			return body;
		} */
	}

	private isGenericObject(body: any): body is Object {
		if (body !== null && typeof body === 'object') {
			try {
				return !(this.byteLength(body) >= 0);
			} catch (error) {
				// If we cannot determine the length of the body, consider it
				// as a generic object and upload a stringified version of it
				return true;
			}
		}
		return false;
	}

	/**
	 * @private
	 * creates an S3 client with new V3 aws sdk
	 */
	protected async _createNewS3Client(config, emitter?: events.EventEmitter) {
		const credentials = await this._getCredentials();
		const {
			region,
			dangerouslyConnectToHttpEndpointForTesting,
			cancelTokenSource,
			useAccelerateEndpoint
		} = config;
		let localTestingConfig = {};

		if (dangerouslyConnectToHttpEndpointForTesting) {
			localTestingConfig = {
				endpoint: localTestingStorageEndpoint,
				tls: false,
				bucketEndpoint: false,
				forcePathStyle: true,
			};
		}

		const client = new S3Client({
			region,
			credentials,
			useAccelerateEndpoint,
			...localTestingConfig,
			requestHandler: new AxiosHttpHandler({}, emitter, cancelTokenSource),
			customUserAgent: getAmplifyUserAgent(),
		});
		client.middlewareStack.remove(SET_CONTENT_LENGTH_HEADER);
		return client;
	}

	/**
	 * @private
	 */
	_getCredentials() {
		return Credentials.get()
			.then(credentials => {
				if (!credentials) return false;
				const cred = Credentials.shear(credentials);
				logger.debug('set credentials for storage', cred);
				return cred;
			})
			.catch(error => {
				logger.warn('ensure credentials error', error);
				return false;
			});
	}
}
<|MERGE_RESOLUTION|>--- conflicted
+++ resolved
@@ -1,403 +1,406 @@
-/*
- * Copyright 2017-2019 Amazon.com, Inc. or its affiliates. All Rights Reserved.
- *
- * Licensed under the Apache License, Version 2.0 (the "License"). You may not use this file except in compliance with
- * the License. A copy of the License is located at
- *
- *     http://aws.amazon.com/apache2.0/
- *
- * or in the "license" file accompanying this file. This file is distributed on an "AS IS" BASIS, WITHOUT WARRANTIES OR
- * CONDITIONS OF ANY KIND, either express or implied. See the License for the specific language governing permissions
- * and limitations under the License.
- */
-
-import {
-	ConsoleLogger as Logger,
-	getAmplifyUserAgent,
-	Credentials,
-} from '@aws-amplify/core';
-import {
-	S3Client,
-	PutObjectCommand,
-	PutObjectRequest,
-	CreateMultipartUploadCommand,
-	UploadPartCommand,
-	CompleteMultipartUploadCommand,
-	CompleteMultipartUploadCommandInput,
-	ListPartsCommand,
-	AbortMultipartUploadCommand,
-	CompletedPart,
-} from '@aws-sdk/client-s3';
-import { AxiosHttpHandler, SEND_UPLOAD_PROGRESS_EVENT, SEND_DOWNLOAD_PROGRESS_EVENT } from './axios-http-handler';
-import * as events from 'events';
-
-const logger = new Logger('AWSS3ProviderManagedUpload');
-
-const localTestingStorageEndpoint = 'http://localhost:20005';
-
-const SET_CONTENT_LENGTH_HEADER = 'contentLengthMiddleware';
-export declare interface Part {
-	bodyPart: any;
-	partNumber: number;
-	emitter: events.EventEmitter;
-	etag?: string;
-	_lastUploadedBytes: number;
-}
-
-export class AWSS3ProviderManagedUpload {
-	// Defaults
-	protected minPartSize = 5 * 1024 * 1024; // in MB
-	private queueSize = 4;
-
-	// Data for current upload
-	private body = null;
-	private params = null;
-	private opts = null;
-	private completedParts: CompletedPart[] = [];
-	private cancel = false;
-
-	// Progress reporting
-	private bytesUploaded = 0;
-	private totalBytesToUpload = 0;
-	private emitter: events.EventEmitter = null;
-
-	constructor(params: PutObjectRequest, opts, emitter: events.EventEmitter) {
-		this.params = params;
-		this.opts = opts;
-		this.emitter = emitter;
-	}
-
-	public async upload() {
-		this.body = await this.validateAndSanitizeBody(this.params.Body);
-		this.totalBytesToUpload = this.byteLength(this.body);
-		if (this.totalBytesToUpload <= this.minPartSize) {
-			// Multipart upload is not required. Upload the sanitized body as is
-			this.params.Body = this.body;
-			const putObjectCommand = new PutObjectCommand(this.params);
-			const s3 = await this._createNewS3Client(this.opts, this.emitter);
-			return s3.send(putObjectCommand);
-		} else {
-			// Step 1: Initiate the multi part upload
-			const uploadId = await this.createMultiPartUpload();
-
-			// Step 2: Upload chunks in parallel as requested
-			const numberOfPartsToUpload = Math.ceil(
-				this.totalBytesToUpload / this.minPartSize
-			);
-
-			const parts: Part[] = this.createParts();
-			for (
-				let start = 0;
-				start < numberOfPartsToUpload;
-				start += this.queueSize
-			) {
-				/** This first block will try to cancel the upload if the cancel
-				 *	request came before any parts uploads have started.
-				 **/
-				await this.checkIfUploadCancelled(uploadId);
-
-				// Upload as many as `queueSize` parts simultaneously
-				await this.uploadParts(
-					uploadId,
-					parts.slice(start, start + this.queueSize)
-				);
-
-				/** Call cleanup a second time in case there were part upload requests
-				 *  in flight. This is to ensure that all parts are cleaned up.
-				 */
-				await this.checkIfUploadCancelled(uploadId);
-			}
-
-			parts.map(part => {
-				this.removeEventListener(part);
-			});
-
-			// Step 3: Finalize the upload such that S3 can recreate the file
-			return await this.finishMultiPartUpload(uploadId);
-		}
-	}
-
-	private createParts(): Part[] {
-		const parts: Part[] = [];
-		for (let bodyStart = 0; bodyStart < this.totalBytesToUpload; ) {
-			const bodyEnd = Math.min(
-				bodyStart + this.minPartSize,
-				this.totalBytesToUpload
-			);
-			parts.push({
-				bodyPart: this.body.slice(bodyStart, bodyEnd),
-				partNumber: parts.length + 1,
-				emitter: new events.EventEmitter(),
-				_lastUploadedBytes: 0,
-			});
-			bodyStart += this.minPartSize;
-		}
-		return parts;
-	}
-
-	private async createMultiPartUpload() {
-		const createMultiPartUploadCommand = new CreateMultipartUploadCommand(
-			this.params
-		);
-		const s3 = await this._createNewS3Client(this.opts);
-
-		// @aws-sdk/client-s3 seems to be ignoring the `ContentType` parameter, so we
-		// are explicitly adding it via middleware.
-		// https://github.com/aws/aws-sdk-js-v3/issues/2000
-		s3.middlewareStack.add(
-			next => (args: any) => {
-				if (
-					this.params.ContentType &&
-					args &&
-					args.request &&
-					args.request.headers
-				) {
-					args.request.headers['Content-Type'] = this.params.ContentType;
-				}
-				return next(args);
-			},
-			{
-				step: 'build',
-			}
-		);
-
-		const response = await s3.send(createMultiPartUploadCommand);
-		logger.debug(response.UploadId);
-		return response.UploadId;
-	}
-
-	/**
-	 * @private Not to be extended outside of tests
-	 * @VisibleFotTesting
-	 */
-	protected async uploadParts(uploadId: string, parts: Part[]) {
-		try {
-			const allResults = await Promise.all(
-				parts.map(async part => {
-					this.setupEventListener(part);
-					const s3 = await this._createNewS3Client(this.opts, part.emitter);
-					const { Key, Bucket, SSECustomerAlgorithm, SSECustomerKey, SSECustomerKeyMD5 } = this.params;
-					return s3.send(
-						new UploadPartCommand({
-							PartNumber: part.partNumber,
-							Body: part.bodyPart,
-							UploadId: uploadId,
-							Key,
-							Bucket,
-<<<<<<< HEAD
-							...(this.params.SSECustomerAlgorithm && { SSECustomerAlgorithm }),
-							...(this.params.SSECustomerKey && { SSECustomerKey }),
-							...(this.params.SSECustomerKeyMD5 && { SSECustomerKeyMD5 })
-=======
-							...(SSECustomerAlgorithm && { SSECustomerAlgorithm }),
-							...(SSECustomerKey && { SSECustomerKey }),
-							...(SSECustomerKeyMD5 && { SSECustomerKeyMD5 })
-
->>>>>>> 0918a074
-						})
-					);
-				})
-			);
-			// The order of resolved promises is the same as input promise order.
-			for (let i = 0; i < allResults.length; i++) {
-				this.completedParts.push({
-					PartNumber: parts[i].partNumber,
-					ETag: allResults[i].ETag,
-				});
-			}
-		} catch (error) {
-			logger.error(
-				'error happened while uploading a part. Cancelling the multipart upload',
-				error
-			);
-			this.cancelUpload();
-			return;
-		}
-	}
-
-	private async finishMultiPartUpload(uploadId: string) {
-		const input: CompleteMultipartUploadCommandInput = {
-			Bucket: this.params.Bucket,
-			Key: this.params.Key,
-			UploadId: uploadId,
-			MultipartUpload: { Parts: this.completedParts },
-		};
-		const completeUploadCommand = new CompleteMultipartUploadCommand(input);
-		const s3 = await this._createNewS3Client(this.opts);
-		try {
-			const data = await s3.send(completeUploadCommand);
-			return data.Key;
-		} catch (error) {
-			logger.error(
-				'error happened while finishing the upload. Cancelling the multipart upload',
-				error
-			);
-			this.cancelUpload();
-			return;
-		}
-	}
-
-	private async checkIfUploadCancelled(uploadId: string) {
-		if (this.cancel) {
-			let errorMessage = 'Upload was cancelled.';
-			try {
-				await this.cleanup(uploadId);
-			} catch (error) {
-				errorMessage += ` ${error.message}`;
-			}
-			throw new Error(errorMessage);
-		}
-	}
-
-	public cancelUpload() {
-		this.cancel = true;
-	}
-
-	private async cleanup(uploadId: string) {
-		// Reset this's state
-		this.body = null;
-		this.completedParts = [];
-		this.bytesUploaded = 0;
-		this.totalBytesToUpload = 0;
-
-		const input = {
-			Bucket: this.params.Bucket,
-			Key: this.params.Key,
-			UploadId: uploadId,
-		};
-
-		const s3 = await this._createNewS3Client(this.opts);
-		await s3.send(new AbortMultipartUploadCommand(input));
-
-		// verify that all parts are removed.
-		const data = await s3.send(new ListPartsCommand(input));
-
-		if (data && data.Parts && data.Parts.length > 0) {
-			throw new Error('Multi Part upload clean up failed');
-		}
-	}
-
-	private removeEventListener(part: Part) {
-		part.emitter.removeAllListeners(SEND_UPLOAD_PROGRESS_EVENT);
-		part.emitter.removeAllListeners(SEND_DOWNLOAD_PROGRESS_EVENT);
-	}
-
-	private setupEventListener(part: Part) {
-		part.emitter.on(SEND_UPLOAD_PROGRESS_EVENT, progress => {
-			this.progressChanged(
-				part.partNumber,
-				progress.loaded - part._lastUploadedBytes
-			);
-			part._lastUploadedBytes = progress.loaded;
-		});
-	}
-
-	private progressChanged(partNumber: number, incrementalUpdate: number) {
-		this.bytesUploaded += incrementalUpdate;
-		this.emitter.emit(SEND_UPLOAD_PROGRESS_EVENT, {
-			loaded: this.bytesUploaded,
-			total: this.totalBytesToUpload,
-			part: partNumber,
-			key: this.params.Key,
-		});
-	}
-
-	private byteLength(input: any) {
-		if (input === null || input === undefined) return 0;
-		if (typeof input.byteLength === 'number') {
-			return input.byteLength;
-		} else if (typeof input.length === 'number') {
-			return input.length;
-		} else if (typeof input.size === 'number') {
-			return input.size;
-		} else if (typeof input.path === 'string') {
-			/* NodeJs Support
-			return require('fs').lstatSync(input.path).size;
-			*/
-		} else {
-			throw new Error('Cannot determine length of ' + input);
-		}
-	}
-
-	private async validateAndSanitizeBody(body: any): Promise<any> {
-		if (this.isGenericObject(body)) {
-			// Any javascript object
-			return JSON.stringify(body);
-		} else {
-			// Files, arrayBuffer etc
-			return body;
-		}
-		/* TODO: streams and files for nodejs 
-		if (
-			typeof body.path === 'string' &&
-			require('fs').lstatSync(body.path).size > 0
-		) {
-			return body;
-		} */
-	}
-
-	private isGenericObject(body: any): body is Object {
-		if (body !== null && typeof body === 'object') {
-			try {
-				return !(this.byteLength(body) >= 0);
-			} catch (error) {
-				// If we cannot determine the length of the body, consider it
-				// as a generic object and upload a stringified version of it
-				return true;
-			}
-		}
-		return false;
-	}
-
-	/**
-	 * @private
-	 * creates an S3 client with new V3 aws sdk
-	 */
-	protected async _createNewS3Client(config, emitter?: events.EventEmitter) {
-		const credentials = await this._getCredentials();
-		const {
-			region,
-			dangerouslyConnectToHttpEndpointForTesting,
-			cancelTokenSource,
-			useAccelerateEndpoint
-		} = config;
-		let localTestingConfig = {};
-
-		if (dangerouslyConnectToHttpEndpointForTesting) {
-			localTestingConfig = {
-				endpoint: localTestingStorageEndpoint,
-				tls: false,
-				bucketEndpoint: false,
-				forcePathStyle: true,
-			};
-		}
-
-		const client = new S3Client({
-			region,
-			credentials,
-			useAccelerateEndpoint,
-			...localTestingConfig,
-			requestHandler: new AxiosHttpHandler({}, emitter, cancelTokenSource),
-			customUserAgent: getAmplifyUserAgent(),
-		});
-		client.middlewareStack.remove(SET_CONTENT_LENGTH_HEADER);
-		return client;
-	}
-
-	/**
-	 * @private
-	 */
-	_getCredentials() {
-		return Credentials.get()
-			.then(credentials => {
-				if (!credentials) return false;
-				const cred = Credentials.shear(credentials);
-				logger.debug('set credentials for storage', cred);
-				return cred;
-			})
-			.catch(error => {
-				logger.warn('ensure credentials error', error);
-				return false;
-			});
-	}
-}
+/*
+ * Copyright 2017-2019 Amazon.com, Inc. or its affiliates. All Rights Reserved.
+ *
+ * Licensed under the Apache License, Version 2.0 (the "License"). You may not use this file except in compliance with
+ * the License. A copy of the License is located at
+ *
+ *     http://aws.amazon.com/apache2.0/
+ *
+ * or in the "license" file accompanying this file. This file is distributed on an "AS IS" BASIS, WITHOUT WARRANTIES OR
+ * CONDITIONS OF ANY KIND, either express or implied. See the License for the specific language governing permissions
+ * and limitations under the License.
+ */
+
+import {
+	ConsoleLogger as Logger,
+	getAmplifyUserAgent,
+	Credentials,
+} from '@aws-amplify/core';
+import {
+	S3Client,
+	PutObjectCommand,
+	PutObjectRequest,
+	CreateMultipartUploadCommand,
+	UploadPartCommand,
+	CompleteMultipartUploadCommand,
+	CompleteMultipartUploadCommandInput,
+	ListPartsCommand,
+	AbortMultipartUploadCommand,
+	CompletedPart,
+} from '@aws-sdk/client-s3';
+import {
+	AxiosHttpHandler,
+	SEND_UPLOAD_PROGRESS_EVENT,
+	SEND_DOWNLOAD_PROGRESS_EVENT,
+} from './axios-http-handler';
+import * as events from 'events';
+
+const logger = new Logger('AWSS3ProviderManagedUpload');
+
+const localTestingStorageEndpoint = 'http://localhost:20005';
+
+const SET_CONTENT_LENGTH_HEADER = 'contentLengthMiddleware';
+export declare interface Part {
+	bodyPart: any;
+	partNumber: number;
+	emitter: events.EventEmitter;
+	etag?: string;
+	_lastUploadedBytes: number;
+}
+
+export class AWSS3ProviderManagedUpload {
+	// Defaults
+	protected minPartSize = 5 * 1024 * 1024; // in MB
+	private queueSize = 4;
+
+	// Data for current upload
+	private body = null;
+	private params = null;
+	private opts = null;
+	private completedParts: CompletedPart[] = [];
+	private cancel = false;
+
+	// Progress reporting
+	private bytesUploaded = 0;
+	private totalBytesToUpload = 0;
+	private emitter: events.EventEmitter = null;
+
+	constructor(params: PutObjectRequest, opts, emitter: events.EventEmitter) {
+		this.params = params;
+		this.opts = opts;
+		this.emitter = emitter;
+	}
+
+	public async upload() {
+		this.body = await this.validateAndSanitizeBody(this.params.Body);
+		this.totalBytesToUpload = this.byteLength(this.body);
+		if (this.totalBytesToUpload <= this.minPartSize) {
+			// Multipart upload is not required. Upload the sanitized body as is
+			this.params.Body = this.body;
+			const putObjectCommand = new PutObjectCommand(this.params);
+			const s3 = await this._createNewS3Client(this.opts, this.emitter);
+			return s3.send(putObjectCommand);
+		} else {
+			// Step 1: Initiate the multi part upload
+			const uploadId = await this.createMultiPartUpload();
+
+			// Step 2: Upload chunks in parallel as requested
+			const numberOfPartsToUpload = Math.ceil(
+				this.totalBytesToUpload / this.minPartSize
+			);
+
+			const parts: Part[] = this.createParts();
+			for (
+				let start = 0;
+				start < numberOfPartsToUpload;
+				start += this.queueSize
+			) {
+				/** This first block will try to cancel the upload if the cancel
+				 *	request came before any parts uploads have started.
+				 **/
+				await this.checkIfUploadCancelled(uploadId);
+
+				// Upload as many as `queueSize` parts simultaneously
+				await this.uploadParts(
+					uploadId,
+					parts.slice(start, start + this.queueSize)
+				);
+
+				/** Call cleanup a second time in case there were part upload requests
+				 *  in flight. This is to ensure that all parts are cleaned up.
+				 */
+				await this.checkIfUploadCancelled(uploadId);
+			}
+
+			parts.map(part => {
+				this.removeEventListener(part);
+			});
+
+			// Step 3: Finalize the upload such that S3 can recreate the file
+			return await this.finishMultiPartUpload(uploadId);
+		}
+	}
+
+	private createParts(): Part[] {
+		const parts: Part[] = [];
+		for (let bodyStart = 0; bodyStart < this.totalBytesToUpload; ) {
+			const bodyEnd = Math.min(
+				bodyStart + this.minPartSize,
+				this.totalBytesToUpload
+			);
+			parts.push({
+				bodyPart: this.body.slice(bodyStart, bodyEnd),
+				partNumber: parts.length + 1,
+				emitter: new events.EventEmitter(),
+				_lastUploadedBytes: 0,
+			});
+			bodyStart += this.minPartSize;
+		}
+		return parts;
+	}
+
+	private async createMultiPartUpload() {
+		const createMultiPartUploadCommand = new CreateMultipartUploadCommand(
+			this.params
+		);
+		const s3 = await this._createNewS3Client(this.opts);
+
+		// @aws-sdk/client-s3 seems to be ignoring the `ContentType` parameter, so we
+		// are explicitly adding it via middleware.
+		// https://github.com/aws/aws-sdk-js-v3/issues/2000
+		s3.middlewareStack.add(
+			next => (args: any) => {
+				if (
+					this.params.ContentType &&
+					args &&
+					args.request &&
+					args.request.headers
+				) {
+					args.request.headers['Content-Type'] = this.params.ContentType;
+				}
+				return next(args);
+			},
+			{
+				step: 'build',
+			}
+		);
+
+		const response = await s3.send(createMultiPartUploadCommand);
+		logger.debug(response.UploadId);
+		return response.UploadId;
+	}
+
+	/**
+	 * @private Not to be extended outside of tests
+	 * @VisibleFotTesting
+	 */
+	protected async uploadParts(uploadId: string, parts: Part[]) {
+		try {
+			const allResults = await Promise.all(
+				parts.map(async part => {
+					this.setupEventListener(part);
+					const s3 = await this._createNewS3Client(this.opts, part.emitter);
+					const {
+						Key,
+						Bucket,
+						SSECustomerAlgorithm,
+						SSECustomerKey,
+						SSECustomerKeyMD5,
+					} = this.params;
+					return s3.send(
+						new UploadPartCommand({
+							PartNumber: part.partNumber,
+							Body: part.bodyPart,
+							UploadId: uploadId,
+							Key,
+							Bucket,
+							...(SSECustomerAlgorithm && { SSECustomerAlgorithm }),
+							...(SSECustomerKey && { SSECustomerKey }),
+							...(SSECustomerKeyMD5 && { SSECustomerKeyMD5 }),
+						})
+					);
+				})
+			);
+			// The order of resolved promises is the same as input promise order.
+			for (let i = 0; i < allResults.length; i++) {
+				this.completedParts.push({
+					PartNumber: parts[i].partNumber,
+					ETag: allResults[i].ETag,
+				});
+			}
+		} catch (error) {
+			logger.error(
+				'error happened while uploading a part. Cancelling the multipart upload',
+				error
+			);
+			this.cancelUpload();
+			return;
+		}
+	}
+
+	private async finishMultiPartUpload(uploadId: string) {
+		const input: CompleteMultipartUploadCommandInput = {
+			Bucket: this.params.Bucket,
+			Key: this.params.Key,
+			UploadId: uploadId,
+			MultipartUpload: { Parts: this.completedParts },
+		};
+		const completeUploadCommand = new CompleteMultipartUploadCommand(input);
+		const s3 = await this._createNewS3Client(this.opts);
+		try {
+			const data = await s3.send(completeUploadCommand);
+			return data.Key;
+		} catch (error) {
+			logger.error(
+				'error happened while finishing the upload. Cancelling the multipart upload',
+				error
+			);
+			this.cancelUpload();
+			return;
+		}
+	}
+
+	private async checkIfUploadCancelled(uploadId: string) {
+		if (this.cancel) {
+			let errorMessage = 'Upload was cancelled.';
+			try {
+				await this.cleanup(uploadId);
+			} catch (error) {
+				errorMessage += ` ${error.message}`;
+			}
+			throw new Error(errorMessage);
+		}
+	}
+
+	public cancelUpload() {
+		this.cancel = true;
+	}
+
+	private async cleanup(uploadId: string) {
+		// Reset this's state
+		this.body = null;
+		this.completedParts = [];
+		this.bytesUploaded = 0;
+		this.totalBytesToUpload = 0;
+
+		const input = {
+			Bucket: this.params.Bucket,
+			Key: this.params.Key,
+			UploadId: uploadId,
+		};
+
+		const s3 = await this._createNewS3Client(this.opts);
+		await s3.send(new AbortMultipartUploadCommand(input));
+
+		// verify that all parts are removed.
+		const data = await s3.send(new ListPartsCommand(input));
+
+		if (data && data.Parts && data.Parts.length > 0) {
+			throw new Error('Multi Part upload clean up failed');
+		}
+	}
+
+	private removeEventListener(part: Part) {
+		part.emitter.removeAllListeners(SEND_UPLOAD_PROGRESS_EVENT);
+		part.emitter.removeAllListeners(SEND_DOWNLOAD_PROGRESS_EVENT);
+	}
+
+	private setupEventListener(part: Part) {
+		part.emitter.on(SEND_UPLOAD_PROGRESS_EVENT, progress => {
+			this.progressChanged(
+				part.partNumber,
+				progress.loaded - part._lastUploadedBytes
+			);
+			part._lastUploadedBytes = progress.loaded;
+		});
+	}
+
+	private progressChanged(partNumber: number, incrementalUpdate: number) {
+		this.bytesUploaded += incrementalUpdate;
+		this.emitter.emit(SEND_UPLOAD_PROGRESS_EVENT, {
+			loaded: this.bytesUploaded,
+			total: this.totalBytesToUpload,
+			part: partNumber,
+			key: this.params.Key,
+		});
+	}
+
+	private byteLength(input: any) {
+		if (input === null || input === undefined) return 0;
+		if (typeof input.byteLength === 'number') {
+			return input.byteLength;
+		} else if (typeof input.length === 'number') {
+			return input.length;
+		} else if (typeof input.size === 'number') {
+			return input.size;
+		} else if (typeof input.path === 'string') {
+			/* NodeJs Support
+			return require('fs').lstatSync(input.path).size;
+			*/
+		} else {
+			throw new Error('Cannot determine length of ' + input);
+		}
+	}
+
+	private async validateAndSanitizeBody(body: any): Promise<any> {
+		if (this.isGenericObject(body)) {
+			// Any javascript object
+			return JSON.stringify(body);
+		} else {
+			// Files, arrayBuffer etc
+			return body;
+		}
+		/* TODO: streams and files for nodejs 
+		if (
+			typeof body.path === 'string' &&
+			require('fs').lstatSync(body.path).size > 0
+		) {
+			return body;
+		} */
+	}
+
+	private isGenericObject(body: any): body is Object {
+		if (body !== null && typeof body === 'object') {
+			try {
+				return !(this.byteLength(body) >= 0);
+			} catch (error) {
+				// If we cannot determine the length of the body, consider it
+				// as a generic object and upload a stringified version of it
+				return true;
+			}
+		}
+		return false;
+	}
+
+	/**
+	 * @private
+	 * creates an S3 client with new V3 aws sdk
+	 */
+	protected async _createNewS3Client(config, emitter?: events.EventEmitter) {
+		const credentials = await this._getCredentials();
+		const {
+			region,
+			dangerouslyConnectToHttpEndpointForTesting,
+			cancelTokenSource,
+			useAccelerateEndpoint,
+		} = config;
+		let localTestingConfig = {};
+
+		if (dangerouslyConnectToHttpEndpointForTesting) {
+			localTestingConfig = {
+				endpoint: localTestingStorageEndpoint,
+				tls: false,
+				bucketEndpoint: false,
+				forcePathStyle: true,
+			};
+		}
+
+		const client = new S3Client({
+			region,
+			credentials,
+			useAccelerateEndpoint,
+			...localTestingConfig,
+			requestHandler: new AxiosHttpHandler({}, emitter, cancelTokenSource),
+			customUserAgent: getAmplifyUserAgent(),
+		});
+		client.middlewareStack.remove(SET_CONTENT_LENGTH_HEADER);
+		return client;
+	}
+
+	/**
+	 * @private
+	 */
+	_getCredentials() {
+		return Credentials.get()
+			.then(credentials => {
+				if (!credentials) return false;
+				const cred = Credentials.shear(credentials);
+				logger.debug('set credentials for storage', cred);
+				return cred;
+			})
+			.catch(error => {
+				logger.warn('ensure credentials error', error);
+				return false;
+			});
+	}
+}