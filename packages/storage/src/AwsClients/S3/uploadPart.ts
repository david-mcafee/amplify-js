// Copyright Amazon.com, Inc. or its affiliates. All Rights Reserved.
// SPDX-License-Identifier: Apache-2.0

import {
	Endpoint,
	HttpRequest,
	HttpResponse,
	parseMetadata,
} from '@aws-amplify/core/internals/aws-client-utils';
import { composeServiceApi } from '@aws-amplify/core/internals/aws-client-utils/composers';

import { defaultConfig } from './base';
import type { UploadPartCommandInput, UploadPartCommandOutput } from './types';
import {
	assignStringVariables,
	map,
	parseXmlError,
	s3TransferHandler,
	serializeObjectSsecOptionsToHeaders,
	serializePathnameObjectKey,
} from './utils';

// Content-length is ignored here because it's forbidden header
// and will be set by browser or fetch polyfill.
export type UploadPartInput = Pick<
	UploadPartCommandInput,
	| 'PartNumber'
	| 'Body'
	| 'UploadId'
	| 'Bucket'
	| 'Key'
	| 'ContentMD5'
	| 'SSECustomerAlgorithm'
	| 'SSECustomerKey'
	// TODO(AllanZhengYP): remove in V6.
	| 'SSECustomerKeyMD5'
>;

export type UploadPartOutput = Pick<
	UploadPartCommandOutput,
	'$metadata' | 'ETag'
>;

const uploadPartSerializer = async (
	input: UploadPartInput,
	endpoint: Endpoint
): Promise<HttpRequest> => {
<<<<<<< HEAD
	const headers = await serializeObjectSsecOptionsToHeaders(input);
=======
	const headers = {
		...(await serializeObjectSsecOptionsToHeaders(input)),
		...assignStringVariables({ 'content-md5': input.ContentMD5 }),
	};
>>>>>>> 817a08c8
	headers['content-type'] = 'application/octet-stream';
	const url = new URL(endpoint.url.toString());
	url.pathname = serializePathnameObjectKey(url, input.Key);
	url.search = new URLSearchParams({
		partNumber: input.PartNumber + '',
		uploadId: input.UploadId,
	}).toString();
	return {
		method: 'PUT',
		headers,
		url,
		body: input.Body,
	};
};

const uploadPartDeserializer = async (
	response: HttpResponse
): Promise<UploadPartOutput> => {
	if (response.statusCode >= 300) {
		const error = await parseXmlError(response);
		throw error;
	} else {
		return {
			...map(response.headers, {
				ETag: 'etag',
			}),
			$metadata: parseMetadata(response),
		};
	}
};

export const uploadPart = composeServiceApi(
	s3TransferHandler,
	uploadPartSerializer,
	uploadPartDeserializer,
	{ ...defaultConfig, responseType: 'text' }
);<|MERGE_RESOLUTION|>--- conflicted
+++ resolved
@@ -45,14 +45,10 @@
 	input: UploadPartInput,
 	endpoint: Endpoint
 ): Promise<HttpRequest> => {
-<<<<<<< HEAD
-	const headers = await serializeObjectSsecOptionsToHeaders(input);
-=======
 	const headers = {
 		...(await serializeObjectSsecOptionsToHeaders(input)),
 		...assignStringVariables({ 'content-md5': input.ContentMD5 }),
 	};
->>>>>>> 817a08c8
 	headers['content-type'] = 'application/octet-stream';
 	const url = new URL(endpoint.url.toString());
 	url.pathname = serializePathnameObjectKey(url, input.Key);
