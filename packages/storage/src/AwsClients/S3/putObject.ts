// Copyright Amazon.com, Inc. or its affiliates. All Rights Reserved.
// SPDX-License-Identifier: Apache-2.0

import {
	Endpoint,
	HttpRequest,
	HttpResponse,
	parseMetadata,
} from '@aws-amplify/core/internals/aws-client-utils';
import { composeServiceApi } from '@aws-amplify/core/internals/aws-client-utils/composers';

import { defaultConfig } from './base';
import type { PutObjectCommandInput, PutObjectCommandOutput } from './types';
import {
	assignStringVariables,
	map,
	parseXmlError,
	s3TransferHandler,
	serializeObjectConfigsToHeaders,
	serializePathnameObjectKey,
} from './utils';
import type { S3ProviderPutConfig } from '../../types';

/**
 * Reference: {@link S3ProviderPutConfig}
 */
export type PutObjectInput = Pick<
	PutObjectCommandInput,
	| 'Bucket'
	| 'Key'
	| 'Body'
	| 'ServerSideEncryption'
	| 'SSECustomerAlgorithm'
	| 'SSECustomerKey'
	// TODO(AllanZhengYP): remove in V6.
	| 'SSECustomerKeyMD5'
	| 'SSEKMSKeyId'
	| 'ACL'
	| 'CacheControl'
	| 'ContentDisposition'
	| 'ContentEncoding'
	| 'ContentType'
	| 'ContentMD5'
	| 'Expires'
	| 'Metadata'
	| 'Tagging'
>;

export type PutObjectOutput = Pick<
	PutObjectCommandOutput,
	// PutObject output is not exposed in public API, but only logged in the debug mode
	// so we only expose $metadata, ETag and VersionId for debug purpose.
	'$metadata' | 'ETag' | 'VersionId'
>;

const putObjectSerializer = async (
	input: PutObjectInput,
	endpoint: Endpoint
): Promise<HttpRequest> => {
<<<<<<< HEAD
	const headers = await serializeObjectConfigsToHeaders({
		...input,
		ContentType: input.ContentType ?? 'application/octet-stream',
	});
=======
	const headers = {
		...(await serializeObjectConfigsToHeaders({
			...input,
			ContentType: input.ContentType ?? 'application/octet-stream',
		})),
		...assignStringVariables({ 'content-md5': input.ContentMD5 }),
	};
>>>>>>> 817a08c8
	const url = new URL(endpoint.url.toString());
	url.pathname = serializePathnameObjectKey(url, input.Key);
	return {
		method: 'PUT',
		headers,
		url,
		body: input.Body,
	};
};

const putObjectDeserializer = async (
	response: HttpResponse
): Promise<PutObjectOutput> => {
	if (response.statusCode >= 300) {
		const error = await parseXmlError(response);
		throw error;
	} else {
		return {
			...map(response.headers, {
				ETag: 'etag',
				VersionId: 'x-amz-version-id',
			}),
			$metadata: parseMetadata(response),
		};
	}
};

export const putObject = composeServiceApi(
	s3TransferHandler,
	putObjectSerializer,
	putObjectDeserializer,
	{ ...defaultConfig, responseType: 'text' }
);<|MERGE_RESOLUTION|>--- conflicted
+++ resolved
@@ -57,12 +57,6 @@
 	input: PutObjectInput,
 	endpoint: Endpoint
 ): Promise<HttpRequest> => {
-<<<<<<< HEAD
-	const headers = await serializeObjectConfigsToHeaders({
-		...input,
-		ContentType: input.ContentType ?? 'application/octet-stream',
-	});
-=======
 	const headers = {
 		...(await serializeObjectConfigsToHeaders({
 			...input,
@@ -70,7 +64,6 @@
 		})),
 		...assignStringVariables({ 'content-md5': input.ContentMD5 }),
 	};
->>>>>>> 817a08c8
 	const url = new URL(endpoint.url.toString());
 	url.pathname = serializePathnameObjectKey(url, input.Key);
 	return {
