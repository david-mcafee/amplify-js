--- conflicted
+++ resolved
@@ -16,11 +16,7 @@
 import { S3Client, ListObjectsCommand } from '@aws-sdk/client-s3';
 import { S3RequestPresigner } from '@aws-sdk/s3-request-presigner';
 import * as events from 'events';
-<<<<<<< HEAD
 import { S3CopySource, S3CopyDestination } from '../../src/types';
-=======
-
->>>>>>> 776b4ae0
 /**
  * NOTE - These test cases use Hub.dispatch but they should
  * actually be using dispatchStorageEvent from Storage
@@ -553,9 +549,6 @@
 			expect(
 				await storage.put('key', 'object', {
 					level: 'private',
-<<<<<<< HEAD
-					contentEncoding: 'gzip',
-=======
 					contentType: 'text/plain',
 					cacheControl: 'no-cache',
 					contentDisposition: 'inline',
@@ -568,7 +561,6 @@
 					SSECustomerKey: 'key',
 					SSECustomerKeyMD5: 'md5',
 					SSEKMSKeyId: 'id',
->>>>>>> 776b4ae0
 				})
 			).toEqual({ key: 'key' });
 			expect(spyon.mock.calls[0][0].input).toStrictEqual({
@@ -576,10 +568,6 @@
 				Bucket: 'bucket',
 				ContentType: 'text/plain',
 				Key: 'private/id/key',
-<<<<<<< HEAD
-			});
-		});
-=======
 				CacheControl: 'no-cache',
 				ContentEncoding: 'gzip',
 				ContentDisposition: 'inline',
@@ -651,7 +639,6 @@
 				'progressCallback should be a function, not a string'
 			);
 		});
->>>>>>> 776b4ae0
 
 		test('credentials not ok', async () => {
 			jest.spyOn(Credentials, 'get').mockImplementationOnce(() => {
