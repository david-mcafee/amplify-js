{
  "name": "@aws-amplify/analytics",
<<<<<<< HEAD
  "version": "3.3.0",
=======
  "version": "3.3.1",
>>>>>>> e56aba64
  "description": "Analytics category of aws-amplify",
  "main": "./lib/index.js",
  "module": "./lib-esm/index.js",
  "typings": "./lib-esm/index.d.ts",
  "sideEffects": false,
  "publishConfig": {
    "access": "public"
  },
  "scripts": {
    "test": "tslint 'src/**/*.ts' && jest -w 1 --coverage",
    "test:watch": "tslint 'src/**/*.ts' && jest -w 1 --watch",
    "build-with-test": "npm run clean && npm test && tsc && webpack",
    "build:cjs": "node ./build es5 && webpack && webpack --config ./webpack.config.dev.js",
    "build:esm": "node ./build es6",
    "build:cjs:watch": "node ./build es5 --watch",
    "build:esm:watch": "node ./build es6 --watch",
    "build": "npm run clean && npm run build:esm && npm run build:cjs",
    "clean": "rimraf lib-esm lib dist",
    "format": "echo \"Not implemented\"",
    "lint": "tslint 'src/**/*.ts'"
  },
  "react-native": {
    "./lib/index": "./lib-esm/index.js",
    "./lib-esm/trackers": "./lib-esm/trackers/reactnative.js"
  },
  "repository": {
    "type": "git",
    "url": "https://github.com/aws-amplify/amplify-js.git"
  },
  "author": "Amazon Web Services",
  "license": "Apache-2.0",
  "bugs": {
    "url": "https://github.com/aws/aws-amplify/issues"
  },
  "homepage": "https://aws-amplify.github.io/",
  "dependencies": {
<<<<<<< HEAD
    "@aws-amplify/cache": "^3.1.25",
    "@aws-amplify/core": "^3.5.0",
    "@aws-sdk/client-firehose": "1.0.0-gamma.8",
    "@aws-sdk/client-kinesis": "1.0.0-gamma.8",
    "@aws-sdk/client-personalize-events": "1.0.0-gamma.8",
    "@aws-sdk/client-pinpoint": "1.0.0-gamma.8",
    "@aws-sdk/util-utf8-browser": "1.0.0-gamma.6",
=======
    "@aws-amplify/cache": "^3.1.26",
    "@aws-amplify/core": "^3.5.1",
    "@aws-sdk/client-firehose": "1.0.0-gamma.4",
    "@aws-sdk/client-kinesis": "1.0.0-gamma.4",
    "@aws-sdk/client-personalize-events": "1.0.0-gamma.4",
    "@aws-sdk/client-pinpoint": "1.0.0-gamma.4",
    "@aws-sdk/util-utf8-browser": "1.0.0-gamma.3",
>>>>>>> e56aba64
    "lodash": "^4.17.20",
    "uuid": "^3.2.1"
  },
  "jest": {
    "globals": {
      "ts-jest": {
        "diagnostics": false,
        "tsConfig": {
          "lib": [
            "es5",
            "es2015",
            "dom",
            "esnext.asynciterable",
            "es2017.object"
          ],
          "allowJs": true
        }
      }
    },
    "transform": {
      "^.+\\.(js|jsx|ts|tsx)$": "ts-jest"
    },
    "testRegex": "(/__tests__/.*|\\.(test|spec))\\.(tsx?|jsx?)$",
    "moduleFileExtensions": [
      "ts",
      "tsx",
      "js",
      "json",
      "jsx"
    ],
    "testEnvironment": "jsdom",
    "testURL": "http://localhost/",
    "coverageThreshold": {
      "global": {
        "branches": 0,
        "functions": 0,
        "lines": 0,
        "statements": 0
      }
    },
    "coveragePathIgnorePatterns": [
      "/node_modules/"
    ],
    "setupFiles": [
      "<rootDir>/src/setupTests.ts"
    ]
  }
}<|MERGE_RESOLUTION|>--- conflicted
+++ resolved
@@ -1,10 +1,6 @@
 {
   "name": "@aws-amplify/analytics",
-<<<<<<< HEAD
-  "version": "3.3.0",
-=======
   "version": "3.3.1",
->>>>>>> e56aba64
   "description": "Analytics category of aws-amplify",
   "main": "./lib/index.js",
   "module": "./lib-esm/index.js",
@@ -41,23 +37,13 @@
   },
   "homepage": "https://aws-amplify.github.io/",
   "dependencies": {
-<<<<<<< HEAD
-    "@aws-amplify/cache": "^3.1.25",
-    "@aws-amplify/core": "^3.5.0",
+    "@aws-amplify/cache": "^3.1.26",
+    "@aws-amplify/core": "^3.5.1",
     "@aws-sdk/client-firehose": "1.0.0-gamma.8",
     "@aws-sdk/client-kinesis": "1.0.0-gamma.8",
     "@aws-sdk/client-personalize-events": "1.0.0-gamma.8",
     "@aws-sdk/client-pinpoint": "1.0.0-gamma.8",
     "@aws-sdk/util-utf8-browser": "1.0.0-gamma.6",
-=======
-    "@aws-amplify/cache": "^3.1.26",
-    "@aws-amplify/core": "^3.5.1",
-    "@aws-sdk/client-firehose": "1.0.0-gamma.4",
-    "@aws-sdk/client-kinesis": "1.0.0-gamma.4",
-    "@aws-sdk/client-personalize-events": "1.0.0-gamma.4",
-    "@aws-sdk/client-pinpoint": "1.0.0-gamma.4",
-    "@aws-sdk/util-utf8-browser": "1.0.0-gamma.3",
->>>>>>> e56aba64
     "lodash": "^4.17.20",
     "uuid": "^3.2.1"
   },
