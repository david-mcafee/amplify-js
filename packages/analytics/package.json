--- conflicted
+++ resolved
@@ -43,15 +43,6 @@
 	},
 	"homepage": "https://aws-amplify.github.io/",
 	"dependencies": {
-<<<<<<< HEAD
-		"@aws-amplify/cache": "3.1.44",
-		"@aws-amplify/core": "3.8.11",
-		"@aws-sdk/client-firehose": "^3.4.1",
-		"@aws-sdk/client-kinesis": "^3.4.1",
-		"@aws-sdk/client-personalize-events": "^3.4.1",
-		"@aws-sdk/client-pinpoint": "^3.4.1",
-		"@aws-sdk/util-utf8-browser": "^3.4.1",
-=======
 		"@aws-amplify/cache": "3.1.56",
 		"@aws-amplify/core": "3.8.23",
 		"@aws-sdk/client-firehose": "3.6.1",
@@ -59,7 +50,6 @@
 		"@aws-sdk/client-personalize-events": "3.6.1",
 		"@aws-sdk/client-pinpoint": "3.6.1",
 		"@aws-sdk/util-utf8-browser": "3.6.1",
->>>>>>> fd27546b
 		"lodash": "^4.17.20",
 		"uuid": "^3.2.1"
 	},
