{
	"name": "@aws-amplify/analytics",
<<<<<<< HEAD
	"version": "7.0.0",
=======
	"version": "6.5.1",
>>>>>>> a1664b47
	"description": "Analytics category of aws-amplify",
	"main": "./lib/index.js",
	"module": "./lib-esm/index.js",
	"typings": "./lib-esm/index.d.ts",
	"sideEffects": [
		"./lib/Analytics.js",
		"./lib-esm/Analytics.js"
	],
	"publishConfig": {
		"access": "public"
	},
	"scripts": {
		"test": "npm run lint && jest -w 1 --coverage",
		"test:watch": "tslint 'src/**/*.ts' && jest -w 1 --watch",
		"test:size": "size-limit",
		"build-with-test": "npm run clean && npm test && tsc && webpack",
		"build:cjs": "node ./build es5 && webpack && webpack --config ./webpack.config.dev.js",
		"build:esm": "node ./build es6",
		"build:cjs:watch": "node ./build es5 --watch",
		"build:esm:watch": "node ./build es6 --watch",
		"build": "npm run clean && npm run build:esm && npm run build:cjs",
		"clean": "npm run clean:size && rimraf lib-esm lib dist",
		"clean:size": "rimraf dual-publish-tmp tmp*",
		"format": "echo \"Not implemented\"",
		"lint": "tslint 'src/**/*.ts' && npm run ts-coverage",
		"ts-coverage": "typescript-coverage-report -p ./tsconfig.build.json -t 69.26"
	},
	"react-native": {
		"./lib/index": "./lib-esm/index.js",
		"./lib-esm/trackers": "./lib-esm/trackers/reactnative.js"
	},
	"repository": {
		"type": "git",
		"url": "https://github.com/aws-amplify/amplify-js.git"
	},
	"author": "Amazon Web Services",
	"license": "Apache-2.0",
	"bugs": {
		"url": "https://github.com/aws/aws-amplify/issues"
	},
	"homepage": "https://aws-amplify.github.io/",
	"files": [
		"lib",
		"lib-esm",
		"src"
	],
	"dependencies": {
<<<<<<< HEAD
=======
		"@aws-amplify/cache": "5.1.7",
		"@aws-amplify/core": "5.8.1",
>>>>>>> a1664b47
		"@aws-sdk/client-firehose": "3.6.1",
		"@aws-sdk/client-kinesis": "3.6.1",
		"@aws-sdk/client-personalize-events": "3.6.1",
		"@aws-sdk/util-utf8-browser": "3.6.1",
		"lodash": "^4.17.20",
		"tslib": "^2.5.0",
		"uuid": "^3.2.1"
	},
	"peerDependencies": {
		"@aws-amplify/core": "^6.0.0"
	},
	"devDependencies": {
		"@aws-amplify/core": "6.0.0",
		"@aws-sdk/types": "3.6.1"
	},
	"size-limit": [
		{
			"name": "Analytics (Pinpoint)",
			"path": "./lib-esm/index.js",
			"import": "{ Amplify, Analytics, AWSPinpointProvider }",
			"limit": "31.5 kB"
		},
		{
			"name": "Analytics (Kinesis)",
			"path": "./lib-esm/index.js",
			"import": "{ Amplify, Analytics, AWSKinesisProvider }",
			"limit": "60.5 kB"
		}
	],
	"jest": {
		"globals": {
			"ts-jest": {
				"diagnostics": false,
				"tsConfig": {
					"lib": [
						"es5",
						"es2015",
						"dom",
						"esnext.asynciterable",
						"es2017.object"
					],
					"allowJs": true,
					"esModuleInterop": true
				}
			}
		},
		"transform": {
			"^.+\\.(js|jsx|ts|tsx)$": "ts-jest"
		},
		"testRegex": "(/__tests__/.*|\\.(test|spec))\\.(tsx?|jsx?)$",
		"moduleFileExtensions": [
			"ts",
			"tsx",
			"js",
			"json",
			"jsx"
		],
		"testEnvironment": "jsdom",
		"testURL": "http://localhost/",
		"coverageThreshold": {
			"global": {
				"branches": 0,
				"functions": 0,
				"lines": 0,
				"statements": 0
			}
		},
		"coveragePathIgnorePatterns": [
			"/node_modules/",
			"dist",
			"lib",
			"lib-esm"
		],
		"setupFiles": [
			"<rootDir>/src/setupTests.ts"
		]
	}
}<|MERGE_RESOLUTION|>--- conflicted
+++ resolved
@@ -1,10 +1,6 @@
 {
 	"name": "@aws-amplify/analytics",
-<<<<<<< HEAD
 	"version": "7.0.0",
-=======
-	"version": "6.5.1",
->>>>>>> a1664b47
 	"description": "Analytics category of aws-amplify",
 	"main": "./lib/index.js",
 	"module": "./lib-esm/index.js",
@@ -52,11 +48,6 @@
 		"src"
 	],
 	"dependencies": {
-<<<<<<< HEAD
-=======
-		"@aws-amplify/cache": "5.1.7",
-		"@aws-amplify/core": "5.8.1",
->>>>>>> a1664b47
 		"@aws-sdk/client-firehose": "3.6.1",
 		"@aws-sdk/client-kinesis": "3.6.1",
 		"@aws-sdk/client-personalize-events": "3.6.1",
