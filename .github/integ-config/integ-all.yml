--- conflicted
+++ resolved
@@ -314,44 +314,6 @@
     sample_name: [schema-drift]
     spec: schema-drift
     browser: *minimal_browser_list
-<<<<<<< HEAD
-=======
-  # TODO disable after updated tests and sample are merged
-  # - test_name: integ_react_datastore_custom_pk_unconnected_models
-  #   desc: 'DataStore - Custom Primary Key (Connected Models)'
-  #   framework: react
-  #   category: datastore
-  #   sample_name: [v2/custom-pk-unconnected-models]
-  #   spec: custom-pk-unconnected-models
-  #   browser: *extended_browser_list
-  #   timeout_minutes: 60
-  # TODO disable after updated tests and sample are merged
-  # - test_name: integ_react_datastore_custom_pk_unconnected_models_webkit
-  #   desc: 'DataStore - Custom Primary Key (Connected Models)'
-  #   framework: react
-  #   category: datastore
-  #   sample_name: [v2/custom-pk-unconnected-models]
-  #   spec: custom-pk-unconnected-models
-  #   browser: [webkit]
-  # TODO disable after updated tests and sample are merged
-  # - test_name: integ_react_datastore_custom_pk_has_one
-  #   desc: 'DataStore - Custom Primary Key (Has One)'
-  #   framework: react
-  #   category: datastore
-  #   sample_name: [v2/custom-pk-has-one]
-  #   spec: custom-pk-has-one
-  #   browser: *minimal_browser_list
-  #   timeout_minutes: 60
-  # TODO disable after updated tests and sample are merged
-  # - test_name: integ_react_datastore_custom_pk_has_many_many_to_many
-  #   desc: 'DataStore - Custom Primary Key (Has Many / Many to Many)'
-  #   framework: react
-  #   category: datastore
-  #   sample_name: [v2/custom-pk-has-many-many-to-many]
-  #   spec: custom-pk-has-many-many-to-many
-  #   browser: *minimal_browser_list
-  #   timeout_minutes: 60
->>>>>>> bf80b0d3
   - test_name: integ_react_datastore_background_process_manager
     desc: 'DataStore - Background Process Manager'
     framework: react
