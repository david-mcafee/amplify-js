--- conflicted
+++ resolved
@@ -1044,11 +1044,7 @@
 				<li class="tsd-description">
 					<aside class="tsd-sources">
 						<ul>
-<<<<<<< HEAD
-							<li>Defined in <a href="https://github.com/aws-amplify/amplify-js/blob/6a84560cb/packages/api-rest/src/RestClient.ts#L53">packages/api-rest/src/RestClient.ts:53</a></li>
-=======
 							<li>Defined in <a href="https://github.com/aws-amplify/amplify-js/blob/67aa3213e/packages/api-rest/src/RestClient.ts#L53">packages/api-rest/src/RestClient.ts:53</a></li>
->>>>>>> ae5f9744
 						</ul>
 					</aside>
 					<div class="tsd-comment tsd-typography">
@@ -1072,11 +1068,7 @@
 			<div class="tsd-signature tsd-kind-icon">Credentials<span class="tsd-signature-symbol">:</span> <span class="tsd-signature-type">CredentialsClass</span><span class="tsd-signature-symbol"> = Credentials</span></div>
 			<aside class="tsd-sources">
 				<ul>
-<<<<<<< HEAD
-					<li>Defined in <a href="https://github.com/aws-amplify/amplify-js/blob/6a84560cb/packages/api-rest/src/RestClient.ts#L53">packages/api-rest/src/RestClient.ts:53</a></li>
-=======
 					<li>Defined in <a href="https://github.com/aws-amplify/amplify-js/blob/67aa3213e/packages/api-rest/src/RestClient.ts#L53">packages/api-rest/src/RestClient.ts:53</a></li>
->>>>>>> ae5f9744
 				</ul>
 			</aside>
 		</section>
@@ -1093,11 +1085,7 @@
 				<li class="tsd-description">
 					<aside class="tsd-sources">
 						<ul>
-<<<<<<< HEAD
-							<li>Defined in <a href="https://github.com/aws-amplify/amplify-js/blob/6a84560cb/packages/api-rest/src/RestClient.ts#L81">packages/api-rest/src/RestClient.ts:81</a></li>
-=======
 							<li>Defined in <a href="https://github.com/aws-amplify/amplify-js/blob/67aa3213e/packages/api-rest/src/RestClient.ts#L81">packages/api-rest/src/RestClient.ts:81</a></li>
->>>>>>> ae5f9744
 						</ul>
 					</aside>
 					<div class="tsd-comment tsd-typography">
@@ -1140,11 +1128,7 @@
 				<li class="tsd-description">
 					<aside class="tsd-sources">
 						<ul>
-<<<<<<< HEAD
-							<li>Defined in <a href="https://github.com/aws-amplify/amplify-js/blob/6a84560cb/packages/api-rest/src/RestClient.ts#L283">packages/api-rest/src/RestClient.ts:283</a></li>
-=======
 							<li>Defined in <a href="https://github.com/aws-amplify/amplify-js/blob/67aa3213e/packages/api-rest/src/RestClient.ts#L283">packages/api-rest/src/RestClient.ts:283</a></li>
->>>>>>> ae5f9744
 						</ul>
 					</aside>
 					<div class="tsd-comment tsd-typography">
@@ -1178,11 +1162,7 @@
 				<li class="tsd-description">
 					<aside class="tsd-sources">
 						<ul>
-<<<<<<< HEAD
-							<li>Defined in <a href="https://github.com/aws-amplify/amplify-js/blob/6a84560cb/packages/api-rest/src/RestClient.ts#L264">packages/api-rest/src/RestClient.ts:264</a></li>
-=======
 							<li>Defined in <a href="https://github.com/aws-amplify/amplify-js/blob/67aa3213e/packages/api-rest/src/RestClient.ts#L264">packages/api-rest/src/RestClient.ts:264</a></li>
->>>>>>> ae5f9744
 						</ul>
 					</aside>
 					<div class="tsd-comment tsd-typography">
@@ -1222,11 +1202,7 @@
 				<li class="tsd-description">
 					<aside class="tsd-sources">
 						<ul>
-<<<<<<< HEAD
-							<li>Defined in <a href="https://github.com/aws-amplify/amplify-js/blob/6a84560cb/packages/api-rest/src/RestClient.ts#L335">packages/api-rest/src/RestClient.ts:335</a></li>
-=======
 							<li>Defined in <a href="https://github.com/aws-amplify/amplify-js/blob/67aa3213e/packages/api-rest/src/RestClient.ts#L335">packages/api-rest/src/RestClient.ts:335</a></li>
->>>>>>> ae5f9744
 						</ul>
 					</aside>
 					<div class="tsd-comment tsd-typography">
@@ -1260,11 +1236,7 @@
 				<li class="tsd-description">
 					<aside class="tsd-sources">
 						<ul>
-<<<<<<< HEAD
-							<li>Defined in <a href="https://github.com/aws-amplify/amplify-js/blob/6a84560cb/packages/api-rest/src/RestClient.ts#L224">packages/api-rest/src/RestClient.ts:224</a></li>
-=======
 							<li>Defined in <a href="https://github.com/aws-amplify/amplify-js/blob/67aa3213e/packages/api-rest/src/RestClient.ts#L224">packages/api-rest/src/RestClient.ts:224</a></li>
->>>>>>> ae5f9744
 						</ul>
 					</aside>
 					<div class="tsd-comment tsd-typography">
@@ -1304,11 +1276,7 @@
 				<li class="tsd-description">
 					<aside class="tsd-sources">
 						<ul>
-<<<<<<< HEAD
-							<li>Defined in <a href="https://github.com/aws-amplify/amplify-js/blob/6a84560cb/packages/api-rest/src/RestClient.ts#L314">packages/api-rest/src/RestClient.ts:314</a></li>
-=======
 							<li>Defined in <a href="https://github.com/aws-amplify/amplify-js/blob/67aa3213e/packages/api-rest/src/RestClient.ts#L314">packages/api-rest/src/RestClient.ts:314</a></li>
->>>>>>> ae5f9744
 						</ul>
 					</aside>
 					<div class="tsd-comment tsd-typography">
@@ -1331,11 +1299,7 @@
 				<li class="tsd-description">
 					<aside class="tsd-sources">
 						<ul>
-<<<<<<< HEAD
-							<li>Defined in <a href="https://github.com/aws-amplify/amplify-js/blob/6a84560cb/packages/api-rest/src/RestClient.ts#L297">packages/api-rest/src/RestClient.ts:297</a></li>
-=======
 							<li>Defined in <a href="https://github.com/aws-amplify/amplify-js/blob/67aa3213e/packages/api-rest/src/RestClient.ts#L297">packages/api-rest/src/RestClient.ts:297</a></li>
->>>>>>> ae5f9744
 						</ul>
 					</aside>
 					<div class="tsd-comment tsd-typography">
@@ -1369,11 +1333,7 @@
 				<li class="tsd-description">
 					<aside class="tsd-sources">
 						<ul>
-<<<<<<< HEAD
-							<li>Defined in <a href="https://github.com/aws-amplify/amplify-js/blob/6a84560cb/packages/api-rest/src/RestClient.ts#L274">packages/api-rest/src/RestClient.ts:274</a></li>
-=======
 							<li>Defined in <a href="https://github.com/aws-amplify/amplify-js/blob/67aa3213e/packages/api-rest/src/RestClient.ts#L274">packages/api-rest/src/RestClient.ts:274</a></li>
->>>>>>> ae5f9744
 						</ul>
 					</aside>
 					<div class="tsd-comment tsd-typography">
@@ -1413,11 +1373,7 @@
 				<li class="tsd-description">
 					<aside class="tsd-sources">
 						<ul>
-<<<<<<< HEAD
-							<li>Defined in <a href="https://github.com/aws-amplify/amplify-js/blob/6a84560cb/packages/api-rest/src/RestClient.ts#L306">packages/api-rest/src/RestClient.ts:306</a></li>
-=======
 							<li>Defined in <a href="https://github.com/aws-amplify/amplify-js/blob/67aa3213e/packages/api-rest/src/RestClient.ts#L306">packages/api-rest/src/RestClient.ts:306</a></li>
->>>>>>> ae5f9744
 						</ul>
 					</aside>
 					<div class="tsd-comment tsd-typography">
@@ -1451,11 +1407,7 @@
 				<li class="tsd-description">
 					<aside class="tsd-sources">
 						<ul>
-<<<<<<< HEAD
-							<li>Defined in <a href="https://github.com/aws-amplify/amplify-js/blob/6a84560cb/packages/api-rest/src/RestClient.ts#L244">packages/api-rest/src/RestClient.ts:244</a></li>
-=======
 							<li>Defined in <a href="https://github.com/aws-amplify/amplify-js/blob/67aa3213e/packages/api-rest/src/RestClient.ts#L244">packages/api-rest/src/RestClient.ts:244</a></li>
->>>>>>> ae5f9744
 						</ul>
 					</aside>
 					<div class="tsd-comment tsd-typography">
@@ -1495,11 +1447,7 @@
 				<li class="tsd-description">
 					<aside class="tsd-sources">
 						<ul>
-<<<<<<< HEAD
-							<li>Defined in <a href="https://github.com/aws-amplify/amplify-js/blob/6a84560cb/packages/api-rest/src/RestClient.ts#L254">packages/api-rest/src/RestClient.ts:254</a></li>
-=======
 							<li>Defined in <a href="https://github.com/aws-amplify/amplify-js/blob/67aa3213e/packages/api-rest/src/RestClient.ts#L254">packages/api-rest/src/RestClient.ts:254</a></li>
->>>>>>> ae5f9744
 						</ul>
 					</aside>
 					<div class="tsd-comment tsd-typography">
@@ -1539,11 +1487,7 @@
 				<li class="tsd-description">
 					<aside class="tsd-sources">
 						<ul>
-<<<<<<< HEAD
-							<li>Defined in <a href="https://github.com/aws-amplify/amplify-js/blob/6a84560cb/packages/api-rest/src/RestClient.ts#L234">packages/api-rest/src/RestClient.ts:234</a></li>
-=======
 							<li>Defined in <a href="https://github.com/aws-amplify/amplify-js/blob/67aa3213e/packages/api-rest/src/RestClient.ts#L234">packages/api-rest/src/RestClient.ts:234</a></li>
->>>>>>> ae5f9744
 						</ul>
 					</aside>
 					<div class="tsd-comment tsd-typography">
@@ -1583,11 +1527,7 @@
 				<li class="tsd-description">
 					<aside class="tsd-sources">
 						<ul>
-<<<<<<< HEAD
-							<li>Defined in <a href="https://github.com/aws-amplify/amplify-js/blob/6a84560cb/packages/api-rest/src/RestClient.ts#L323">packages/api-rest/src/RestClient.ts:323</a></li>
-=======
 							<li>Defined in <a href="https://github.com/aws-amplify/amplify-js/blob/67aa3213e/packages/api-rest/src/RestClient.ts#L323">packages/api-rest/src/RestClient.ts:323</a></li>
->>>>>>> ae5f9744
 						</ul>
 					</aside>
 					<div class="tsd-comment tsd-typography">
