<!doctype html>
<html class="minimal no-js">
<head>
	<meta charset="utf-8">
	<meta http-equiv="X-UA-Compatible" content="IE=edge">
	<title>InternalAPIClass | amplify-js</title>
	<meta name="description" content="">
	<meta name="viewport" content="width=device-width, initial-scale=1">
	<link rel="icon" type="image/x-icon" href="https://aws-amplify.github.io/amplify-js/images/layout/favicon.ico">
	<style type="text/css">/*! normalize.css v1.1.3 | MIT License | git.io/normalize */
/* ========================================================================== HTML5 display definitions ========================================================================== */
/** Correct `block` display not defined in IE 6/7/8/9 and Firefox 3. */
article, aside, details, figcaption, figure, footer, header, hgroup, main, nav, section, summary { display: block; }

/** Correct `inline-block` display not defined in IE 6/7/8/9 and Firefox 3. */
audio, canvas, video { display: inline-block; *display: inline; *zoom: 1; }

/** Prevent modern browsers from displaying `audio` without controls. Remove excess height in iOS 5 devices. */
audio:not([controls]) { display: none; height: 0; }

/** Address styling not present in IE 7/8/9, Firefox 3, and Safari 4. Known issue: no IE 6 support. */
[hidden] { display: none; }

/* ========================================================================== Base ========================================================================== */
/** 1. Correct text resizing oddly in IE 6/7 when body `font-size` is set using `em` units. 2. Prevent iOS text size adjust after orientation change, without disabling user zoom. */
html { font-size: 100%; /* 1 */ -ms-text-size-adjust: 100%; /* 2 */ -webkit-text-size-adjust: 100%; /* 2 */ font-family: sans-serif; }

/** Address `font-family` inconsistency between `textarea` and other form elements. */
button, input, select, textarea { font-family: sans-serif; }

/** Address margins handled incorrectly in IE 6/7. */
body { margin: 0; }

/* ========================================================================== Links ========================================================================== */
/** Address `outline` inconsistency between Chrome and other browsers. */
a:focus { outline: thin dotted; }
a:active, a:hover { outline: 0; }

/** Improve readability when focused and also mouse hovered in all browsers. */
/* ========================================================================== Typography ========================================================================== */
/** Address font sizes and margins set differently in IE 6/7. Address font sizes within `section` and `article` in Firefox 4+, Safari 5, and Chrome. */
h1 { font-size: 2em; margin: 0.67em 0; }

h2 { font-size: 1.5em; margin: 0.83em 0; }

h3 { font-size: 1.17em; margin: 1em 0; }

h4, .tsd-index-panel h3 { font-size: 1em; margin: 1.33em 0; }

h5 { font-size: 0.83em; margin: 1.67em 0; }

h6 { font-size: 0.67em; margin: 2.33em 0; }

/** Address styling not present in IE 7/8/9, Safari 5, and Chrome. */
abbr[title] { border-bottom: 1px dotted; }

/** Address style set to `bolder` in Firefox 3+, Safari 4/5, and Chrome. */
b, strong { font-weight: bold; }

blockquote { margin: 1em 40px; }

/** Address styling not present in Safari 5 and Chrome. */
dfn { font-style: italic; }

/** Address differences between Firefox and other browsers. Known issue: no IE 6/7 normalization. */
hr { box-sizing: content-box; height: 0; }

/** Address styling not present in IE 6/7/8/9. */
mark { background: #ff0; color: #000; }

/** Address margins set differently in IE 6/7. */
p, pre { margin: 1em 0; }

/** Correct font family set oddly in IE 6, Safari 4/5, and Chrome. */
code, kbd, pre, samp { font-family: monospace, serif; _font-family: "courier new", monospace; font-size: 1em; }

/** Improve readability of pre-formatted text in all browsers. */
pre { white-space: pre; white-space: pre-wrap; word-wrap: break-word; }

/** Address CSS quotes not supported in IE 6/7. */
q { quotes: none; }
q:before, q:after { content: ""; content: none; }

/** Address `quotes` property not supported in Safari 4. */
/** Address inconsistent and variable font size in all browsers. */
small { font-size: 80%; }

/** Prevent `sub` and `sup` affecting `line-height` in all browsers. */
sub { font-size: 75%; line-height: 0; position: relative; vertical-align: baseline; }

sup { font-size: 75%; line-height: 0; position: relative; vertical-align: baseline; top: -0.5em; }

sub { bottom: -0.25em; }

/* ========================================================================== Lists ========================================================================== */
/** Address margins set differently in IE 6/7. */
dl, menu, ol, ul { margin: 1em 0; }

dd { margin: 0 0 0 40px; }

/** Address paddings set differently in IE 6/7. */
menu, ol, ul { padding: 0 0 0 40px; }

/** Correct list images handled incorrectly in IE 7. */
nav ul, nav ol { list-style: none; list-style-image: none; }

/* ========================================================================== Embedded content ========================================================================== */
/** 1. Remove border when inside `a` element in IE 6/7/8/9 and Firefox 3. 2. Improve image quality when scaled in IE 7. */
img { border: 0; /* 1 */ -ms-interpolation-mode: bicubic; }

/* 2 */
/** Correct overflow displayed oddly in IE 9. */
svg:not(:root) { overflow: hidden; }

/* ========================================================================== Figures ========================================================================== */
/** Address margin not present in IE 6/7/8/9, Safari 5, and Opera 11. */
figure, form { margin: 0; }

/* ========================================================================== Forms ========================================================================== */
/** Correct margin displayed oddly in IE 6/7. */
/** Define consistent border, margin, and padding. */
fieldset { border: 1px solid #c0c0c0; margin: 0 2px; padding: 0.35em 0.625em 0.75em; }

/** 1. Correct color not being inherited in IE 6/7/8/9. 2. Correct text not wrapping in Firefox 3. 3. Correct alignment displayed oddly in IE 6/7. */
legend { border: 0; /* 1 */ padding: 0; white-space: normal; /* 2 */ *margin-left: -7px; }

/* 3 */
/** 1. Correct font size not being inherited in all browsers. 2. Address margins set differently in IE 6/7, Firefox 3+, Safari 5, and Chrome. 3. Improve appearance and consistency in all browsers. */
button, input, select, textarea { font-size: 100%; /* 1 */ margin: 0; /* 2 */ vertical-align: baseline; /* 3 */ *vertical-align: middle; }

/* 3 */
/** Address Firefox 3+ setting `line-height` on `input` using `!important` in the UA stylesheet. */
button, input { line-height: normal; }

/** Address inconsistent `text-transform` inheritance for `button` and `select`. All other form control elements do not inherit `text-transform` values. Correct `button` style inheritance in Chrome, Safari 5+, and IE 6+. Correct `select` style inheritance in Firefox 4+ and Opera. */
button, select { text-transform: none; }

/** 1. Avoid the WebKit bug in Android 4.0.* where (2) destroys native `audio` and `video` controls. 2. Correct inability to style clickable `input` types in iOS. 3. Improve usability and consistency of cursor style between image-type `input` and others. 4. Remove inner spacing in IE 7 without affecting normal text inputs. Known issue: inner spacing remains in IE 6. */
button, html input[type="button"] { -webkit-appearance: button; /* 2 */ cursor: pointer; /* 3 */ *overflow: visible; }

/* 4 */
input[type="reset"], input[type="submit"] { -webkit-appearance: button; /* 2 */ cursor: pointer; /* 3 */ *overflow: visible; }

/* 4 */
/** Re-set default cursor for disabled elements. */
button[disabled], html input[disabled] { cursor: default; }

/** 1. Address box sizing set to content-box in IE 8/9. 2. Remove excess padding in IE 8/9. 3. Remove excess padding in IE 7. Known issue: excess padding remains in IE 6. */
input { /* 3 */ }
input[type="checkbox"], input[type="radio"] { box-sizing: border-box; /* 1 */ padding: 0; /* 2 */ *height: 13px; /* 3 */ *width: 13px; }
input[type="search"] { -webkit-appearance: textfield; /* 1 */ /* 2 */ box-sizing: content-box; }
input[type="search"]::-webkit-search-cancel-button, input[type="search"]::-webkit-search-decoration { -webkit-appearance: none; }

/** 1. Address `appearance` set to `searchfield` in Safari 5 and Chrome. 2. Address `box-sizing` set to `border-box` in Safari 5 and Chrome (include `-moz` to future-proof). */
/** Remove inner padding and search cancel button in Safari 5 and Chrome on OS X. */
/** Remove inner padding and border in Firefox 3+. */
button::-moz-focus-inner, input::-moz-focus-inner { border: 0; padding: 0; }

/** 1. Remove default vertical scrollbar in IE 6/7/8/9. 2. Improve readability and alignment in all browsers. */
textarea { overflow: auto; /* 1 */ vertical-align: top; }

/* 2 */
/* ========================================================================== Tables ========================================================================== */
/** Remove most spacing between table cells. */
table { border-collapse: collapse; border-spacing: 0; }

/* Visual Studio-like style based on original C# coloring by Jason Diamond <jason@diamond.name> */
.hljs { display: inline-block; padding: 0.5em; background: white; color: black; }

.hljs-comment, .hljs-annotation, .hljs-template_comment, .diff .hljs-header, .hljs-chunk, .apache .hljs-cbracket { color: #008000; }

.hljs-keyword, .hljs-id, .hljs-built_in, .css .smalltalk .hljs-class, .hljs-winutils, .bash .hljs-variable, .tex .hljs-command, .hljs-request, .hljs-status, .nginx .hljs-title { color: #00f; }

.xml .hljs-tag { color: #00f; }
.xml .hljs-tag .hljs-value { color: #00f; }

.hljs-string, .hljs-title, .hljs-parent, .hljs-tag .hljs-value, .hljs-rules .hljs-value { color: #a31515; }

.ruby .hljs-symbol { color: #a31515; }
.ruby .hljs-symbol .hljs-string { color: #a31515; }

.hljs-template_tag, .django .hljs-variable, .hljs-addition, .hljs-flow, .hljs-stream, .apache .hljs-tag, .hljs-date, .tex .hljs-formula, .coffeescript .hljs-attribute { color: #a31515; }

.ruby .hljs-string, .hljs-decorator, .hljs-filter .hljs-argument, .hljs-localvars, .hljs-array, .hljs-attr_selector, .hljs-pseudo, .hljs-pi, .hljs-doctype, .hljs-deletion, .hljs-envvar, .hljs-shebang, .hljs-preprocessor, .hljs-pragma, .userType, .apache .hljs-sqbracket, .nginx .hljs-built_in, .tex .hljs-special, .hljs-prompt { color: #2b91af; }

.hljs-phpdoc, .hljs-javadoc, .hljs-xmlDocTag { color: #808080; }

.vhdl .hljs-typename { font-weight: bold; }
.vhdl .hljs-string { color: #666666; }
.vhdl .hljs-literal { color: #a31515; }
.vhdl .hljs-attribute { color: #00b0e8; }

.xml .hljs-attribute { color: #f00; }

.col > :first-child, .col-1 > :first-child, .col-2 > :first-child, .col-3 > :first-child, .col-4 > :first-child, .col-5 > :first-child, .col-6 > :first-child, .col-7 > :first-child, .col-8 > :first-child, .col-9 > :first-child, .col-10 > :first-child, .col-11 > :first-child, .tsd-panel > :first-child, ul.tsd-descriptions > li > :first-child, .col > :first-child > :first-child, .col-1 > :first-child > :first-child, .col-2 > :first-child > :first-child, .col-3 > :first-child > :first-child, .col-4 > :first-child > :first-child, .col-5 > :first-child > :first-child, .col-6 > :first-child > :first-child, .col-7 > :first-child > :first-child, .col-8 > :first-child > :first-child, .col-9 > :first-child > :first-child, .col-10 > :first-child > :first-child, .col-11 > :first-child > :first-child, .tsd-panel > :first-child > :first-child, ul.tsd-descriptions > li > :first-child > :first-child, .col > :first-child > :first-child > :first-child, .col-1 > :first-child > :first-child > :first-child, .col-2 > :first-child > :first-child > :first-child, .col-3 > :first-child > :first-child > :first-child, .col-4 > :first-child > :first-child > :first-child, .col-5 > :first-child > :first-child > :first-child, .col-6 > :first-child > :first-child > :first-child, .col-7 > :first-child > :first-child > :first-child, .col-8 > :first-child > :first-child > :first-child, .col-9 > :first-child > :first-child > :first-child, .col-10 > :first-child > :first-child > :first-child, .col-11 > :first-child > :first-child > :first-child, .tsd-panel > :first-child > :first-child > :first-child, ul.tsd-descriptions > li > :first-child > :first-child > :first-child { margin-top: 0; }
.col > :last-child, .col-1 > :last-child, .col-2 > :last-child, .col-3 > :last-child, .col-4 > :last-child, .col-5 > :last-child, .col-6 > :last-child, .col-7 > :last-child, .col-8 > :last-child, .col-9 > :last-child, .col-10 > :last-child, .col-11 > :last-child, .tsd-panel > :last-child, ul.tsd-descriptions > li > :last-child, .col > :last-child > :last-child, .col-1 > :last-child > :last-child, .col-2 > :last-child > :last-child, .col-3 > :last-child > :last-child, .col-4 > :last-child > :last-child, .col-5 > :last-child > :last-child, .col-6 > :last-child > :last-child, .col-7 > :last-child > :last-child, .col-8 > :last-child > :last-child, .col-9 > :last-child > :last-child, .col-10 > :last-child > :last-child, .col-11 > :last-child > :last-child, .tsd-panel > :last-child > :last-child, ul.tsd-descriptions > li > :last-child > :last-child, .col > :last-child > :last-child > :last-child, .col-1 > :last-child > :last-child > :last-child, .col-2 > :last-child > :last-child > :last-child, .col-3 > :last-child > :last-child > :last-child, .col-4 > :last-child > :last-child > :last-child, .col-5 > :last-child > :last-child > :last-child, .col-6 > :last-child > :last-child > :last-child, .col-7 > :last-child > :last-child > :last-child, .col-8 > :last-child > :last-child > :last-child, .col-9 > :last-child > :last-child > :last-child, .col-10 > :last-child > :last-child > :last-child, .col-11 > :last-child > :last-child > :last-child, .tsd-panel > :last-child > :last-child > :last-child, ul.tsd-descriptions > li > :last-child > :last-child > :last-child { margin-bottom: 0; }

.container { max-width: 1200px; margin: 0 auto; padding: 0 40px; }
@media (max-width: 640px) { .container { padding: 0 20px; } }

.container-main { padding-bottom: 200px; }

.row { position: relative; margin: 0 -10px; }
.row:after { visibility: hidden; display: block; content: ""; clear: both; height: 0; }

.col, .col-1, .col-2, .col-3, .col-4, .col-5, .col-6, .col-7, .col-8, .col-9, .col-10, .col-11 { box-sizing: border-box; float: left; padding: 0 10px; }

.col-1 { width: 8.33333%; }

.offset-1 { margin-left: 8.33333%; }

.col-2 { width: 16.66667%; }

.offset-2 { margin-left: 16.66667%; }

.col-3 { width: 25%; }

.offset-3 { margin-left: 25%; }

.col-4 { width: 33.33333%; }

.offset-4 { margin-left: 33.33333%; }

.col-5 { width: 41.66667%; }

.offset-5 { margin-left: 41.66667%; }

.col-6 { width: 50%; }

.offset-6 { margin-left: 50%; }

.col-7 { width: 58.33333%; }

.offset-7 { margin-left: 58.33333%; }

.col-8 { width: 66.66667%; }

.offset-8 { margin-left: 66.66667%; }

.col-9 { width: 75%; }

.offset-9 { margin-left: 75%; }

.col-10 { width: 83.33333%; }

.offset-10 { margin-left: 83.33333%; }

.col-11 { width: 91.66667%; }

.offset-11 { margin-left: 91.66667%; }

.tsd-kind-icon { display: block; position: relative; padding-left: 20px; text-indent: -20px; }
.tsd-kind-icon:before { content: ''; display: inline-block; vertical-align: middle; width: 17px; height: 17px; margin: 0 3px 2px 0; background-image: url(data:image/png;base64,iVBORw0KGgoAAAANSUhEUgAAAO4AAADMCAYAAAB0ip8fAAAAGXRFWHRTb2Z0d2FyZQBBZG9iZSBJbWFnZVJlYWR5ccllPAAAJLFJREFUeNrsnQ+sXUWdx+e9PnFbumFDrCmpqRZhdV3EurI1mrLPAI1t7ILIGkFX2y6EBqKugejq6mLLwkpgTTASTAnYV0iKWdQGgqEraZdnX2RF2C2srBKJha4NzbYQSUrZ16S+nd+7M+/OmTt/fr+Zufecd+7vl0xv773nft7vzDnfM3PmnO+ZsZmZGcHRiYvvz2c8dEV78uDojRt2vK0ReYzBP98ZSfvxNYbmSzB27NiRxNiwYUP2Tl96R29KHiXqtCn7x1N3pUHed/VMUUYTYpSPoRwc2fFuWR6Q5beyzKjXB9TnsVgqy2Iqwyfc5bLcKcuLCgKv29Tn2GgD45OyXCDLCs6DGY44RZavyvJDWfbK8kFZRtTro+pz+H6B57efUP//WyrDJdw1sjwLvRQjeXi9Wn2+BrFC850BlfSgLKer/z8z5Hkwwx3flGVclvfC2YAsB9Xn8HqX+hy+v93x21tleV6JkswYdRx9HlBNtysWq++XR45g853xZSWWhzgPZni+Xw1DGbJ8XJZjnmWOqe8vVsubv10iy8JUhi3cL8pyWuQoc5pazhfznbEMBg/V0Y/zYIaPAa30bbK8GmG8qpa7xvrtzhyGLdxLkecFlyZ+Nx8Ya9T5xyTnwYzActB93YVk7FLLm799IodhC3cJErIk8bv5wFiqXo9wHswILLdEbRtM2NtwifFZEmPM8eUyJCT0HZphXt9bNJHGqFyrPGVD7roctip3oPVhXP/NykNzLhMF6lRsaMT+sWpbffupvv57CYwWvvGtppAOIcV/xCHCZIbd4j6EVP9Did8J1fV7vyxvqZnhWw6G4E+obkmd9UHJo+l12sY8JtWAESYuVsubv12Vw7CFe1tgdMsc5bot8H2McbkaTfuZ6Fw3+5nV/x8Uw7cucPS72Rg4qKs+KHk0vU7bmIceNFwcyWOxWu471m8/kcOwhXtAlo+J8ND0x9RyvogxoAv4PXXEG1Gv36uBEVqXm9VI3pqa6wObx3yo07blMSW6N0iELin9UC03Zf32mCpJDNcNGLDAuaJz8fewsRJ3qc8fRTTrIYYeeLnNOPItrYERWpeTsqyX5XVV3ltTfWDzmA912sY8Pic6o8P/KTo3bSw1fne1+vwJtZwdX5BlpSw3pjBGwB1Uw03krju2RxZN7Mhm/KA7OEUKuLm/pCuHyHKuC/FPOxmXnciv0+MbNzRi/1i1beAmA2ceanDKDBAg3AG1WgnusGodoce0P/I3lqle1VkUxsggbX3GxtN/FFqTh3Uu1yBSMUY7nQzT1UKNQdvpjL/nXJdE4VYYmHz6WaeD3j9KhCFuZx4O4Q48xmr6u7tlWWtUxu6aGMmiG0R9YPIxxN/IOq1x/+hbHjdueCEJVtLLO5baTXZ1hwixrkDu60pvpRoN7OsK5NPIOm1jHk0w02NaXOiDH8r5I/LgsEwK/FBOV0d255bJLtuhWLetDUb6kgcQNtKXNdI35QkYISM9nCQ/JjqG3sdE1d2AFexqWWYZ8ArvEwS7WpZZBrzCe8HB0axohJFeC3af6F5wHlfvUQI2BNvDwArYEGwPgyhgNtKXy4MZ1ajPSP/OjVLuy72CtaMi4FfmPL9BwToZPgF7BOtkIARsG6UPinwDO5bRpjyY4Q6XkV5zcoz0UcboH8ou+5/8jRBSwPukgMcxhygp2PF/FxP7HhffrXyewrA/P+uss/adeuqpKMbLL788PjU1tS9wJLWN0ueL7hMGUg3sWEab8mCGu2fqMsHvM36TaqSPMua6yoaAdQvsEpuQYhMg2JfFCz3fl2AsXrxYnH322SBgIQXsE6yQghX79u0TR48e9W0Yl1H6oLVxUgzsGEab8mCGZ9xMuE3wyy3hpRjpo4xRjPhiYusHwyVgpGB1aAP0iFFcGwdjYKcy2pQHM/yna9oEP2MUl/AwRnoSYywmvn/b9XPx+NM/ShpqK8HQAn7sscdmBUuIJUaFYJYzR/kgjmQw2pQHM/yfHzHEHwqMkZ7EiF7H/f0bprPHykMM8/pe6DrvyZMnQyPQxlhdj+kbXv9RFlcTvVPgjPRUhl3haEbESI/OI2CkRzEiRvqB1UfESD+wPCJGejgfvlCWRQ7G/QJnpCcx6ngg+qxB+SNiywiUHMZHP/rRESieZR4ydnw4V3yTsTF0MZfT4TKwUxmUPDYLvJGeyiiRR4k6bWMepgle2/OOG0LTRQickZ7EqEO4l0vBxozSUYYULMVs/SZr4wijsrBGegqDkgfVSE9hlMijRJ22MQ/bBH/cEp4wRqexRno0wxTuh0TV7BuKKbW8HVGGFG3MoBxlSNGmmK31xjE3LNVIT2Fg80gx0lMYJfIoUadty8NlpNfCMwVHNdKjGKNW831+RDhasOdbTf9snPd1MSnL+QjxeQ3K73nPeyZlyWJY3U3TKP0mkW+kxzKweYTWBZtHifrod522MQ+Xkf64yDfSRxljnr77+apbcJPoXPQFAX3NJVZXgICB8eRWJ0NHcNQLBAyMp59+OplhHFk3q0KN+4z/pzKweUwXyGO6z3mUqNM25XFC7Y/fF507oLaKqgkebpzYH/jthBogu4XKGIsMAIGAV0S6HFEB73lYrHh4ZssBh0PENCgHBbxnz54Vu3btOuBwu1QYTZkXluilRdcHIioMjAk+VqclDOwYRmz/KDHVJYbhcBDFtst+JbCUOJTCGEMekbLi736+2maQjdLXXXddNqOE2PoUbKSfR3k0wkh/4x/HFLNanggXd9KxkR6xLmykb2YeQ2OklzvgMrlDs5EemQcb6d0MNtJ3o69GerkDrpZllgGv8D5BsGyk52h6tMNIbwi2h4EVMBvpG5kHM6pRn5H+wjOFWLLIK1g7KgJ+/ehBjGCdDJ+A+2ykPyryDexYRpvyYIY7XEb6RSLfSB9ljL75VCEuersQUsD7pIBRtx5KwY7/z08m9h2crBrpUxj253020t8oujeTpxrYsYw25cEMd8/UZYJfI7pGgVQjfZQx11U2BKxbYJfYhBSbAMEeP/JCz/clGH020h+1Nk6KgR3DaFMezPCMmwm3CX6RJbwUI32UMeYT3/++Jvtlh4U4crwjtqP/vdcpNFeUYGgBHzt2TLz00kvitddemxXsL3/5S4yJHuJS4/zQtXH0TeWw3Oeso502sN+ayGhTHsxwM6BX+CX1/ys8wtOGgV2q92T+9gvqXDqJMRYT3yOTPxfPTaaZ4EswChjpdyKXM0f5II5kMNqUBzP8n2t/bOwCHsZIT2JEr+OOnsw30ocY5jXL0LXUDCM93HH1ISGsR1J2YkbgjPRUhl3haEbESI/OI2CkRzEiRvqB1UfESD+wPCJG+hVqwNZ1PjwicEZ6EqM2I/07LtsyAiWHgTTSrxDVZ/fYz/bBGOmpDEoesLGwRnoqo0QeJeq0jXmYJngQv/mcKvs5VhgjPYlRi5FeCnbQRnr7wVvCGLHDGukpDEoeVCM9hVEijxJ12sY8bBO8/ZA5YYxOY430aMbAjfRStHUZ6fXGMTcs1UhPYWDzSDHSUxgl8ihRp23Lw2Wk18IzBUc10qMYRY30V5wjJmVpspF+ucg30mMZ2DxC64LNo0R99LtO25iHy0h/UOQb6aOMvhjpQcDAuP8XbKQn5MFG+vmXRzuN9FrA/7pXrHju+1sOpBjH2UhPDjbSB4KN9ISY+Dwb6SPBRvp5lEcjjPT3/1dkiSWrxTsuYyN9n8XPRvp5lMfQGelzWjQ20qetDxvp2UjPRnoODnewkd4hWDbSs5G+qQw20kcE62TwjPQ8m7wY1hnph8xIzzPSM6MUoxkz0g+JkZ5npGdGKUazZqR3iS8mtn4weEZ6npG+4YxmzkjfIiM9z0iflwcz/J83d0Z6NtKzkZ6N9GykF4KN9Gykb0ce9Rrp4ZZHddvjmfIVFjrTc/Txtpi6IBlOI/1lJ3boo/yZ+/fvjzLYSM9G+przaIaRXgpuXL1e4PmxGU4jPYYRM9JL0Y6rVy+DjfRspBdspJ+N7bJcqQZENkrhbfWIJmSkxzL0wIvLoFxhSPGmMOzuJhvp8/MoUadtzKNWIz0I5a9kgTPuV9T594tSeFNXvHu2H64NvSEjPYWhYxrDkOKdWrlyJZbhO7Kykb5MHiXqtE151Gqkv0d07sh4UC30gIJMSOGdPL1zrhnz5EYZCCO9lyHFCy3PmWykRwUb6QPRNiP9JtXiHVZHgQnVTRMCb6T3MghGei+DjfRR8bORfkB5NMJIb7Wa5mvnjP20vxbL/zJ0qNkiYgxHVAzKMKKcyygRbKRnIz0mj0YY6VeeiCYRNNJjdlS5osvkUSpgpEd159hIn7A+bKQfXiP9iyLRSC9XcrUsswx4hfdUhmHze5GN9BwNjUYZ6e9V55iL1Ou9WAEbgu1hYAVsCLaHwUZ6NsE3hFGbkX7MEuxNKmG4tnSfMUA1od5/WgkJrjPBMPiULVibIbvIcwz5/RxD/n+WIb+fsgVrM2S3bY4hv59jyP/PMuT3vgenrxHVi9t6Q12txPAx4b7et0B0L3rD/aHPJDDalAcz3AFG+neIzvV100+rTfA7FR9aVfta7q1KU19NYZgtLtw1AtdLb7ZEq+Ok+vxmtZzLqlNhGKIVajSOzDBEq8+9MAy9AUyjNFyne934PsXATmG0KQ9muHumtgkeWuqFxjIpRnoUw+4qX6uOAPDYjo1G87xAvX9WfX9toELmGLJV3SjLAtUaL4D3VIZsVTfKskC1xgvgPZJhG6Xh6GXfhUU1sGMZbcqDGZ5xM9Frgr9a9N7zTDXSoxi2cKFLfLbo3MlxgxKI+XqL+n7CVxuyVe1hSMH2MNRyvhHNHoYUbA9DLecLlwH6KdUl2R1YzmVgpzLalAcz3GGa4CsD0KJzm+Ja4zOMkZ7EcPlxT1rntHD/8CZP99kn3pPWOe0cw+4+B8R70jqnnWPY3WdP+AzQcDvlOlUxKwXOwE5ltCkPZvh/7/P7wunNI+ogsF/gjPQkRshIrwW8PdTCIgW8HVpYuAZmXwcz37vuSDEEvB1aWLguaV+bjBjpXRVyr9ooQuCM9FSGGSRGxEiPziNgpEcxIkb6gdVHxEg/sDwiRnqX+D8juvcYY4z0JEYdRnozRvrIcJmoYWM8KctHAsu5DOxUBiWP2YcCCJyRnsookUeJOm1jHqYJ3gwQ2nmymM9qwhjpSQxbuOaAlC/0QJUzzAGpQMDO6DVKmwNSqQxRNUpDwD3QPxWda6HmiB3WSE9hUPKgGukpjBJ5lKjTNuZhm+Ah4DZduP56wBqdxhrp0Qx7RvorHSPKwjGyfKXwz0h/pT2ibDEgYjPSX2mPKBMZQvQape92DLNTjfQUBjaPFCM9hVEijxJ12rY8XEb6q0TvJSWqkR7FcM1Iv9kSsLAEu1l4ZqSX56iTslQY6hKQMC4F6YEXp0FZnsdOylJhqEtAwrgUFGRY3U3TKK03SI6RHsvA5hFaF2weJeqj33XaxjxcRnr9uxwjfZQx8g8Tbw11RaMz0ocsTlKsPobLFDniYkmxkhg/OGWDSInSN/cTWTMFzv+dDMt5lcQ4vjGtTjNMBs48Vm0buMnAmYcanLLPjb+q9lHTBH+z8BvpdSxTvaqzKIyQcHUEZ6THeBOlgFfI5Q4YI8i6QkyD8kiIJQW8QrbEppHeycAYx30xaFuf8fec65Io3AoDk08/65QShrideZQw9GPCELczD4dwBx4DmZEeRGt9RDZKg2hzGSVFVzjYSD+P8miakX6QwTPSI9aFjfTNzGNoZqTXRvrUI5XqzrGRPmF92EjPRno20nNwuION9A7BspGejfRNZbCR3hSsYCN90/JghjvYSO9jsJGejfQNZbCRPsRgIz0b6RvKYCO9Y0Szh8FG+tryYIY72EjvES8b6ZuRBzP8v2cjvVo+JGA20hPyYCN92TzYSF8NNtL7DdsPCzbSNzmPWo30psnAZyaYscSxwOi62qLxMmRrOmK0ruNqOHyV6ut/6e1i62SMIVvcEaMl6GHAilnuIFi5n6gTffA5ftsxYge2rgPWHUtwXe1fZHmJwgjsJCHGGepyQM+6EPJwMi47sWMyN4/jGzdQGJX6gLuePHdMkfNYtW0kOQ+468lzxxQ5D9na6jz+QJb/U43f79Vn4On9nGN0+hnVek4Zo8rQGfpKKmPUOmGGAA/sqSLNSI9hQIQMyiUYG9XrRaqSDgqa2fpbsnw4k4HNI2TYxuZxuEB9HO5znbYtj8vV6yajAaMY6W/KYThnpJflDlneLLrzdZqC9RnpgwykkT7IQBrpbcaN6gT/KWODxMzWg2SUWJemMJpSH4PO47tKYEuM38WM9P+cw/DOSK/U/bDR+m0WxBnpPQwd06UZspscYpyHPGeuizHdIoYY0jx2q1PL2Iz02Qx9jgtHkLNEdyb451WTfVJEjPTWkczLiBnp5TnuSIyBMdJL8XoZMQeQcY4bygMb0TwQRnpKHj0MeY4bZGgHUKhO5TlukBEztxvnuFFGyEgvz3GDecRmmjfOcaOMkJFenuOO9Hv/wPx4IDPSE4z0XgbBSB9aF5G7LgTxU/Igr4tD/CXqo5Y6bVMekUc5peYhfC2uN87Y+ELw+5cm3hb9I3plfF5G2dpGGY7WwRmhZ04RRNfXSHwuFSkwz5qK1SnmWVOEFjfK8C2LedYUocWNMnzLNuGRNXPCvVNEH+QTNNJjngMkN8gyuVyWGV8b6WPLNcXAzkZ6NtL3M/pqpJcba7Usswx4hfcJgmUjPUfTo1FG+j2ic3/yIvW6BytgQ7A9DKyADcH2MNhIzyb4hjAaZ6S/Qy34RdVVhh0HriXBRWivkV4JEsWQy84yZFcoZKQPMthIzyZ4wUb6ioEdBANzmCxRK7FEvb9D4E3wdTL0BjCN0nA3yvtF966UFAM7hdGmPJjh7pnaJng915C+AyvFSI9i+Iz0v1NHE/jBW9TrN9XnWBP8HEO2qtkM2apSGbZRekq11mbrTDWwYxltyoMZnnEz0WuCX60aE1OkVCM9iuEz0i9UC9+pdp471fuFImKklyLtYchucQ9DLecb0exhKCN9hYE00sMR9CnVLRHq9SnjyIoxsFMZbcqDGe4wTfCwP4L5/dPq/afVe91qYoz0JIYt3O1G10A/gWKr6D75QncxtgcGplAMtZxvYArFUMv5Qt/zCSf551kb5jz1ubmcOconRNW4TGW0KQ9m+H+v/bEwPeeTluieVJ/b29D8bTLDNar8K0OgE0ZLvNz6PhRzDN2yqtceBlzf08XH0C2reu1haHO9dc2SUiFmHE7cML4gMQJGelIewLGuB5MYhes0meHZPwaeB1z/hXLJ9Isi8YAaMtKTGbZw4Tascw1hbDdaYi2Uc9Vyvq5yhaFbVvX6K9X1O01UrUx2V7nC0C2rekUxRNcoHeuCYIz0VAYljycEfkZ6KqNEHiXqtI15mCb4WHcbY6QnMVwz0j9vCNQM/f55EZiRXgo0xrhcVUhwRvpchuidcXy12iDmST91Rnosg5JHyoz0WEaJPErUaRvzcM0mP6XEZg5wUWekRzF8M9JrgW4yWmItJNSM9JqhWmDdEj8v4gblHoZqgXVLjGFA2DOOL1RdIHOYnTojPYWBzSNlRnoKo0QeJeq0bXm4ZqR/XXVvzUtK1BnpUQzfjPRTwj0j/ZQIzEgvxTkpS4WhWmDdElNnpJ9l8Iz0PCN9Q/Oob0b6gMkANSN9yGQgxUqaTd7F4hnp8xg8I31LZ6RHuIOCRnqkO2iFXO5AzozjPCM9eifjGekzg2ek74qbZ6QPB89IP4/yaMSM9NijmDwKLZNdjixPrezqLHti8ywjZ8Zx7Q/mGekRjBJ51BA8I31uiysFq906q+X/Z88xpYCniF2POYYUbxLDcA3Nneu6XEE8I311fdhIP2RGehCbLI+J6sTSs35Y9TlKsLkMzwTXc75cwcFRf9RvpHeI7WwlFPAnflF1U8eJgiUzHIIlM1Swkb5cHsyoRm1GeleLa/phwXoEt4DZ02zGoimMNeo31xgbQhuln1XfuwIq6UHR8cLC/59JYLQpD2a445uq8YDr63BXk55bV5vg36u+v93xWzDSP69ESWb4usqmH3ZOKLKfP0E4mvWNYZkNQkdS0yhtR4qBncJoUx7M6A2Xkd6OFCM9ijHqORHXXdOFpthk99c0G8RO5rMZli93TrCG2SAU2ih9oei9JjqiPsca2KmMNuXBDM+4meia4PeI3ps1ZtTnWCM9iTHqOUc1/bC22M5FDkxlMyxfri3YGEMboPd6KmSvtZzZfbIN7FRGm/JghjtME/wFHvFfoP6PMdKTGKHHs/7Kej1Xtpqm2QATfWEYZoNQLEHyU2aCp/yt+Z4HM/yfH0EyUmakDzJ8XWXTDzsnNtlqbhTdm/xjXeUoQ5uTdXF0lSsMLVjTbGAavj2mb0yFmHE4ccOkfNezXMRIj84jYKRHMQrXaTIjYqQfWB4RIz1G/DEjPYnh6ypvNFo0U2x6gAjTVfYxPqxOsqNXwi1frilYDEMbpdd6uiBrreV0uAzsVAYlDxg5xxrpqYwSeZSo0zbmYZrgd3u62/pWTYyRnsTwdZVvMFrWZx2jwpjwMeCenj8VYaN0CYY2Sj/iqZBHBN5IT2VQ8jgo8EZ6KqNEHiXqtI15mCb4dR7xrxN4Iz2J4RPu2UbLeotjVPhVhHB7GKL7DKuYUboEwzZKu4bZqUZ6CgObR4qRnsIokUeJOm1bHi4jvR0pRnoUwyfc5bpltQT7pGoJML6mHoboPsMKY5SeZTgeFEdhsJG+TB4l6rSNedRnpJ+ZmbHPTW9S3TM4wmxULdzFqpm+TYow2tpGGF8THoOyeTO4PJ9NYrCRvspgI31LjfS2cNXKwYXn65Rg7sMKNsYwuthOg7I9x6kUL5nBRno20ufGvDXSK5F+XZXUo1wPw6gQlFFa7jA9DGMnYyO9YCN9HXk0wkhfU4X03fRNaT1NgZT28yJ5fTfSI32565AtIqmbnMBYh2wRSd3kBMa6UkIEsWvBpwrYPGAMVLi+SqREwW7bUmNAghLmhfBUhjMP4gHEmUdGr2GOkVHHResjo2tcNI+M/bZv+9ioGM64W3TuA6YGDEJ8NpPRpjyYUdO2HUbhgkka7lo5SPwdPIkALtZPZTDalAczaty2mGdOnaaOAHBNCa5v3ZE4wpzFUCPMFYYavKLEner330qo0B+LzrW3SxMZbcqDGTVv29Azp06TBa4r/UZ0rjFdpV5/Iz+/ASvYXAYIVhYnQ82ZS6lQ7Wd8lPC7dxkVOp7IaFMezGjAth1FiO2DlhUPbsHaShQsmeEQ7ActO1+UYcS3jcqAO5D2EioUjMzXi86F8RRGm/JgRkO2ravFBd8SPDLlU0psJxJM8EUZSrAniEZ6HbcbJ/sQC9X5w1LkUfB6da6RwmhTHsxo0LZ1CRfOJb8vy4NSbHtEmgm+KEMKtsJAGukhPiA6M//ZAQ+e+7X63hffEJ3pDn+bwWhTHsxo0Lb13Tm1SQruFiWWd8r3z8n3C5Sn9sui6nQQqQz7Irh9vQwEKkU7x5Dvn5PvFyhf7izDvrHAugb5OPxOdJ6o90krxXvU9764RP0G7tr6vCwXJTBIeXiu3ZLysBnWdV1UHn2sUxLDvlnDuq47sDwi+2kt+xjVSA9Hhc0y8fMRA1M+Bkwe/OeiM1VnbGCqwjCM9GiG6LiZrhLd+UZn9wk1EBCLnarStmQw2pQHMxqybV3C/ZCoTixdEawsk4hkvAzRsSf9mYgb6UswdFwguhMWQ2VcS9gowJ3MZMTyGEesSyyP8QL1MT6gOuU8MvexUUcXd1K1qCCQ+4iCDTJE99EbUSO9NcH1LEO9RzOsioG4i1ihp6vzi90ZDEwesXXB5FGiPgZRp5xHgX1sLCQ+4ZjImhIBhm1QvsnHAAHnMkTH4XGPOghQj8Svqkr9ciIDk0dsXTB5lKiPQdQp51FgH6vLHQQxPSDGcjVyd1UCH+4bhQdjL85gYPOYLpDHdJ/zKFGnnEeBfazue5XXD4ABz/XZlMi+Q3SePpDDoOSxvkAe6/uYR4k65TwK7GN1CVcbo3NN3xjGKxl5Hi7AwOQRW5fDBRhiQIxB1Eeb8kjax0YmJiay1hqu8WEnTz5nemPw+1+8cSJ7K+T4df/in57K/vs/+fv3oZeNeW5/dyCezx+tCP894qNritcpJWIm+xoeXeMbu0lml3gKBhjqB3qO6xMmRfyxnStVfBTB9fMgAHlQfusTt14fnpG+7Iz0OeJLfeQNpaucM8N20xgcHK0LW7g5M2w3jWFePPcV10V1uAAOTo/FGYw25cGMBm5bW7g5M2w3jQEXy1dFDlyrRO9FdbixG1waxzIYbcqDGWHGV1Sj4itfQWxbMsMUrmuG7W2iewuWEP4ZtpvGgMDasuzlTi/AaFMezAh/F/Pd7kVsWzLDFK45O7YOeHzGPtGdXFoI9wzbTWNwcAzNOa45O3ZlQE105i9Za3y2S/hvhG8Cg4NjaIQbmkAZmnZ4+txK9d43IW9TGBwcrQ7zOq4WwSHHcnBXx2dEd/Ihn7iSGI5ZzzMY58zrDVLiJhCTc+WytN9Xt8mG2urDvP67alt926Vy/bcBcweZLa45O7YZIJLzZPmR8Zk9w3YKA4T5lj4x5lPA+sLM5yMtYDSlPtqUR1S45uzYOsBiBNdOzQmCXTNsUxkhg3IJxnyKy0V8Bvb5wmhKfbQpj6hwXTNs24/S8M2wTWFAUGf6pjKEp6vtikOO7n4ug5KHb+bzIwUYYsCMftZHU/NYG+GsRexjZIZ9A0bODNtYhv5/zkzfGMZVIj7h0mHR63/cqcqyDAY1D9e6UPMoUR/9qtM257FdhO962o7Yx8gM22RwQnRme4fHosIthVtFdXbsj4v4DNsxxl1quek+M8CCdUZCLwRa9k8ZR8MURkoe0wXymO5DHiXqlPMovI/53EH7lUhzAsMwZ/ouwijt8kkNTB6OEeRYfWCiwsBY8hwOogqjhJ0Ow3A4iCp5lJimFcNwOIgqeZR0+aTGWAmvJZYRm02euJMVn7W8RtE714Uofp6Rfh7kUUr0rZ2RPiUGbaSPrQsxn0bWKedRjXlppB9E6z5sRvrY+rCRvp1G+rGcirXPW0owUna0QT1ahYOjKdHmGenZSF8mD2Y0cNu6hDuDKLFoAoON9GXyYEaYUbuRvtIdV91o/TzZ9er9jZQufc0M+2I5PB3+dcRypxdgtCkPZoQZpgnefuCDEHQjPYrhEi7c4ADT/p20Pj+pPp9CiKYpDDPgpg2Ye+hgRvebGcwIheuBD31huIQbm7oSM7VlUxh2wHAtPK8q53ocM5gRCtcDH4oz2jw45Qvw9ML1uf3MYEafGPYDH4ozxupWkXkJKfXWuuolpHMwFXJvgUrtC4N4DdebB8FI72QQjfR9qw+ikb4veYyMniL+4+43dpd4wxkY8X+mwAHEyxi2Fhc2xpOyfKRBjFTDdhMZTamPYnlI0VLzcD3wQZRm1CXcEiZ4KgNms/+pLCsy8u4HI8Ww3VRGU+qjSB5StNQ8XA98oAaKERPuAus1JVwMykzfqQzbvHy36B1mdy13pACDkkeKkR7LEANm9LM+BpqHFG2Kkd71wAeqkR7FCAn3TtGdgft29Z4aPkbMoFyCwUb6MnmUqNM259EII70Z1xboEocY031msJG+TB4l6nRe5QGDUU3fx+oeVS5uHGcjPRvpQ4FhVEaQHXk0wkg/yI1jbBivQTm2o7GR3it+NtLPgzzYSB9hUK6HmgIp7edF8vpupEfaJdcRW0TyQRzJCOZB8dT6WtgQw+gqB/Og+HJNwZbw8w5UuCVa9YLe26WIwQlXmLM4pDKceRAPIM48MnoNc4yMOi5aHxn7S1YeM78/UWFkdNH7to8N4y2PEDD0f0rC7+AC/WczGW3Kgxk1bdthFC7cOAc+S6oL5N2ic+/oVAajTXkwo8ZtO2zChWvAYJvam1ChP5blC7JcmshoUx7MqHnbjg6ZaPUk2I8Sfvcuo0LHExltyoMZDdi2wyLcbxuV8TrhaAgVukeW62VZnchoUx7MaMi2HQbh3m6c7EMsVOcPS5FHwevVuUYKo015MKNB27btwv2A6Lg+7ICHdf1afe+Lb4jOExF+m8FoUx7MaNC2HWu5cB+X5Z2y3CrLJ63v7lHf++IS9Rt4vtXnZbkogUHKw3PtlpSHzbCu66LysG/WsK7r5tQpiWHfrGFd1x1YHvbNGtZ13Vr2sWHoKsNN3LZV6jtqICAWO1WlbclgtCkPZjRk2w7L4NQFouu1hMqgOJ9glG8ykxHLA/NQgFgelAcL9JMxqPpoUx7kfWxYhKsr/C5ihZ6uzi92ZzAwecQM25g8KA8n6CdjEPXRpjyS9rFhEe5ada6wOeFI/KroukRSGJg8YoZtTB6UhxP0kzGI+mhTHkn72NgQiHa5Grm7KuG3cN/ohaIzx0sqA5vHdIE8pvucR4k65TwK7GPD0OLC/CybEn97h+g8cS+HQcljfYE81vcxjxJ1ynkU2MeGQbivZPz2cAEGJg9t0PYZtg8XYIgBMQZRH23KI2kf+38BBgBl/ARfytYPuAAAAABJRU5ErkJggg==); }
@media (-webkit-min-device-pixel-ratio: 1.5), (min-device-pixel-ratio: 1.5), (min-resolution: 144dpi) { .tsd-kind-icon:before { background-image: url(data:image/png;base64,iVBORw0KGgoAAAANSUhEUgAAAdwAAAGYCAYAAADoalOPAAAAGXRFWHRTb2Z0d2FyZQBBZG9iZSBJbWFnZVJlYWR5ccllPAAAa/5JREFUeNrsvQ+MFce9JlozRpNlzdOs0HKFNRb+E/y4zxvb5GFhxYIdhJcIiwgShysc7suOvbEcEdmyZYsIL/OYgMyCgoyMsIKCzI3nWtcx73ltwYvFKF4j5jKyn5Hnhdj3Ostby39mGXm02OjOXjvszgt7Xv3oXzM1Pf2nqruqq8453yeVzpk+3VXffF3dX1d1Vf06Go2GAAAAAIBWw47BG4PhsqvvE9GJUwIAAAAA7jEHEgB5WP9rf2Uf/wH0CF0PAAi1pUktytCAFi4AAAAA+GjhHupwX+gWjdfGofAYHBx0zqOvry+IllUztaCgR5j1FPePmRg97J7IsocbTcNDAzfJtEmmNTJ1y7SUt5+VaVKmN2Q6KtPHjv8dJzzQpQwAAAD4xgqZnpapN8vP+XO1THtkGpGpX6ZhC+VeluntOniU6VKeTw93Mh2T6V2Z/sTpXd62hfdxDfDwz4Oe/B7gp0HoAT3AAzxM0SXTQZlOs8ldpA4KmTbIdCc3Cufw9w3820U2xlN8bFeFcnvYbGvhYWK4c2XaJtNHMv1CpvXs9tdwWsbbfsH7bONjbAM8/POg45+Q6XfcpfIx9IAe4AEeJUz+tzI9ItMlmfbKdLNMP5HpuEyj3Pq8zN+P8283876X+NjfGj4MxOVOiKhbuDYeuoa7kF18Dz/F6zzp7+FjFlqsHODhn0dcJnW73M9dKdADeoAHeJga/QluTZLxrZLpKRG9Hy3CJO+7io/t5bzmGpRLrdPddfPQMVxqcr8j0/ISoi7nY3ssVA7w8M9jgVLm4zKdgR7QAzzAowSe5XzGZbqLrx1TnOFjxzmvZzXLpQFQj/rgUWS41Cf9qkyLKgi7iPPoqpAHePjnQfsd4+OoW+Uw9IAe4AEeJY6lbuqHZZqS6T6ZxirwGOM8pjjPZRrlHmBzrJ1HkeE+UfIJKO2J6IkKx4OHfx70juJb/P2n0AN6gAd4lOTxc/7cX7JFmdbC3J/IO6tceg+7zxePPMOl/vqtwh62Cr33BOARHg/6fTt/p3loJ6EH9AAP8CjBg7pzaUrNpGJ8NrCP81wtpufMppU7JNMFXzzyDHedsDsMnPLaXOI48PDPY6NS5ivQA3qAB3iU5LGRP18X0cAlW6C8XkqUkVbukE8eeYa7SdjH2hLHgId/Hurvb0MP6AEe4FGSR/wa5qgDHkOJMtLKHfXJI89wlzggsqzEMeDhn8dtyvdz0AN6gAd4lOSxJHHd2MRozv8Yb/vQJ488w13ogMiCEseAh38eapkXoAf0AA/wKMkj3nfCAY8LOXzibZM+edQdLWhKhAHwAA/wAA/waC0eXaHzyDNcF84/XuIY8PDPY6KmJ1TogXoKHq3Nw2WPUE+ijLRyu33yyDNcF33b52o6Bjzs5vm+8n0J9IAe4AEeJfN0OeYh71qMty32ySMvPB9Nd1hvmchQiWNs8KAnsCdFFErp6tNYVszMjDiXznhkxTLNiD/q47zQ7/EQdxp5d7Id6kdOzF1XeqTyyOKTEa+3netpq98/gtYjK+ZuIk4ujepfzdfPcct6rFXKSCIudyl/98Ijr4VLJCYtkqC8XipxXFUe9JRxu4iGf49XyKdVeJQ5L3SRxnPVNqJ+ONED9RT3j3bQI563TqbfbVEPymtzooy0ctf55NFZcEL3WiSyt+SJrsqjX7k5Ut/6yzKdl6nB6Txv62kTHmXOC/2+m7/TE2Jvm9cPF3qgnuL+0Q560Mpsw2xM2yzqsY3zHOYysspdI6JxF154FI1SpnUhRy2QoDwOVDi+Co83+JP61d8T0cRvtTL08Db67dY24FH2vDwnptcbfQb1w7oeqKe4f7SLHk/yJ63DvMyCHpTHY4m8s8rtEtPrP9fOo8hwabj3hopdKeOcx6UKeVThET8FUrzS+ZwXPaVdz6mft83nfVqdR9nzEpc5JmZG2WjX+mFbD9RT3D/aRQ81utYxUS3MXw/nMZfzHC14UDnMBtvjg0en5gm+W5SPE3h3xQpmg4fgrgTCAHcHjnPazdvUfVqdR9nzQlMK4piRahzJdq0ftvVAPcX9o130UONHvyXKx+V9i/M4w3kWgfahrt6DPnjoLnxBT/Gr+OlF573BJO+7SlSLMWiDR4z4xfiRlP3ibfPagEfV8zLBx+8S0bua3javH7b0QD3F/aOd9KAW+r0ietdJsXVPcYtYZwBTN+97io8d5rx0Wv1xudQC3143D5OVpi7x08vNMj0qoigL6kvhs7ztUd5nd8VuD1s8krigua1Vedg4L3Q8Dby4U0Tz2ha1ef2woQfqKe4f7aYHDb76Nhv0XDbAj7j1SaOJ1fB2S3nbQd5nOx9zhPMwifgTl3uTiN4318ZjTokTRBk+x8knyvJogIfVMo+gfjjRA/UU94920IPe9z4k04sy7RHRvPZHOOWB5rg+xa3KKuX2chqug8csw93SEEHAFo+syem6yJjUb4ysRQN0kbHIQdvClh45i1s0FUKpp7h/zERi0QdvsMUja3ELCyDDonfKNPqZ5rbT+99upXVJLW3q0qZR0jS/9ZzFcmvjMUe0L+7hzzfBA0D9QD2FHkHoQQa2W0zPc/cFJzza2XC7wAMt6zLnxYUmOS1t1FPcP5pej119n0ChNjNcGrKuzrM6kbFPu/AAUD9QT6EH9IDhOgG9EP+VyA7HNMH7tAsPAPUD9RR6tLQeobWs28lwKbLGdeABoH6gnkKP9tBjx+CNwXAh8+9oNBqoOgAAAEDLITTDbfoWbtVh+1WnD1SdRmFrOocr+Jw2E+KALegBAM1hfCEO1OqsmoE0vBWUAvhfVnACDwAAACA4lG7hssnSOpK9/DdNGO6XLcYRDwZ3lYeIJi7T2qAtxaOOllUztaCgx0xU7WnRgU5vzKEO9/+rTq9UKDwcLhRxFTqLWoTCQwPxcot5C04cleljx/+OEx7GLVxu0Z6SX08r5iL4+2n6rY4WbxEPES0oXUdLcwWX5ZsHAABAsyK+j9L6xLS04moRhb28htMy3raH90neb6uU+626eGgbbo7BJeHUeE15uDI82aJYIZN3Hgoo+sUWEcVkfFemP3F6l7dt4X1sgp78HuCnQZ88oEeYeoAHeBSBFsw4qNxHaU3nQyKK10vBQOZwupO3HeJ9YmM8KMotQhKXS3OJ366LR6HhGhicU+OtysOW4RkYbV3GS5EqtvHT1i9kWp/yRLaef/uI951roUwK4vw77lL52BMP6BGmHuABHrom/1sRBQiII25RRKKfyHRcREHcL3Ma5W0/4X328jGPcB7zS5RLc4WP1smj04HBWTVe2zzKGl4Fo3VpvAs5nz1CP37jHj5mYcUy6X31/SJ6V+2DB/QIUw/wAA9doz/B98M4pjRF3dGNy/sUHzPBeZzQfBCIy6XW6e66eXQ6NLhKxuuah67hWTTaVB6UN5VR4njqCnlHpuUZv+/KOXY5H9tjWOYCpczHZTrjiQf0CFMP8AAPXTzL+dDyj3fxtZOGHTl5nOFjxzmvZzXLpQFQj/rgMctw//wBcXreIqvGMgMXxVjv/y1eOF20Xyg8Fi9efPraa691xuOLL77oHRkZOW14GL0reFVEgc6zMFBw0SziPLoMyjzGx1G3ymFPPKBHmHqAB3jogrqpHxZRTNr7ZBrL2XdngdmNcR5TnOcyjXIPsDnWzmOW4f5PNwrxv/ybK4Yn5i2yanBCGpx4W/yV+EJ8Urh/KDzmzZsnbrnlFjJeIY3XptEKabTi9OnT4vPPPzc9/ImcJ1OTi2Y556UDekcRj+b7qUce0CNMPcADPHTxc/7cn9OiNDG7M5yXmndWufQedp8vHp2uDc/U4ELlYct4Kxotgd6jbDXYv+ii2SqK39/Q79v5O81DO+mJB/QIUw/wAA9dUHcuTauZVIxPB0Vmt4/zXC2m58ymlUtrQF/wxaNwlHJZw6tqcKHyKGu8Fow2xjphPjw/76KhvDYXHL9RKfMVjzygR5h6gAd46GIjf74uooFLJsgzO8rrpUQZaeUO+eShPQ9X1/BsG1yoPHSN16LRxtiU+LsjI5lcNGsLylR/f9sjD+gRph7gAR66iF/DHE1sb2QkE7MbSpSRVu6oTx7GSzvGhveP0sPOnxTiy7Fpg/t/xUkn5hYyj9h4v/zyS/HZZ5+Jr7766qrR/uEPf7BlsiqWVDh2gD+TFWVZwXG3Kd/PeeQBPcLUAzzAw7T8cxV47OTP5APAaM7/GG/70CeP0mspq4b3wgsv1GZwofJQjZd4ODDaGAtTnsiqYoFBmRc88oAeYeoBHuBhuu9ESku7Ki7k8Im3TfrkUTlaEBmeL5MLkQcZr0OzdYUp8AAP8ACPJufRFTqPpo+H24agJ7LkqEAauPOqYT4vKd/HDcpcwPv74AE9wtQDPMDDpPXXwy3t5GpO9KrmG4Y81LhhPYkWZlq53fzdC4/KLVygdqS9c6DRcPdZzlPF+8r3JR55QI8w9QAP8DDdd0nGdfV3FXjkXYvxtsU+ebRLC5eewJ6UaWSd+NmMp7G0uJlbGu55fPe7353BIy2eaUb8UXoaXZ9x0YiUJ9WXNHgNafwe508j70564uFKDzoXtA7yiPq0nhNz15UeqTyy+GTE63XGIyvmbkD1tFY9smLuZtw/Wl6PrJi7iTi5NKp/NZd3POdh9hs5LcgsrFXKSCIudyl/98KjHVq49JRxuzTao0mz9cFDGu3RpNka4rjIXli7zJPqpMbFTRfpxcSF6YOHCz2unBcRTQ8YN7hp2dajDI9Q9AilnkKP8PWI562T6Xfn9CCZtjApr82JMtLKXeeTRzsYbr802vjmSH3rL8t0XkzPrzrP23pc85BGa4MHXSx7c343vXj3iuLIGPT7bv5OT4i9nni40KNfMU/d8+JCjzI8QtEjlHoKPcLXg1ZmG2Zj2pZTjqnZbeM8h7mMrHLXiGjchRce7WC4b/An9au/J6KJ32pl6OFt9NutTcKD1usctXDxUh4HNPk/J6bXG33GIw/bepQ9L7b1CKV+NHs9hR7h6/Ekf9I6zMssmB3l8Vgi76xyu8T0+s+180gz3FUi6pt3hREuowhWeMjWbfwUSPFKaRmyKX5Ku55TP2+bz/s44SFbt1V5qKD9NhR06RRdvOOcxyXNfyEuc0zMjLJRNw/bepQ9L7b1CKV+NHs9hR7h66FG1zpW0DtQZHY9nMdcznO04EHlMBtsjw8eswz3zgExLNNKB8Z7xWh/0/jZSpmGi3Z2wGMNfw5wd+A4p91iegWVNcmD7rjjjmGZvPPIuPDuFvlRLjZmbD/Dx5q+g6EpBXHMSDWOZN08bOtR9rzY1iOU+tHs9RR6hK+HGj/6LZEfvej9jO3L+dgezutxjf+b9qGu3oM+eHTWYHhGRuuQR/xi/EjKb/G2eVkHWzTeSjwSGGM+/ULvfc4k77tK5Md+LDJdOp6WM6N3Nb2eeNjSo+p5saVHKPWjVeop9AhbD2qh3yuid520Kv4pbhHrRB7q5n1P8bHDnJdOqz8ul1rg2+vmUfgOt4LhVTJah8Z7QXOba+OtxCNRgeip8maZHhVR9Av1Zf1Z3vYo77O7YndUXCYNvLhTRPPaFnniYUMPG+fFhh6h1I9WqqfQI2w9aPDVt9mg57IBfsStTxpNrIa3W8rbDvI+2/mYI5yHScSfuNybRPS+uTYe2vNwyfDkx8p3d155gidXX5FjtP02TNYGj5TtVmbZkvESj9///vdeeSQq0XOc6sLFlCdcHzxs6tEIRI9GC+gRSj2FHuHqQe97H5LpRZn2iGhe+yOc8kBzXJ/iVmWVcns5DdfBw3jhixzDc2q0pjwqnAhTXOHBJ80Zj4xFDtoWtvRY/+vW0CNj8QljZC1uoQuHi8Z44XGo4lL2iUUfvMEWj6zFLSzdR+mdMo1+pnfH9P63W2ldUkuburRplDTNbz1nsdzaeJReaSpheKIuoy0wPGFgcPfw55stxgOwg1DOC3igfrSTHmRgu8X0PHdfcMKj8tKOZLy/GfhZCCfc1PC7WpxHUC3JJkRXnZrktLSDj4CC+gEU6bGr7xMoJFpgLeU7B6a/pxm/0iVEQ9bVeVYnUrIzHm5/xx13zNr22muvzdqmdNU54QFURijnBTxQP6AHDLfpQS/EfyVmB2COMcH7tAsPAPUD9RR6tLQeobWs28lwKbLGdeABoH6gnkKP9tBjx+CNwXAh8+9oNBqoOgAAAEDLITTDbfoWbtVpHVUHwFSdRmFrOkeo+vo8N9ADANrX+EIcqFU5WpC8Aa2gFMD/skII8AAAAADCROkWLpssLfTQy3/TdJh++RQ+UvP/MIOHiKbl0IITLcWjjpZVM7WgoMdMVO1p0YFOb8yhDvf/q86iFqHwcLhQxFXoLGoRCg8NxMst5i04cVSmjx3/O054GBtu0mgV0N+n6zLeIh41Gm8oPAAAAJoVWffRq37On6tFtPSirZX8qNzLIlqi0TkPbcPNMThRp/Ga8nBleLJFEQQPBfP5iWytiObHqU9kNB9uiJ/ILlosk578vsf/28ceeUCPMPUAD/AoAi2Y8YyYXrP4IpczxOXGgRSWMq+1zJPuv6dEtPYzBXufKlnuCJdXC49CwzUwOKfGW5WHLcMzMNq6jJciVTwm0zaRHlJqGaf1/ERGUW0OiGqRR6jMLVw5H2Rz8cEDeoSpB3iAh67Jv8r3xkucL+WfFipwlNNxEQUL2Ma86Zq7Tab7DB4G4nLjbuHaeMxxYHBWjdc2j7KGV8FoXRovTTo/JvKDJidbYHu4FbZBRJPTy5ZJlWuViAIu++ABPcLUAzzAQ9foT3DZE5zfGc1jJ9nsXmP+vZzXKo0HgbhcarXurptHZ5rByXSKTaFX2ENsvKd0RjW75sHdAIU8yGhlcsaD8mYzNwV1a7yTc7G8mnPscj62x7DMBUqZj3PF9MEDeoSpB3iAhy6e5XzI+O7KMblv5ORxho8d57ye1SyXuoUf9cFjluHec7M4veCfWjWWGbj0+Vjvf/7bF04X7RcKj8WLF5++9tprnfH44osvekdGRk4bHtbFF8SinH1eKbhoFvHvXQZlHuPjqEvlsCce0CNMPcADPHRBXdQPi+h9J3XBjuXse1uB2Y1xHlOc5zKNcg+wOdbOY5bh/tm1Qvyrr18xPCENz6bBCWlwYmz4r8QfL3xSuH8oPObNmyduueUWMl4hjdem0QpptOL06dPi888/Nz38Cc1uoKKLZjnnpQN6R/Et/v5TjzygR5h6gAd46OLn/Llf6HXfFpndGc5LzTurXBqRvM8Xj07XhmdqcKHysGW8FY2WQO9RthrsX3TRbBXpgyWSZW7n7zRa76QnHtAjTD3AAzx0Qd25NKVmUjE+HRSZ3T7Oc7WYHmGdVi6NOr7gi0fhSlNlDa+qwYXKo6zxWjDaGOtENKpOWLpoKK/NBcdvVMp8xSMP6BGmHuABHrrYyJ+vC/MpRnlmR3m9lCgjrdwhnzy05+HGhvdfvhLivQn5iPDHbIP7/IOTVswtZB6x8X755Zfis88+E1999VWm0f7hD3+oarIqNiX+3mxw0RDuS/mN5pQdyjl2rfL9bY88oEeYeoAHeOjyiF/DHE1s113X7Tb+/LuU38hMtyhlpJU76pOH8UpTWYbn2uBC5ZFlvA6MNsaSCsdmXTTLNCsX4ZxHHtAjTD3AAzxMyz9XgUeW2Y3m/I/xtg998ii9lrJqeC+88EJtBhcqD9V4iYcDo42RDPj8koU8FxiUecEjD+gRph7gAR6m+ybn8NpYHf1CDp9426RPHpWjBZHh+TK5EHmQ8To0W1eYAg/wAA/waHIeXaHz6BRAsyFtdZcBmToMk4pxgzIXeOQBPcLUAzzAw7T1tzDlt50yNQyTip5EGWnldvvkAcNtPpzLqCA7LOep4n3l+xKPPKBHmHqAB3iY7rskw/h3VeCRdy3G2xb75DFHtAfoCYwiOYws+f7PZjyNpcVVdRgH9SqP7373uzN4pMUzzYg/SgMX1mdcNCKlougEqRzS+D0e4k4j70564uFKDzoX94toXevxvLrhWI9UHll8MuqpMx5ZMXcDqqe16pEVczcjTm7L65EVczcRJ5dG9a/m6+d4htmJlAcAnYC+a5UykojLXcrfvfBohxYuPWXcLo32aNJsffCQRns0abaGoMoxmfFbmSdVyusljYs0nqu20SMPF3pcOS8imh4wbnDTsq1HGR6h6BFKPYUe4esRj3Qm089aMKNMC5Py2pwoI63cdT55tIPh9kujjW+O1Lf+skznxXTf+3ne1uOahzRaGzzoYtmb87vpxbs35wJUy9zN3+kJsdcTDxd69CvmqXteXOhRhkcoeoRST6FH+HrQymzDbEzbcsoxNbs4vOCwmI5dm1buGhGNu/DCox0M9w3+pH7190Q08VutDD28jX67tUl40HqdoxYuXsrjgCZ/CrAcrzf6jEcetvUoe15s6xFK/Wj2ego9wtfjSf6kdZiXWTA7yuOxRN5Z5XaJ6fWfa+eRZrirhL3g6GkY4TKKYIWHbN3GT4EUy5aWIZvip7TrOfXztvm8jxMesnVblYcK2m9DQZdO0cU7znnoBpKOyxwTM6Ns1M3Dth5lz4ttPUKpH81eT6FH+Hqo0bWOFfQOFJldD+cxl/McLXhQOcwG2+ODxyzD/cE3xLBMKx0Y7xWjPffKz1bKNFy0swMeaxThdnNli4MQDyT2uYo77rhjWCbvPDIuvLtFfpSLnRnbz/Cxpu9gaEpBHDNSjSNZNw/bepQ9L7b1CKV+NHs9hR7h66HGj35L5EcvGsjYvpyP7eG8Htf4v2kf6uo96INHZw2GZ2S0DnnEL8aPpPwWb5uXdbBF463EI4Ex5tMv9N7nTPK+q0R+7Mci013FT3v0rqbXEw9belQ9L7b0CKV+tEo9hR5h60Et9HtF9K6TYuue4haxTuShbt73FB87zHnptPrjcqkFvr1uHoXvcCsYXiWjdWi8FzS3uTbeSjwSFYieKm+W6VERRb9QX9af5W2P8j67K3ZHxWXSwIs7RTSvbZEnHjb0sHFebOgRSv1opXoKPcLWgwZffZsNei4b4Efc+qTRxGp4u6W87SDvs52POcJ5mET8icu9SUTvm2vjoT0PlwxPfqz89d9deYInV1+RY7T9NkzWBo+U7Q0bPMh4icfvf/97rzwSleg5TnXhYsoTrg8eNvVoBKJHowX0CKWeQo9w9aD3vQ/J9KJMe0Q0r/0RTnmgOa5PcauySrm9nIbr4GG88EWO4Tk1WlMeFU6EKa7w4JPmjIfDxTiaErb0WP/r1tAjY/EJY2QtbqGLLY0w9LDF41BHteMTiz54gy0eWYtbWLqP0jtlGv1Mc9vp/W+30rqkljZ1adMoaZrfes5iubXxKL3SVMLwRF1GW2B4wsDg7uHPN1uMB2AHoZwX8ED9aCc9yMB2i+l57r7ghEflpR2vvFt95WchnHBTw+9qcR5BtSSbEF11apLT0g4+AgrqB1Ckx66+T6CQaIG1lKXhT39PMX7lRkZD1tV5VidSsjMebn/HHXfM2vbaa6/N2qZ01TnhAVRGKOcFPFA/oAcMt+lBL8R/JdLDMREmeJ924QGgfqCeQo+W1iO0lnU7GS5F1rgOPADUD9RT6NEeeuwYvDEYLmT+HY1GA1UHAAAAaDmEZrhN38KtOq2j6gCYqtMobE3nCFVfn+cGegBA+xpfiAO1KkcLkjegFZQC+F9WCAEeAAAAQJgo3cJlk6WFHnr5b5oO0y+fwkdq/h9m8BDRtBxacKKleNTRsmqmFhT0mImqPS060OmNOdTh/n/VWdQiFB4OF4q4Cp1FLULhoYF4ucW8BSeOyvSx43/HCQ9jw00arQL6+3RdxlvEo0bjDYUHAABAsyLrPnrVz/lztYiWXrS1kh+Ve1lESzQ656FtuDkGJ+o0XlMergxPtiiC4KFgPj+RrRXR/Dj1iYzmww3xE9lFi2XSk9/3+H/72CMP6BGmHuABHkWgBTOeEdNrFl/kcoa43DiQwlLmtZZ50v33lIjWfqZg71Mlyx3h8mrhUWi4Bgbn1Hir8rBleAZGW5fxUqSKx2TaJtJDSi3jtJ6fyCiqzQFRLfIIlbmFK+eDbC4+eECPMPUAD/DQNflX+d54ifOl/NNCBY5yOi6iYAHbmDddc7fJdJ/Bw0BcbtwtXBuPOQ4Mzqrx2uZR1vAqGK1L46VJ58dEftDkZAtsD7fCNohocnrZMqlyrRJRwGUfPKBHmHqAB3joGv0JLnuC8zujeewkm91rzL+X81ql8SAQl0ut1t118+hMMziZTrEp9Ap7iI33lM6oZtc8uBugkAcZrUzOeFDebOamoG6Nd3Iull05xy7nY3sMy1yglPk4V0wfPKBHmHqAB3jo4lnOh4zvrhyT25GTxxk+dpzzelazXOoWftQHj1mGe8/N4vSCf2rVWGbg0udjvf/5b184XbRfKDwWL158+tprr3XG44svvugdGRk5bXhYF3eBLMrZZ6DgolnEeXQZlHmMj6MulcOeeECPMPUAD/DQBXVRPyyi953UBTuWs+/OArMb4zymOM9lGuUeYHOsnccsw/2za4X4V1+/YnhCGp5NgxPS4MTY8F+JP174pHD/UHjMmzdP3HLLLWS8QhqvTaMV0mjF6dOnxeeff256+BOa3UBFF81yzksH9I7iW/z9px55QI8w9QAP8NDFz/lzv9Drvi0yuzOcl5p3Vrk0InmfLx6drg3P1OBC5WHLeCsaLYHeo2w12L/ootkq0gdLJMvczt9ptN5JTzygR5h6gAd46IK6c2lKzaRifDooMrt9nOdqMT3COq1cGnV8wRePwpWmyhpeVYMLlUdZ47VgtDHWiWhUnbB00VBemwuO36iU+YpHHtAjTD3AAzx0sZE/XxfmU4zyzI7yeilRRlq5Qz55aC/tqGt4tg0uVB66xmvRaGNsSvzdkZFMLpq1BWWqv7/tkQf0CFMP8AAPXcSvYY4mtjcykonZDSXKSCt31CcP45WmYsP7L18J8d6EbJv/cdrgPv/gpBNzC5lHbLxffvml+Oyzz8RXX3111Wj/8Ic/2DJZFUsqHDvAn8mKsqzguNuU7+c88oAeYeoBHuBhWv65Cjx28mfyAWA053+Mt33ok0fptZRVw3vhhRdqM7hQeajGSzwcGG2MhSlPZFWxwKDMCx55QI8w9QAP8DDddyKlpV0VF3L4xNsmffKoHC2IDM+XyYXIg4zXodm6whR4gAd4gEeT8+gKnUenAJoNaau7DIjsdzE672jGDcpc4JEH9AhTD/AAD9PW38KU33aK7HeoOu9WexJlpJXb7ZMHDLf5cC6jguywnKeK95XvSzzygB5h6gEe4GG675IM499VgUfetRhvW+yTxxzRHqAnMIrkMLLk+z+b8TSWFlfVYRzUqzy++93vzuCRFs80I/4oTUNZn3HRiJSKovOOZkjj93iIO428O+mJhys96FzcL6J1rcfz6oZjPVJ5ZPHJqKfOeGTF3A2ontaqR1bM3Yw4uS2vR1bM3UScXBrVv5qvn+MZZidSHgB03q2uVcpIIi53KX/3wqMdWrj0lHG7NNqjSbP1wUMa7dGk2RqCKsdkxm9lnlQpr5c0LtJ4rtpGjzxc6HHlvIhoesC4wU3Lth5leISiRyj1FHqEr0c8b51MP2vBjDItTMprc6KMtHLX+eSRZri7xOz++irN67KwxaNfGm18c6S+9ZdlOi+m+97P87Ye1zyk0VbhoV5oe3N+N7149+ZcgGqZu/k7PSH2euLhQo9+xTx1z4sLPcrwCEWPUOop9AhfD1qZbZiNaVtOOaZmF4cXHBbTsWvTyl0jonEXXnjMSek2G0gr9Ae3pTavrSCj684Wjzf4k/rV3xKzV1mhirGJT8TK708NfpDoOUvlsXTpUqc8ZPogJ6/93LJalnPRCI2KQvPFDmjyf4750fqpFKj5Tk88bOtR9rzY1iOU+tHs9RR6hK8HvVZ7V0TrML8ipuetZnlA0X2W/o/HlLyzoJb7lA8eaS3cLjFzWPOVv3/9fuUXyTGo33+Vxn5WeMjWbfwU+DRXjil+SrueUz9vm8/7aPE4e/asEQ/Zuq3KQwXtt6GgS6foSXWc89ANJB2XOSZmRtmom4dtPcqeF9t6hFI/mr2eQo/w9VCjax0r6B0ous/2cB5zOc/RggeVw2ywPT54dKaYyzHlwLnK31VN94rRnnvlZytlGtYwW9s81ijC7ebKFgchHkjso8XD1HQr8Mi68O4W+VEudmZsP8PHmr6DoSkFccxINY5k3Txs61H2vNjWI5T60ez1FHqEr4caP/otkR+9aCBj+3I+tofzelzj/36cu3oP+uDRmWIuNMKK+ksXcgZLeVtZszMxWpc84hfjR1J+i7fNM+VRwnRNeeRhjHsL+oXe+5xJ3neVyI/9WGS6q/h/pnc1vZ542NKj6nmxpUco9aNV6in0CFsPaqHfK6J3nRRb9xS3iHUiD3Xzvqf42GHOS6fVH5dLLfDtdfPoTDEXmqx7j0wfi2jdyXt4W2wyczXNztRoXfFI4oLGNiMeJVu6FzS36VQgeqq8WaZHRRT9Qn1Zf5a3Pcr77K7YHRWXSQMv6L3lYq5sPnjY0MPGebGhRyj1o5XqKfQIWw8afPVtNui5bIAfcetznZgZ3m4pbzvI+2znY45wHiYRf+JybxLR++baeMzJMBf1RfcHvO1N3udVme4js8sYwERG229gsnkmV5lHSjkNFzzIdDMGUpXlYQo60c9xqgsXU55wffCwqUcjED0aLaBHKPUUeoSrB73vfUimF2XaI6J57Y9wygPNcX2KW5VVyu3lNFwHDzLcaxLbLqfsdznj+AHFYMoabQyrPCqciFB4zIDDxTiaErb0yFncoqmQsfiEMbIWt9DFlkYYetjicajiUvaJRR+8wRaPrMUtLIDuk/ROmUY/0whqev/brbQuqaVNXdo0SppGFJ+zWG5tPOZwl8J93FKjFtspEfXrx626W3kbzV0a4n2vdG384BtC/PrvohHHFYxW7dooxYOxKkPALNzDn28GygPwi1DOC3igfrSTHmRgu8X0PHdfcMJjTobJvMkufw1/zzIXMt3hH7zyM1t8SvMo0ZLsagIeLdOSbEJ01alJTks7+AgoqB9AkR67+j6BQmLmWsqqyRAmlCa0yDAXFzDmQS3tK58pxq/cyGjIujrP6kRK2eNVeNxxxx1XPl977bVZGStddaY8gHoQynkBD9QP6NEGhquajFDMJPl3HXDBg16I/0qkh2OKDfWhQHkA7hHKeQEP1A/oYQmhtaznZJhd3t91mq5NHtQFfF3eDt+fGgyCB+AFoZwX8ED9gB6WsGPwxmC4kPl3NBoNVB0AAACg5RCa4c5pd0GrdjlUnUZhazqHK/icNhPigC3oAQDNYXwhDtTqtCDkCkoB/C8rOIEHAAAAEBxKt3DZZGkdyV7+m6bD9MunihEPBneVh4im5dCCEy3Fo46WVTO1oKDHTFTtadGBTm/MoQ73/6vOohah8HC4UMRV6CxqEQoPDcTLLeYtOHFUREvtuoQTHsaGmzRaMb2gNf19ui7jLeJRo/GGwgMAAKBZkbyPzvJz/lwtoqUXba3kR+XSyoFv18FDu0uZu45PsYn0srHQKhw3cNrN22LjPeWiq9mUh4hWhbLOQ7YoVsjknYcCin6xRUTrQFNQ5T9xepe3bRGzg0VXBT35PcBPgz55QI8w9QAP8CgCLZhxULmP0prOh0QUr/dObhTO4e8b+LeLfC89xcd2VSi3h822Fh6FLdyMliQtcL1PtmLVcE39ct998nOriBZ8ttrizeMhZoaN6udtM3jYammS0YbAQwFFqnhMpm0iPaTUMk7r+YmMotocENWmN83lC5D+rwe5W8UHD+gRph7gAR66Jv8q3xsvcb57RXqowFFOx0UULGAb86ZrjsLX3Cf0IwbF5cbdwrXx6CzTkpTm2Z8w2yugbfQbt/B22WjxFvHIECWOHzmLR9mWZkGLtjYeCSzkfPYI/fiNe/iYhRXLpIeO+/kBwgcP6BGmHuABHrpGf4Lvh3FM6aeEflzep/iYCc7jBOepW+5Fvn/XyqPThtFmGO9AFeO1wYOPGahieHlG29fXZxK4OZUH5c2tZlNQV8g7Mi0vcexyPrbH8LgFSpmPy3TGEw/oEaYe4AEeuniW86HlH+/ia8cUZ/jYcc7rWc1yaQDUoz54pLVwTyvdpdQ1druBwWUZ7+0iCt4uFMMrgjUeiuFZ4UFGK1PdPFR0cRfIopTffqzZ3bOI8+gyKPMYH0ddKoc98YAeYeoBHuChC+qiflhEMWmpC3YsZZ9farZYxziPKc5zmUa5B9gca+dRNGiKBn+8J1ua22XqNlWVjqFjKQ+ZFleoIJV4cFeINR6yRbpdJp88nsh5MqUb/8qMypP2pPqEZpn0juJb/P2nHnlAjzD1AA/w0MXP+XN/TovyYW6ILNJsYe5P5J1VLo1I3ueLR57hxqNsySTo/dSnuoanGO2nfGy3mO6KNUVpHorBOeFBxiv0333Y4kHHbi3Yh1pc3xTReqdF2KrxP8T8CTQP7aQnHtAjTD3AAzx0Qd25q/n+t0+jJfw7EYVILUI8aHW1mJ4zm1Yu/U8XfPHINFxl8FOa4e1IM7wCo40HORmhiEfGyc4zuHiQkxH4fW0qD/rX6+IhsU7oDc+nQQH3iuidcR4or80F+2xUynzFIw/oEaYe4AEeutjIn68LvVHFlP8JvscW8X0pUUZauUM+eXQWmF3aqGMyjZ2q8eoYbcl3r1o8FMPTMbjSPOi9rWK8vnhsMtyf3hl/p6BSFT25qb+/7ZEH9AhTD/AAD13Er2GOGvKge+xvCh4WhhJlpJU76pOH1sIXGaOOVaNxYrS2eFQ12gzj9cVjSYlj6CmOJmyfzekyycNtyvdzHnlAjzD1AA/wMC3/XMnWOS3EsTTj99Gc/zHe9qFPHkbBC3IMz6nRluVh22jTjFfMnu7jmkfZ+W80wvpumY6k/LbAoMwLHnlAjzD1AA/w0EW870RJHjRw9S2ZfpTy24UcPvG2SZ88SgUvYDMd2DF4I43I+gfefINLk83iITmQ4c3g4dJkMxAbr28eOricsm0KPMADPMCjiXhck7KtK3QelcLzqQZbt9mmGF7a91bkUfaJjIa10/D2h1N+Gzcoc4FHHtAjTD3AAzx0UbVHiKYr0bSlwym/9STKSCu32yePyvFwgdpR5p0DhZiiYe3LSub5vvJ9iUce0CNMPcADPEzLL/MumdY+pulKoxm/512L8bbFPnmUjofbArgSIHLH4I1pLffaeaTFM82IP0rTUNYb5E8jp3cW7DOk8Xs8xJ1G3p30xMOVHvSE/qSIAkpcfVrPibnrSo9UHll8MuL1OuORFXM3oHpaqx5ZMXcz4uS2vB5ZMXcTcXJpVP9qvn6OG/CgMTIDBfusVcpIIi53KX/3wgMt3OYDVQ6d7moatv4bjYuW8npJ4yKNpwVs9MjDhR70FEpLbR4V+l1jLvQowyMUPUKpp9AjfD3ieetk+joLZtB19h0Nk6O8NifKSCt3nU8eedGCuoVllF0e0iIF6lt/WabzMjU4nedtuQtxl1zK0ToPvlj2FuxDT3HvKpUrD3s1LkB1VSzKu9cTDxd69CvmqXteXOhRhkcoeoRST6FH+HrQ1KJhNqZtBTxoX5qO9LrG/xWHFxwW6dOX4nKpe3yBLx55LdxPK6xdPMs0lYUxTGGLB/Wr0xrGmxKVoYe30W+35vGosIayTR4EGg2d9f6AhqnTcPWbNLhQHgc0eVPM33i90Wc88rCtxxslz4ttPd4IpH680eT1FHqEr8eT/EnrMGe9F6bpRzQN6WON/4fyeCyRd1a5XWJ6/efaeaQZ7ioR9c2XWbs4z2jjhSBGuIwiWOPBeJq7Sab4Ke16Tv28bT7vU8ijovGW5aGC9tuQ0aXzvNCLbjHOeegGko7LHBMzo2zUzcO2HpMlz4ttPSYDqR+TTV5PoUf4eqjRtY5ltIYf0vwfeziPuZznaMGDymE22B4fPGYZ7q6+T4ZlWplheDsqBC+4YrSUN5VRlIcNHmJm3/wa/hzg7sBxTrvFdL/8mmQGfX19wzKtzDDerDWUrfPIuPDuFuXjN94tzN/B0JSCOGakGkeybh629Sh7XmzrEUr9aPZ6Cj3C10ONH/2WKB+X9y3O4wznWYTHuav3oA8enYaGt1OYBy8wMlpTHqI4aEDS9I5kdBsQ5mXxyDDe5BrKznkkMMZ8dFeymuR9Vwm98FtZpkvH02g9elfT64mHLT2qnhdbeoRSP1qlnkKPsPWgViMFRyBPoDm+pxTP0GnAPM3HLOI87tVsicblzud7c608OhqNhm73cC9nvkIRf7+YHsVGJ00N1USm1F/GZC3ziMeqNxJ/J3H1d51pQbJ165yHOt0iZ4pKjDhqx1p+0orX+TzLT540hYBGNWYuQp42zaSgXCrzeyJ6rzNmi0ceH4d6aJ8Xx3po81D1yZqyU4ceaj091OG+nm7RuGU54KGth8ova6qMTT0S027S+1Lt89DWg/ilTb9kUHfuL8T0EolxtJ0hLjceeLSUea1lnvMVc/+JSFntiu7jGuXStXrUJQ+Vj7bh5hheEk6MtiwPfupQK0AROkzm4aYYrzUehoZbGSUMt3Y+DnlpnxfH/7Y2D0PDdcbD0HArw5LhOtPD0HArw5LhOtOjwHBj0H10j0iP9JMGmuP6lHJfFYaGq5YrlHys81D5GC98wUa6MsXwajFaXR46AljCFR58opzxyDOfdoQtPXw+UNhExuITxqhq3FsaYehhi0dV49Yxwzpgi4fDBwi6T9I7ZRr9THPb6f1vd6KlPcktUprfes5iubXxKL3SVMLwRF1GW2B4wsDg7uHPN1uMB2AHoZwX8ED9aCc9yMB2i+l57r7ghEflpR09Gm3Rk0oRulqcR1AtySZEV52a5LS0u0LXA/UDKNKj5uVyg0XTr6VcdCKVPnx68a3OszqRsrvxcHvdrjylq84JD6AyQjkv4IH6AT1guE0PmsD8K5EdjmmC92kXHgDqB+op9GhpPUJrWbeT4dLw7uvAA0D9QD2FHu2hh8Yo5VrN33haEAAAAAA0A0Iz3DntLmjVLoeq0yhsTedwhVDn4UIPAIDxuby3u0CnBSFXUArgf1khshefaEceAAAAQEAo3cJlk6WFHnr5b5oOQwtfjHgwuKs8RDQthxacaCkevlaaaueWdzPp4WClqVnQ6Y1p4ZWmSvFo4ZWmSvHQAIUFpPB+eQtO0FKMHzv+d5zwMDbcpNGK6QWt6e/TdRlvEY8ajTcUHgAAAM2K5H10lp/z52oRLb1oayU/KveyiJZodM5Du0uZu45PsYn0srHQKhw3cNrN22LjPeWiq9mUh4giOVjnIVsUK2TyzkMBLaK9RUQxGd+V6U+c3uVtW8T0Qtu2QE9+D4iZwap98IAeYeoBHuBRBFow46ByH6WgAYdEFK/3Tm4UzuHvG/i3i3wvPcXHdlUot4fNthYehS3cjJbkczLtk61YNVxTv9x3n4gi5Dxiu8Wbx0PMDBvVz9tm8LDV0iSjDYGHAgp4/JhM20R6SKllnNbzE9lemQ6IagGs5/IFSP/Xg9yt4oMH9AhTD/AAD12Tf5XvjZc4370iPVTgKKfjIgoWsI150zV3m0z3CY0IZIly427h2nh0lmlJSvPsT5jtFdA2+o1beLtstHiLeGSIEsePnMWjbEuzoEVbG48EFnI+e4R+/MY9fMzCimXSQ8f9/ADhgwf0CFMP8AAPXaM/wffDOKb0U0I/Lu9TfMwE53GC89Qt9yLfv2vl0WnDaDOMd6CK8drgwccMVDG8PKPt6+szCdycyoPy5lazKagr5B2Zlpc4djkf22N43AKlzMdlOuOJB/QIUw/wAA9dPMv50PKPd/G1Y4ozfOw45/WsZrk0AOpRHzzSWrinle5S6hq73cDgsoz3dpk+5M2x4RXBGg/F8KzwIKOVqW4eKrq4C2RRym8/1uzuWcR5dBmUeYyPoy6Vw554QI8w9QAP8NAFdVE/LKJg7dQFO5ayzy81W6xjnMcU57lMo9wDbI618ygaNEWDP96TLc3tMnWbqkrH0LGUh0yLK1SQSjy4K8QaD9ki3S6TTx5P5DyZ0o1/ZUblSXtSfUKzTHpHEQdl/qlHHtAjTD3AAzx08XP+3J/TonyYGyKLNFuY+xN5Z5VLI5L3+eKRZ7jxKFsyCXo/9amu4SlG+ykf2y2mu2JNUZqHYnBOeJDxCv13H7Z40LFbC/ahFtc3RbTeaRG2avwPMX8CzUM76YkH9AhTD/AAD11Qd+5qvv/t02gJ/06mtRr5xoNWV4vpObNp5dL/dMEXj0zDVQY/pRnejjTDKzDaeJCTEYp4ZJzsPIOLBzkZgd/XpvKgf70uHhLrhN7wfBoUcK+I3hnngfLaXLDPRqXMVzzygB5h6gEe4KGLjfz5utAbVUz5n+B7bBHflxJlpJU75JNHZ4HZpY06JtPYqRqvjtGWfPeqxUMxPB2DK82D3tsqxuuLxybD/emd8XcKKlXRk5v6+9seeUCPMPUAD/DQRfwa5qghD7rH/qbgYWEoUUZauaM+eWgtfJEx6lg1GidGa4tHVaPNMF5fPJaUOIae4mjC9tmcLpM83KZ8P+eRB/QIUw/wAA/T8s+VbJ3TQhxLM34fzfkf420f+uRhFLwgx/CcGm1ZHraNNs14xezpPq55lJ3/RiOs75bpSMpvCwzKvOCRB/QIUw/wAA9dxPtOlORBA1ffkulHKb9dyOETb5v0yaNU8AI204EdgzfSiKx/4M03uDTZLB6SAxneDB4uTTYDsfH65qGDyynbpsADPMADPJqIxzUp27pC51EpPJ9qsHWbbYrhpX1vRR5ln8hoWDsNb3845bdxgzIXeOQBPcLUAzzAQxdVe4RouhJNWzqc8ltPooy0crt98qgcDxeoHWXeOVCIKRrWvqxknu8r35d45AE9wtQDPMDDtPwy75Jp7WOarjSa8XvetRhvW+yTR+l4uC2AKwEidwzemNZyr51HWjzTjPijNA1lvUH+NHJ6Z8E+Qxq/x0PcaeTdSU88XOlBT+hPiiigxNWn9ZyYu670SOWRxScjXq8zHlkxdwOqp7XqkRVzNyNObsvrkRVzNxEnl0b1r+br57gBDxojM1Cwz1qljCTicpfydy880MJtPlDl0OmupmHrv9G4aCmvlzQu0nhawEaPPFzoQU+htNTmUaHfNfZ/ONCjDI9Q9AilnkKP8PWI562T6essmEHX2Xc0TI7y2pwoI63cdT55dGY4eEday68qDJdldMGD+tZflum8TA1O53lbTx6PrKf7GnmoF9o/45Zx1qR0eop7V6lcedircQGqq2Id98jDhR79innqnpd/dKBHGR6h6BFKPYUe4etxlsv+Zxr8aV+ajvS6xv8VhxccFunTl87yb9Q9vsAXj47//YUbSrsGdb1KQ2zw944Co6W1Z68uA6bub8lU436LLB7Ur/6WyJ6wTJVo5dfFzg9C4CHTB/++q0+nvJ1i5uonD4koGLLOgtujXNaVxcqTXZSJLkwaefeASB8kYJXH1UfxH6TysK1HfMFpnxdHehjx+P7U4Ach6PHHB/pc8cisH8ku20Md4dSP5b/sqF2PRJdtZteuDz2Ofe2GsvfT50UU0UcnkAK9Wz7NnO9kfWJ/Su73Lpvuf6iLh+qXaS3cLjFzWHPyb6MWbcoKVNTvv0rjcGs8GE9z5Zjip7TrOfXztvm8T7PxGEg8qT6vedFSd9AGoR9IekpMR8TxycO2HpMlz4ttPSYDqR+TTV5PoUdz6pHEQ5r/I7WkjzHnwyJ7IFP8oLKezdYLjzkpYhzj7/fx56v8uYGF/Ccy/TeNruMZLVo2WloQY1izclTmIaYXoBD8VCO4gu1V9qGuQZpbtkfZp9l4xO8VdmhefBTV4i+E+TuYVuURynkBD9SPdtbDdD4vRSv6P9nsSJvHNY75v3zy6EwRg0ZYUR/+Qs5gKW87xvv8N26h6gYvuNKilUa70tBsS/MQM9cyVrcR0lZKibfNa2IeySfVrKfTfuY7VvKibTUeoZwX8ED9gB56iAPHnBLR/GDylXs1W6JeeXSmkKDJuveIaCmvD/n7BYXMXC7gJxytJzbbqkZbmkfiySzJI4kLGtualQddNP+bmPmynr6/zu8hbuYn0EsVLtpW4xHKeQEP1A/oMd2d/T+LmWsV03caxEXvlz/i++tcNvdvC72IP9550KCpNBLvJ/ajxdrfFNHoriFuhtPJ35nSDWHSdRybdZYYlXnwUwehocPl62Ln10Lg8e+7+qrwKIWMQVNddfNI8qmJR0Nzv6+FwOP7U4NB8PjjA/XX04xBU0HUj+W/7Khdj4xBU0HocexrN9i+n8agOa5PKffVWUgMmuryxUPlQ+9wk2tBpq2VeTkjjwGFiLHRJmCVh44ArcojY0EE4UGPIHjk6WE4Arol9MhYqOIKSkx/K81jSyMMPfJ4GI6ArsQjaZy+9MjjYTgC2ub99Cx3adMqTzS/9Vwz8uhkB7+PHX0Bd4/equxzK2+b9RTEKzKtKtF1nIbSPBirOK3UNLl7OAXJQ7ZgqvKwhXbl4ap+gAfqB/TQ59HB6Zt8X90tyi1PGQSPOQkyr3KTm5rVd/NTQW6XQ0WTzRLFmEeJlmRXi/MQvs+L5ZZ23Xp01alHTku7q1X1CKWeQo8w9XCwxK738zIngwxhQmlCixoqR2keeSdG6cOnofTq6icnUnYfr8JDs6vOOY9QzkuT8QjlvIAH6gf0aNH72JwMMkIpNPm3qFEUmzxoAvOvRHY4pgnep114hHJeUD/AA/UDejjRI2W1KWMeNlvaczJOTt7fdVYSmzyoq+C6vB2+nr5eeO08atIjlPPSNPUjFB7fnxoMgscfH+hD/VCw/Jcd0EPBsa/d4F2PnGWDtXnYWs+fjLuj0WgIAAAAAGg1uAjCU8Vwmz4ebolh+zNQdWpC1ShCee99Q0CJaTPW4GDQFfQAgDYxvprjmmuhcjxcaXgrKAXwv6zgBB4AAABAcCjdwmWTpWULe/lvmg7TL1uMIx4M7ioPEU3LoQUnWopHHS2rZmpBQY+ZsByvORU6vTFVe5x0oNMrFQqPEgtFGENnwYxQeGjgJpk2iSjwAS2JGy+rqC44cVRESzK6hBMexoabNFoxvaA1/X26LuMt4lGj8YbCAwAAoFmRvI/O8nP+XC2iSERVV/JTy6UVpt6ug4d2lzJ3HZ9iE+llY6HVNm7gtJu3xcZ7ykVXsykPEa0eYp2HbFGskMk7DwUUf3KLiNYLpSDLf+L0Lm/bIrKDRZcFPfk9wE+DPnlAjzD1AA/wKAItmHFQuY/S4v+HRBQm705uFM7h7xv4t4t8Lz3Fx3ZVKLeHzbYWHoUt3JSWpOBm9CrZilVDRfXLfSnwLq3Ysdh2izePh5gZsoqeNmbxsNXSJKMNgYcCilTxmEzbRHpUomWc1vMTGcWuPCCqDcefyxcgxTx+kP9/HzygR5h6gAd46Jr8q3xvvMT57hUzwwDGGOV0XETBArYxb7rmKOjAfUIvYpBabtwtXBuPTsOW5Bn+mZ7g35O/75CpmxOFKXqPzUXwvpVbvDo8RLSwdLeYjj+byaNsSzOjRVs7jwQWcj57Mi6WtBbYHj5mYcUy6aHjfn6A8MEDeoSpB3iAh67Rn+D74QQ3WJ7KMLkkJnnfVXxsL+c116Dci9wLWSuPTpMuW9lKvYszH2HxaaWIT0VKHFzet3RXsy0eMt1VpYs3r+u4r6+vMg/Km1vNpqCukHdkWl7i2OV8bI/hcQuUMh/nhwgfPKBHmHqAB3jo4lnOZ5zvjWdK5HGGjx3nvJ7VLJcGQD3qg0daC/e00l1KXWO3S4OjLuErji8/6Qn+OyJaaUQoLTrB277D+9C+k3Qs5SGiIL9CMbwiVOYhpl9kT3I3rhUe0mj7ZYqfgOrioaKLu0AW5ezzl5yysIjz6DIo8xgfR10qhz3xgB5h6gEe4KEL6qJ+WKYp7oIdy9n3bzhlYYzzmOI8l2mUe4DNsXYeRYOmsrqOqQW3lvcZEdPvI2nbpwVdzWVQiofI7+ItzUO2SHfI1E2J862bxxMFT6Zk5i9x+rDgSfUJzTLpHcW3+PtPPfKAHmHqAR7goYuf8+f+ghYl3SM3c1pc0MLcn8g7q1wakbzPF488w427Pou6jldSEsVdq3FXrCm0eIgo/mw78KBjtxbsczzjexq2iuL3N/GDAoHmoZ30xAN6hKkHeICHLqg7dzXf//YV7Ls+43sa9nGeq8X0nNm0cqnX8YIvHpmGy13B9M5xl2I0qV3HvH9W16r67rXftHbo8BAz50AV8hDCnAd1I4fAQ2KdKB6eP6p8P1uw73x+csvDRqXMVzzygB5h6gEe4KGLjfz5uigeVbwsYZh5uMgtcrWMtHKHfPLoLDA7egc7wOagIqvrWO1ajXGD+u61DIp4iNldtqk82OBK86D3tjL55rFJY59zyvcPNPZfa/D72x55QI8w9QAP8NBF/BrmqMa+S5Tvt2rsP5QoI63cUZ88tFaaIsNTlkqj1tkjYrqr9AmlBSfYSJ6Lu9yqGK1NHlWMNs14laX06uaxJGXbh9z1c5YvEPUieV9Ek7Vv5acz6hJZnPMEl4bbUi5GHzygR5h6gAd4mJZ/LuW3xZz/Ui7v1sQ19y5zO8t8P8xomS/JKfdDnzzy5uFup5Zriullda3mdh0rrWAjVOEh0rts1fdv2pAGu50HSSVRKw8xe/4bLbRwi0xPyvQin2x1UvoUb3uR97mFj1GxwKDMCx55QI8w9QAP8NBFvO9EYjsFs/9PMj0j0w/ZxNX5rF287Ye8z3/iY0TKtbggp9xJnzzyWrg0uGerNDsadXUg2dKUHwP82z/EXaVprVk2S2oBln3Jn8tDbqcu3hk8MlqRVnhI053Fg8uri0cScy0cMwUe4AEe4OGRxyULx3SFziPPcCdTuklFiuGpJpyGTxPdq6YmU8gjYWytzmMiccwvmM9r3MVxjrs7Likn/zbu3qAuku+ldAmNG5S5gPf3wQN6hKkHeICHLqj118MtbfUe+RNusHyPy1nCXblzFVN/n/mdZb7JrtyeRAszrdxu/u6FR57h3sCtsEfUE8Tdws9lGazSolVbdPF7zH1KC1AXuTxyjK0WHkLUzuOcmP1uYLGYOdT/TjH9HiF+51CUZx7eV8pcwheYDx7QI0w9wAM8TMrvYQ7J4z4UM6foULnLlGvuzoK8897LxuUuZiP0wiPTcNlQKSDBPn4C2sE/pXbx5nQd03vMfbFBm8apLOLBTyMHUgxO5UE3xHtl+nuZ/gdv68jikxbnkleW6h8cHHTCIy2eaUb8UZqGsl7jhOcNIEhiSOP3eIg7jbw76YmHKz3ovND7qRH1aT0n5q4rPVJ5ZPHJiNfrjEdWzN2A6mmtemTdyzLi5La8HlkxdxNxcmlU/2q+form+J5TjE7H1NcqZSQRl7uUv3vhURieT5mSk9a1+mmiq1Rd1CE+vt/GSOUKPEig2/nJ5H9U5aFMDfLF47goHum8LON7GiivlzQu0niu2kaPPFzoEZ+XowZdYy70KMMjFD1CqafQI3w94nnr60Xx67TRjO9ZPYmbE2WklbvOJ4+8UcpZJNQF+LtTukrjkbkmeQqHPPqVmyN1Ibws03mZGpzO87bchbgzRijXzoPz3Fuwj8nKKHs1LkB1VSx6Quz1xMOFHmXOiws9QqkfzVxPoUf4etB7z2G+P27TeDhI+56GOLzgsEhfrCMud42Ixl144ZHXwv00bUqOEpAgngoT4+qUoGSLNrEwhilK8RDTi0u8oXSN0BrGmxKVoYe30W95k5o/zZgaFAckqIsHYX/Bk1a89ucWkb/2J+VxQPM80DvneL3RZzzysK1H2fNiW49Q6kez11PoEb4eT/LnEwUt+XhN50Mif01nyuOxRN5Z5XaJ6UGvtfNIM9xVYnoN4KfZ8HYUdfFmdR0rRptcc7gIWjzE9JQc9QksbbQw5UHLkE3xPtdz6udt83mfQh4UvMADDxW034aCLh2KbPGLnN/HOQ/dYfBxmWNiZpSNunnY1qPsebGtRyj1o9nrKfQIXw81utaxgt4Bilj0k5zfeziPuZznaMGDymE22B4fPDpTjHQ4IxiBdrdwYp+0YAfDRXnY4JHo4l3DnwPc+hzntFsxyjXJDPr6+oZlyuQhRD08Mi68u0X5+I13C/N3MDSlII4ZqcaRrJuHbT3KnhfbeoRSP5q9nkKP8PVQ40e/JcrH5X2L8zjDeRbhce7qPeiDR6eB4eV28eZ0HRsZrSmPDMNT1zJOmt6RlP3jbfOyeKQY71UeXFYtPBIYYz66azPH3d+rRH7sxyLTpeOp+5ze1fR64mFLj6rnxZYeodSPVqmn0CNsPaiFTjM2yBMotu4ppXGm04B5mo9ZxHncq9nqj8udz/fmWnnojFJOa2nO6uLN6joua7QmPISY0dWc5JHEBc1tusbrhUeiAtFT5c0yPSqi6Bfqy/qzvO1R3md3xe6ouEwaeEHz0RZzZfPBw4YeNs6LDT1CqR+tVE+hR9h60OCrb7NBz+V75kfc+qTRxGpknqW87SDvs52POcJ5XDT4n+NyKb75pjp5dDQaDaOzI421l01kRcYuZEL9NkzWBg8xHTJP9x/t2GIgyeDgoDMe6vzGnDmh1pA2r7OOck34OOSlfV4c/9vaPFR9subI1sFDraeHOtzXC53r0wGPUvePrLmpNpGY55oKBzy09SB+OwZvLNqP7qN7RHqknzTQHNenhMj2mV19n+iWK5R8rPNQ+cwpUdkp45UphleL0ery0BHAEq7w4BPljEee+bQjbOnh84HCJjIWnzBGVePe0ghDD1s8qhq3jhnWAVs8HD5A0H2S3inT6Gea207vf7uV1iW1tOPZHjS/9ZzFcmvjMadChVYNT9RltAWGJwwM7h7+fLPFeAB2EMp5AQ/Uj3bSgwxst5ie5+4LTnjMqZqBR6MtelIpQleL8wiqJdmE6KpTk5yWdlfoeqB+AEV6UHcqYMFwfaOo60jpEqIh6+o8qxMpuxsPt9ftylO66pzwACojlPMCHqgf0AOG2/R4SESBghdm/D7B+7QLDwD1A/UUerS0HqG1rNvJcCmyxnW2My0xyMQJDyDM+gEeqB/Qwx80RinXav7G04KKMHq448oo3WUPN0Z8/nN18dAwXHXU8izYGl0KAAAAhG241lq4bHA0LaaX/6bBQ/11G28oPNhor/IQ0WCq/izjDRWhzsOFHgAA4ysyuNDQWTUDMjiZTsmvp8V0mLJJ/n6afotbm66NNgQebLSZPPi3FbgEAQAA2gulW7jJliSbCoUs28d/b5XpEcXwnLQ0Q+GR0qLN5WHa4vW10lQ7t7ybSQ8HK03Ngs7rjxZeaaoUjxZeaaoUDw3Eyy3mLThxVKaPHf87TngYG26ewUnB1cWt++W+FKaIJkIvVozGypkPhUeB0c7gIaKwTa54AAAANCuS99FZfs6fq0W09KKtlfyo3MsiWqLROQ9twzUwONq3m1tzW4Ve1AXRbDxki0LXaAWX7YSHgvn8RLZWRPPj1Ccymg83xE9kFy2WSf/L97iyfeyRB/QIUw/wAI8i0IIZz/D9UXD+R7m8cTEdSGEp81rLPONXd3TPpWDvUyXLHeHyauFRaLgWDC7ef7tno7XCw4LRWuGhgCJVPCbTtgwzX8ZpPT+RUVSbA6Ja5BEqcwv/bw+yufjgAT3C1AM8wEPX5F/le+klznevSA8VOMrpuIiCBWxj3nTN3SbTfQYPA3G5cbdwbTx0Wrinle90I1klDW7MwOCuGKLcp6rBBMtDzI5RmcuDv9swXJp0fkzoB03u5ouGWmEbRDQ5vWyZt/H/fsYTD+gRph7gAR66Rn+Cy57g/M5oHjvJZvca8+/lvFZpPAjE5VKrdXfdPEzf4dKL5Pekae3npwBRZHCOuj+C4iGTFg+hF+RZF9St8ZaIYq+agirXOyKKimGy/NoCPo7K/DFXTB88oEeYeoAHeOjiWc5nnPMZK5EHXW938f+xnPP8sUa5S7klWjsPk2lBu9kwyEh2iii4uhpgfZL3uUEaXL9Dk2s6HiJ6qW6TRxd3gSyqkMcizqPLoMxjfBx1qRz2xAN6hKkHeICHLqiL+mERve+8r6TJxRjjPKY4z2Ua5R5gg62dh7bhknmxeexSjKbQ4Kib10I3bnA8+vr6CnlkGC3tU5XHEwbdQEVPqk9o7kst9zgo80898oAeYeoBHuChi5/z536h331b1MLcn8g7q1wakbzPFw+jhS/IxGQaYDOJUWRwcavPGkLhIU2XyprFo8Boq/KgfLYqfw9zd0aHyJ9iFP9+l5g5hF1n5LT6kECj9U564gE9wtQDPMBDF9Sdu5rvj/uU7fT+k7qpG5yyEP/+jpg5dSd+ZbdaTI+wTiuXRh1f8MWj1EpTqqlpGFy3sNudGhyPRL5FRluVxzoRjaqLcb/h09kZPiYG5bW54JiNSpmveOQBPcLUAzzAQxcb+fN1MXM078uGre7lfEwMyuulRBlp5Q755KFtuGRePAo46/csg9udaAFWQig8BgcHt8vUrdEKss1jU+LvicQTV9ETmXpMjLUFZaq/v+2RB/QIUw/wAA9dxK9hjia2L0y0pIta2uoxImGm38opd9QnD5NRymQaWxMjg7Wm4vB+trwuKB5i5gjl2GhdjlRe4qKzoOD325Tv5zzygB5h6gEe4GFa/jkHPEZz/sd424c+eZgYrjoiV31R/qmodypOU/IQ9rqzFzr4XxYYlHnBIw/oEaYe4AEepvtOOOBxIYfPAuWe7I2HieHeIKYX4O9OtOhyDS6vC7gEmopHhtG6Wt6xLKbAAzzAAzyanEdX6DxMpgVNJqbkxNCZivOptb6LQHjQCOXE1KAZPETxSOWycPFENm5Q5gKPPKBHmHqAB3iYtv5ctLR7EmWkldvtk4fxKGVlSk78d7/mCGGrCIUHm+qA8rfOlKAqPFy8cyjK833l+xKPPKBHmHqAB3iY7uviXXLetRhvW+yTh0m0oO6i96EugwZU5EFPYP9Gpv8g03/lffLMvJAHjVDmebh5KOSRF8c0I/4oTUNZn3iaonzjfyiLfEfKE1iMoYL/g36Ph7jTyLuTnni40oOecmmqw4j6tJ4Tc9eVHqk8svhkxOt1xiOrrgZUT2vVIyvmbkac3JbXI+uemrif0qj+1Xz9HE+0knuU8rNu0I2clvVapYwk4nKX8ncvPExauJ9mTckpmorDXcC2YMrjXZluEdEyZP/VJg+aGpTRWk1r0dricTzRgn7esFtkIR+jttBf0rhI47lqGz3ycKHHP5fpKxFNDxg3uGnZ1qMMj1D0CKWeQo/w9Yjnra9P3DsfEmbd3RN8jHrP3ZwoI63cdT55mBhuN5sHGd4OxeRyjdbBKGFTHrQg9SXlaY4mKZ8X0/PKzvO2nrI8ZNqhbHfNg/Lbm3ia+kzoz6P7TMycN5cVhipZ5m7+Tk+IvZ54uNBjlUz/aHheXOhRhkcoeoRST6FH+HrQymzDfG/clmitXyf0579el2jhx+EFh8V07Nq0cteIaNyFFx5VghfE8B00IJeH/Pz/+HfqV6fIPpsSlaGHt9Fvt7rgIaL3ujZ50NzfUQtaUh4HNPel1wLxijTPeORhW483Sp4X23q8EUj9eKPJ6yn0CF+PJ/mTplMus6AH5fFYIu+scrvE9DTO2nlUCV6QfNr3FbxAiwcbIS1DNsUGeD2nft42XxiscZwSvGAWD5E+gMoGD9pvQ8UurnHOQzeQdFzmmJgZZaNuHrb1mCx5XmzrMRlI/Zhs8noKPcLXQ42udaxE76JIGDzlMZfzHC14UDnMBtvjg0fdwQtGLJmuNg8Fa/hzgA1xXEwHIR5I7KNruibBC2zziOM3lolycUaUi2VJ7yvu4uOTcSTr5GFbj7LnxbYeodSPZq+n0CN8PR4XM+NHl4letJyP7eG8Htc4hvahrt6DPnjUFbyAjHaV3HelsAhNHjHiF+NHUrKKt80rSUUneIELHtS6WiX04+1O8r6rRPnYjxN8PLXs6V1NrycetvSoel5s6RFK/WiVego9wtaDWuj3iuhdJ8XWPSX0p0zG42dO8bHDnJdOqz8udz7fl2vl4Tp4wVWjlWnYRg0pwSOJC5rbclEieIETHnxy6anyZpkeFVH0C/Vl/Vne9ijvs7tid1RcJg28uFNE89oWeeJhQw8b58WGHqHUj1aqp9AjbD1opP+32aDn8v3yI2590mhiNbzdUt52kPfZzscc4TwuGvzPcbk3ieh9c208dObhkmmuEGZBA+iYflsmW5FHEg2bPIRe8AIXPNIq0XOc6sLFlCdcHzxs6tEIRI9GC+gRSj2FHuHqQe97aVrNizLtEdG89kc45YHmuD4lZsbmLVNuL6fhOnh0NBrFekkz62WDWaF0LXSnfHdhtJV4KJOxdStGR9HCF7Jla8QjcTK0eWQsKFArchZ/cI6MhR1c/X/a58UxJW0eLvRRFrdoqnrqCsriFtp6bGm0rByi7P10x+CNukXQ6Gea276G76NLlZY23VtplDTNby1c3WpX3ycm5TrjofLRWmmKDXRliuHFLTqnRuuIxz38+aYpD3mDucIjxXhn8NB86inNA3CKUM4LeKB+tJMeZGC7xfQ8d19wwsMkWlCa4Yk6jNYRj8qRJch4pemu5C6JqzwMuzm6Qr6K6mhlBoquOjXJ6UkIPgIK6gdQpAe17gBDw00anm/yhjziNTJjnMjYpwxC4QGURyjnBTxQP6AHDLfpQS/EfyWy1w1Nromp28rV2k95N+aEBxBm/QAP1A/o4Q+htazbyXDjNTLBA0D9QD2FHtCjdmiNUgYAAAAAAC3ctoPtqTo6g4DqmB5UdjAS9JiJvBjLZVB22s8hyxOoyk63CYVHXgzuMtCJ2x0yjwpTdlKh031su0xTHp0CaCfQSMKNAZTpgwf0CFMP8ACPtrluYbjtZbYvi3qnM6SV6YMH9AhTD/AAj7a6bmG47YFrZPobmb4nLEVsKlmmDx7QI0w9wAM82u66xTvciqj6vqyGZfGu4Scx6vp4X9iNNmJSpg8e0CNMPcADPNryukULtz1atvF7hqGay6Q1Rx/yxAN6hKkHeIBH2163Vlu4o4c74ig6BFpq0Uv3Qyg8xHRUoSs8au6OiSvHJmXbcI1lUiWlcFWjHnhAjzD1AA/waOvr1orhKgbXq2w+LbcP12l4ofBQjHYGDz5BdRgvVZi/TlQOint5sqYyvxRRIOZRDzygR5h6gAd4tP11W8lwUwyOngbieIqP8HbnhhcKjxSjTeXh2HipwtCSa5sT24eFmwDWyTK/5CfCMx54QI8w9QAP8MB1K0q+wyWDk+kUm0cvGwuFMbpBmhkZGpnJDTLt4t9iwztl22hD4MFGm8qDjTWVBx/josL8MOW3YceV9IdcAe9VKmmdPKBHmHqAB3jgui3Tws1pSe6T5jaZcshU4u9exy3aWnkMDg5m8uDvtfBQ8HxG5SC87qiiPq9U0m9zq/1XHnhAjzD1AA/wwHVrYrgmBif3pQDs1H26VUTB2OP9u+s0Wpc8DI3WGY8EqHI8kPEbRe5430EljcuMnwhHPPGAHmHqAR7ggetWQWGXckGX7aRqcDJtl18/ZTPqFjO7VquabRA8pNmm8hBRt/Fkwmid8Uh5Onsg5/eFvM9CB2VSJf0Od7H44AE9wtQDPMAD162p4YrZ3Z6Xki3JPINLGmIFNAUPDaPtF+ndzVUqzI809qN9/qNMT4jqy6LFZdL/vkFEo/V88IAeYeoBHuCB67ak4caIu0HJRD6V5rajJoNrCh4y7ajZaAm/1Kwc6sPAMzL9vUzrKpYZV9I3PPGAHmHqAR7ggevWguHewOYRG81OXYPj96m20FQ8MozWFo/XZPqwxHGLZVpfscy5IpqXttATD+gRph7gAR64bqsaLplXYppNjFyDU1qfVhAKj76+vkmZMnnkGK1NHrS02L+Q6UnD1vMRmX5socyN3K1yq0zfrJkH9AhTD/AAD1y3Flq4quENKH8XGVzc6qORX6ssG693HnxiBpS/i4zWNg+aarRfpj/nE1+EF0S0LqitMl/hbpXfyXSuZh7QI0w9wAM8cN2mQHseLplX0bvQjKk4ZCxkhlYmLJfkMS7T95nLf+d98sy8kMfg4GA3tXILdivkkRdtyDCS0ASf+HUie/QcVY4HLV4kapnUrULLn/2ZBx5W9Vj/6/yMj/+gHj0q8LCqR1FErCaop1Z5HOrIz3hLQ7SVHnn3Ut37abvcx0wWvqABSjTP9DnNOa9WjbYCj5foniDTn2zzkDeiKzyE3txbVzxU3FZQOR5yXCZ101z2xAN6hKkHeIAHrluGTpfyKjbPGSODFZNL7SqVZrjSstmW4iHTXyom1yOiWIbnZWpwOs/besryENEI5Rh18UhD1ki5F7lyXHZQUdUyhz3ysKGHjfNiQ49Q6kcr1VPoAT2838cKDZdMk8wzYTQ7lV1cG60tHktkek9EI9J6EpVmE/92axGPvr6+YZm0eci0Usxcd9MKjwz0ZlSOBx1etGqZQx55VNXD1nmpqkco9aPV6in0gB7e72Mmo5SThhfDqdFa5EFGOF9EL8ppYNP1nPp523wxHbu2ECnGO4NHitE64aFgbkoFOeq4kqpl0lJnY5542NDDxnmxoUco9aOV6in0gB5B3MeMw/Oxma0cPdzRq/xdO0rwWMOfNKJ4r7J9Nwu4R9nHBMNsrr2J7oi6eazmSqJWjr90fNGqZY545GFDDxvnxYYeodSPVqqn0AN6BHEf6yx7ILc0vZhtSR7x4KW0od7xtnkVqAwLvZBNrnisUL6/UtNFq5b5ukceNvSwcV5s6BFK/Wilego9oEcQ97E5ov1wQXObFnSnRKRMrbDKQ0y/4KfKcX9NF61a5pBHHjb1qHJebOoRSv1ohXoKPaBHEPexdjTcRgvyWCSiIeyv1fiEnFamDx629WgEokejyfUIpZ5CD+gRzH2sUwCtgBVcOehJbMpjmT54QI8w9QAP8MB1C8O9ins4tQKPyx4ulrQyLwdw0driYXpeXOkRSv1o1noKPaBHMPexduxSjtHVQjyOeuB9NBAervToCkSPribVQ6B+QA/cx2aio9EI5ZWmGyjrfNIKKEWrn9Bax9cbrv2pBWXQlDYPwzVqgRJQ1ivWPi+Gaxg3FQ/U05lQ1k3W1mNLC99SQ7mfNivaqUuZluKayPk9XsC6XXgAqB+op9ADetSIdupSpuHe14EHgPqBego9oIcPtHyXMgAAAAAE1cItinnpAmnvfsAjHPzLfzfqtfy//bfLoEfAegBAM2DH4I1ey9/V98nV75iHCwAAAAB1tnANcJOIwi/RwtS0nuZS3n5WRIHY3xDRsOqPHXNvKx51tK6aqQUFPWaijh4ZnR4YZVSvM+iMAg6FhzKq1xl0RgGHwqOO1qbaomxmw6XVNyjcUm+W3vxJURYoUgRFXaBQTbYDHIAHAAAA0HTQ6VKmCc0HZTrN5nKRHiBl2iDTnWzac/j7Bv7tIhvSKT7WxqRo8JgGzX97WURz4Rol03nOo8ewzG955gE9wtQDPMAD120BjyLDpSDCv5XpEZkuiSju4c0y/USm49RTIaJlsC7z9+P828287yU+9recV1mAxzSWyPSeiLqxq1b2TZzXrQZlfuCRB/QIUw/wAA9ctxo88gyXgu+e4FYcTWJeJdNTInovWYRJ3ncVH9vLec0t8Y+Ax0w8XfGhIe0h4mmDMic98oAeYeoBHuBRlge9YrtLpo6S6S7Oo+p1WwuPPMN9VqblIlqeizI7U0LUM3zsOOf1bIk8wGMm1gj7WFPidx88oEeYeoAHeJQ95v6S91L1nnq/heu2Fh5ZhksDfh4WUbSE+2QaS9nnl5ottDHOY4rzNBn6CR6z0e3ggplXokwfPKBHmHqAB3iU5TFhofwJC9dtLTyyDPfn/Lk/x/XJLGjg0CJN99+fyFsH4AEAAAC0BNIMl+aR0lQW6uPep9Hy+51MazXK2sd5rhbTc1XzAB4AAABASxvuRv58XUTTWYpAL4lpANCOgv0or5cSZeQBPAAAAICWNtx4fpJpEN6dMv1G5I+AG0qUkQfwAAAAAFracJfw57kS+a2T6V2R3UU6migjD+ABAAAAtLThLuDPsqO2aG3ht2T6UcpvFxJl5AE8AAAAgJY2XFu4JmVbl4f/ETwAAACAIA03bnUtLJknzTNdKdPhlN96EmXkATwAAACAljbc+F1lmfeKFIrum2L63WQSJu9DwQMAAABoGaSF53tbRHNDaarKcYO8dsk0ULDPWqWMIrjkQfldDRCZjCWaiPsZCg/AHWipzSdFFEJxPN5YR8xdHR5ZfBzG603lkRVztw3qaaoeWTF3deLktqIeWTF3deLktrPhviLTdpnWi2jZq6LF+Wk+6b8W0TzVPFBem5UyiuCKhylC4QG4AfUu3C305liDB+oH9IAepZHWpXxWRFEPyFy2FRxP+96paS7bOM9hPk5o5G2bR1rcw6I4hqHwANygX7l5+Dwv4IH6AT3a0HAFdxcQnhDZi+sf4SedjzXKoTweS+StA5s8suIe6sQxDIUHYB9vBHJewAP1A3q0qeHSyyIaVUvTVo5lPK08JKKA6kXo4Tzmcp4mL8Zs8ojjHk7xU9r1nPp5W14cw1B4ECYd1IMvC36fDISHCz0mS5yXyUB4iBbm0cz1A3ro62GjJdxj4T5WC4+8ebiPiyiqDWVCCzcsL0FgOR/bw3k9XiIPGzwIcYxCGsi0W0Qv+8f5+0Bin5B5nHT41GpSpg8eLvUwOS8nA+Eh2oBHM9YP6KGvx/Oi/JRLwcc+b+E+VguPPMOl1tq9Inp/SSHnTvETi048xW7e9xQfO8x5XSrxj1Tlkfx+JGW/eNu8JuChvkOxgYucp9Ass9sjD5d6mJwXl3qEUj+asZ5Cj+bTg2aufCam3wGbps84j6r3sVp4dGqc1G+zgNQlTKN1P5LpoIjWCVbXCF7K2w7yPtv5mCOcx8WKlassjyQuaG4LlccHMt0uotHTVYImT3Aet3OeumXe6pGHSz1MzotLPUKpH81YT6EH9Aj6PjZHIyPqj6f3ky/KtEdEkW0e4ZQHmr/6FLcIbaAsjyQaLcCDum7+QtSLtDJ98HCtRyMQPRpNpkco9RR6QI9g72NzDPYl46RRuDQ6jRaBWMPN8rhVR1Ni6AX0G+z0rlZPMuUhWoGHw0UOmhK29PCwuIUT2Fp8ImtxC12EsuiDLR5Zi1voIpRFH2zxyFrcQhe7+j5p6/vWnBLHkJHu5uQTVXncw59vtggPwC5COS/ggfoBPVrNcENZns02j5wn9q5m4NEKrcgmRVeduuS0tLtC1wP1AwhZj5Ba1XPaqEJQP7061+pExj7twgNA/UA9hR7Qo0Z0ttH/SgOd8kahTfA+7cIDQP1APYUe0AMtXCcYkuk68ABQP1BPoQf08IGORgOhkwAAAAAALVzAG3xPmQlt0Bb0AIDmw47BG72Wrw7a6sTpAAAAAAC0cIEaW1fN1IKCHjNRdcEKHehMlau6UIQOdBa1CIVH1YUidKCzqEUoPOpobYa8uAZauAAAAADgs4Xr6gnRdMm1UHi4akGUXGCD5r89I9MKUT6OI82RG5HpSaE3Xy4u84CI1sn2xQN6hKkHeIAHrtsCHmjhNh9o7eb3ZNokqgVN7uE8KK9bDcr8wCMP6BGmHuABHrhuNXjoGG7DUqoK8IhAMXjnWzTw+ZynbpmTHnlAjzD1AA/wKMuDgsDcJVNHyXQX51H1uq2FBwZNNR/WeMhzTSA8oEeYeoAHeJQ95n5RLQ7tGc7js4rXbS08TLuUd8l0g+Lqe5XfDinb/5z3vezIdNqZR3fB7z+W6ZJhnvNKlOmDB/QIUw/wAI+yPLJM7pcyzdXMa8LCdVsLDxPDpWDyAzKNaex7jvd93IHJgUc+Dsu0UpMXeIAHeIBHiDwelum0TItaiYeu4Y4kWm+6eI6PtQXw0ANNUv2miNY79QnwAA/wAI+yoInwv5Npbavw0DXcpyqU8VPLrUrw0MNFme4VUVe2T4AHeIAHeJQFDUKi0H87WoGHjuF2VGyVvc15VAV4lAN1ZX+HLyCfAA/wAA/wKIudMv1G2B1hXTsPzMNtD7wu050ynQUP8AAP8GhSHutkelempc3KA4bbPvhYprtlOgIe4AEe4NGkPG6S6S2ZftSMPGC47YfL4AEe4AEeTc7jmmbkgYUv2gc0rP1VEY24Aw/wAA/waEYeNF3pPhGNpG46Hmjhtgdo5ZPfBXCxgAd4gAd4lMUbIpquNNqsPNq2hZsXhWhLoz4eeVGISkYSSoKGse8MQPKQeVB0D4ryMSKUSB+OY+5q88jiYylerzaPrLraBvU0VY+se4il+0dT6NHR2XVVj//n+a+lZvC/PvTfbfCg6UkDAehRiQe6lFsXNGz9r0U0og48snnQKmA0GOQieATFA/UjYD2k0dalB5Xzr0U0UtonrPBoty5lCqH0skznxXTUnvO8raeFeNBw9XcDuGibgUe/cjP1eV7AA/WjKfRQzNa1HjQN6c4AzNYaj3Yy3Ky4h1XjOobGg4ap03D1mzzr3Sw83gjkvIAH6gf0mMYR7ln42LMeVnm0k+HGcQ+n+Kn1ek79vK1sXMe6eUwW5P+80I9uEePLgt8nA+HhQo/JEudlMhAeooV5NHP9aFk9ZOvWth5ZLeGHhH7Uoh4L97FaeFQ1XDUM0VzhDzo84hiF9MJ7t4he/I/z94HEPiHzOOlAvzcKfj8ZCA+Xepicl5OB8BBtwKMZ6wf00NeDDH5hBR4LOY+q97FaeJQ1XJqTtVmmHyrb6O/tMi2v0XxNeHQrXQRp3QZJwwyVh/pOyQYucp5Cs8xujzxc6mFyXlzqEUr9aMZ6Cj2aTw+KwENB2xsl02ecR9X7WC08yhguZf6pTH8jZgb07eIuhHdk+mMNZluWxwXNbaHy+ECm22V6RWQHTdbBBOdxO+epW+atHnm41MPkvLjUI5T60Yz1FHpAj6DvY2WmBdUZ6cYFj0YL8KCum7+oWe+0Mn3wcK1HIxA9Gk2mRyj1FHpAj2DvY5iH2ySwtMgB9EjA8eIWtcHS4hO5C7HooM5FY+rgcahi82LZw2EIYotH1uIWutjV90lb37fmtPqFk3PB3MOfb9ZxQ8u5kRnxAGpDKOcFPFA/oEerG24boAs80Kouc15c6JLT0kY9xf0DerRIq7qdDJf66dW5Vicy9mkXHgDqB+op9IAeNaKdFr6gCcx5o9AmeJ924QGgfqCeQg/ogRauEwzJdB14AKgfqKfQA3r4QEej0YAKAAAAAIAWLpCE7aksOoOA6pg+U3YwEvSYiapTe5IoO0L/kOUZ+2VnLITCY/SwXSJlp/qEwmPH4I1WeegMjrJdpimPdgvP1+6gkYQbAyjTBw/oEaYe4AEebXPdwnDby2xfFvUO308r0wcP6BGmHuABHm113cJw2wPXiGit5+/JNOKxTB88oEeYeoAHeLTddQvDbQ+zfZm7Pt6XacxTmT54QI8w9QAP8GjL6xaG2x4t2/g9w1DNZVJw54c88YAeYeoBHuDRttctDLf1zXaTsm24xjKpkn5bplEPPKBHmHqAB3i09XULw21ds/3rROW4JNPJmsr8UqZ7uZLWzQN6hKkHeIBH21+3MNzWNNtfybQ5sX2YK4nrMr/kJ8IzHnhAjzD1AA/wwHULw21Zs/1hym/DNZR5iZ8Iz3jgAT3C1AM8wAPXLQMrTbUWns+oHITXHZd5iZ8IR3IqqUse0CNMPcADPHDdooXbcqDK8UDGbxS5432HZcZPhCOeeECPMPUAD/DAdQvDbcmW7QM5vy/kfRY6KJMq6XdE1MXigwf0CFMP8AAPXLcw3JY02x9p7Ef7/EeZnhDVl0WLy6RKukFEo/V88IAeYeoBHuCB6xaG23L4pWbliNEt0zMy/b1M6yqWGVfSNzzxgB5h6gEe4IHrFobbknhNpg9LHLdYpvUVy5wronlpCz3xgB5h6gEe4IHrFobbkqClxf6FTE+KaEUUXRyR6ccWytzI3Sq3yvTNmnlAjzD1AA/wwHULw21ZTMm0X6Y/5xNfhBdEtC6orTJf4W6V38l0rmYe0CNMPcADPHDdpqCj0WjAspoM//Lfjeb9/JnIHj1HlePB5Ma//bfLbJV5UaY/k+myKx516FEE4lmHHjo80jA4OFirHn19fanbD3UIqzy2lLxV2eZRhCyeo4c7rPJY9nA5QWzzKEIWzx2DN1rlsavvk0IummVWum7zeKCF21q4raByPOS4zCGupD54QI8w9QAP8MB1C8NtSWSNlHuRK8dlx2UOe+RhQ48eEcW6PC9Tg9N53tZTox42eISiRyj1FHpAD+/3MRhua6E3o3I86PCiVcsc8sijqh5LZHpPRCMWexI3lU3826016GGLRyh6hFJPoQf08H4fg+G2DuamVJCjjiupWiYtdTbmiYcNPZ6Wab6IBlL0y3Q9p37eNp/3ca2HDR6h6BFKPYUe0COI+xiCF7QOVnMlUSvHXzq+aNUyRzzysKHHGv4ckGmvsn03H7NH2celHjZ4hKJHKPUUekCPIO5jaOG2DlYo31+p6aJVy3zdIw8benTzZ9pUgHjbvBr0sMEjFD1CqafQA3oEcR+D4bYO1imV4/6aLlq1zCGPPGzqcUFzm2s9qvAIRY9Q6in0gB5B3MfQpdwaWCSiIeyv1fiEnFamDx629WgEokejyfUIpZ5CD+gRzH0MLdzWwAquHPQkNuWxTB88oEeYeoAHeOC6heG2JC57uFjSyrwcwEVri8c9nHzrYcojFD1CqafQA3oEcx9Dl3Jr4GggZR5tIT26AtGjq0n1EKgf0AP3sZnAWspAW0NZE5lWyClaHWdcpuvLrvncDDyUdZi1eWStpdwKUNZh1tZjSwvfUpV1mLX1KLvmcysCXcoAEIGWapvI+X1C1LOWLHigfkCPFsX/L8AA4ouZqwDTQvQAAAAASUVORK5CYII=); background-size: 238px 204px; } }

.tsd-signature.tsd-kind-icon:before { background-position: 0 -153px; }

.tsd-kind-object-literal > .tsd-kind-icon:before { background-position: 0px -17px; }
.tsd-kind-object-literal.tsd-is-protected > .tsd-kind-icon:before { background-position: -17px -17px; }
.tsd-kind-object-literal.tsd-is-private > .tsd-kind-icon:before { background-position: -34px -17px; }

.tsd-kind-class > .tsd-kind-icon:before { background-position: 0px -34px; }
.tsd-kind-class.tsd-is-protected > .tsd-kind-icon:before { background-position: -17px -34px; }
.tsd-kind-class.tsd-is-private > .tsd-kind-icon:before { background-position: -34px -34px; }

.tsd-kind-class.tsd-has-type-parameter > .tsd-kind-icon:before { background-position: 0px -51px; }
.tsd-kind-class.tsd-has-type-parameter.tsd-is-protected > .tsd-kind-icon:before { background-position: -17px -51px; }
.tsd-kind-class.tsd-has-type-parameter.tsd-is-private > .tsd-kind-icon:before { background-position: -34px -51px; }

.tsd-kind-interface > .tsd-kind-icon:before { background-position: 0px -68px; }
.tsd-kind-interface.tsd-is-protected > .tsd-kind-icon:before { background-position: -17px -68px; }
.tsd-kind-interface.tsd-is-private > .tsd-kind-icon:before { background-position: -34px -68px; }

.tsd-kind-interface.tsd-has-type-parameter > .tsd-kind-icon:before { background-position: 0px -85px; }
.tsd-kind-interface.tsd-has-type-parameter.tsd-is-protected > .tsd-kind-icon:before { background-position: -17px -85px; }
.tsd-kind-interface.tsd-has-type-parameter.tsd-is-private > .tsd-kind-icon:before { background-position: -34px -85px; }

.tsd-kind-module > .tsd-kind-icon:before { background-position: 0px -102px; }
.tsd-kind-module.tsd-is-protected > .tsd-kind-icon:before { background-position: -17px -102px; }
.tsd-kind-module.tsd-is-private > .tsd-kind-icon:before { background-position: -34px -102px; }

.tsd-kind-external-module > .tsd-kind-icon:before { background-position: 0px -102px; }
.tsd-kind-external-module.tsd-is-protected > .tsd-kind-icon:before { background-position: -17px -102px; }
.tsd-kind-external-module.tsd-is-private > .tsd-kind-icon:before { background-position: -34px -102px; }

.tsd-kind-enum > .tsd-kind-icon:before { background-position: 0px -119px; }
.tsd-kind-enum.tsd-is-protected > .tsd-kind-icon:before { background-position: -17px -119px; }
.tsd-kind-enum.tsd-is-private > .tsd-kind-icon:before { background-position: -34px -119px; }

.tsd-kind-enum-member > .tsd-kind-icon:before { background-position: 0px -136px; }
.tsd-kind-enum-member.tsd-is-protected > .tsd-kind-icon:before { background-position: -17px -136px; }
.tsd-kind-enum-member.tsd-is-private > .tsd-kind-icon:before { background-position: -34px -136px; }

.tsd-kind-signature > .tsd-kind-icon:before { background-position: 0px -153px; }
.tsd-kind-signature.tsd-is-protected > .tsd-kind-icon:before { background-position: -17px -153px; }
.tsd-kind-signature.tsd-is-private > .tsd-kind-icon:before { background-position: -34px -153px; }

.tsd-kind-type-alias > .tsd-kind-icon:before { background-position: 0px -170px; }
.tsd-kind-type-alias.tsd-is-protected > .tsd-kind-icon:before { background-position: -17px -170px; }
.tsd-kind-type-alias.tsd-is-private > .tsd-kind-icon:before { background-position: -34px -170px; }

.tsd-kind-variable > .tsd-kind-icon:before { background-position: -136px -0px; }
.tsd-kind-variable.tsd-is-protected > .tsd-kind-icon:before { background-position: -153px -0px; }
.tsd-kind-variable.tsd-is-private > .tsd-kind-icon:before { background-position: -119px -0px; }
.tsd-kind-variable.tsd-parent-kind-class > .tsd-kind-icon:before { background-position: -51px -0px; }
.tsd-kind-variable.tsd-parent-kind-class.tsd-is-inherited > .tsd-kind-icon:before { background-position: -68px -0px; }
.tsd-kind-variable.tsd-parent-kind-class.tsd-is-protected > .tsd-kind-icon:before { background-position: -85px -0px; }
.tsd-kind-variable.tsd-parent-kind-class.tsd-is-protected.tsd-is-inherited > .tsd-kind-icon:before { background-position: -102px -0px; }
.tsd-kind-variable.tsd-parent-kind-class.tsd-is-private > .tsd-kind-icon:before { background-position: -119px -0px; }
.tsd-kind-variable.tsd-parent-kind-enum > .tsd-kind-icon:before { background-position: -170px -0px; }
.tsd-kind-variable.tsd-parent-kind-enum.tsd-is-protected > .tsd-kind-icon:before { background-position: -187px -0px; }
.tsd-kind-variable.tsd-parent-kind-enum.tsd-is-private > .tsd-kind-icon:before { background-position: -119px -0px; }
.tsd-kind-variable.tsd-parent-kind-interface > .tsd-kind-icon:before { background-position: -204px -0px; }
.tsd-kind-variable.tsd-parent-kind-interface.tsd-is-inherited > .tsd-kind-icon:before { background-position: -221px -0px; }

.tsd-kind-property > .tsd-kind-icon:before { background-position: -136px -0px; }
.tsd-kind-property.tsd-is-protected > .tsd-kind-icon:before { background-position: -153px -0px; }
.tsd-kind-property.tsd-is-private > .tsd-kind-icon:before { background-position: -119px -0px; }
.tsd-kind-property.tsd-parent-kind-class > .tsd-kind-icon:before { background-position: -51px -0px; }
.tsd-kind-property.tsd-parent-kind-class.tsd-is-inherited > .tsd-kind-icon:before { background-position: -68px -0px; }
.tsd-kind-property.tsd-parent-kind-class.tsd-is-protected > .tsd-kind-icon:before { background-position: -85px -0px; }
.tsd-kind-property.tsd-parent-kind-class.tsd-is-protected.tsd-is-inherited > .tsd-kind-icon:before { background-position: -102px -0px; }
.tsd-kind-property.tsd-parent-kind-class.tsd-is-private > .tsd-kind-icon:before { background-position: -119px -0px; }
.tsd-kind-property.tsd-parent-kind-enum > .tsd-kind-icon:before { background-position: -170px -0px; }
.tsd-kind-property.tsd-parent-kind-enum.tsd-is-protected > .tsd-kind-icon:before { background-position: -187px -0px; }
.tsd-kind-property.tsd-parent-kind-enum.tsd-is-private > .tsd-kind-icon:before { background-position: -119px -0px; }
.tsd-kind-property.tsd-parent-kind-interface > .tsd-kind-icon:before { background-position: -204px -0px; }
.tsd-kind-property.tsd-parent-kind-interface.tsd-is-inherited > .tsd-kind-icon:before { background-position: -221px -0px; }

.tsd-kind-get-signature > .tsd-kind-icon:before { background-position: -136px -17px; }
.tsd-kind-get-signature.tsd-is-protected > .tsd-kind-icon:before { background-position: -153px -17px; }
.tsd-kind-get-signature.tsd-is-private > .tsd-kind-icon:before { background-position: -119px -17px; }
.tsd-kind-get-signature.tsd-parent-kind-class > .tsd-kind-icon:before { background-position: -51px -17px; }
.tsd-kind-get-signature.tsd-parent-kind-class.tsd-is-inherited > .tsd-kind-icon:before { background-position: -68px -17px; }
.tsd-kind-get-signature.tsd-parent-kind-class.tsd-is-protected > .tsd-kind-icon:before { background-position: -85px -17px; }
.tsd-kind-get-signature.tsd-parent-kind-class.tsd-is-protected.tsd-is-inherited > .tsd-kind-icon:before { background-position: -102px -17px; }
.tsd-kind-get-signature.tsd-parent-kind-class.tsd-is-private > .tsd-kind-icon:before { background-position: -119px -17px; }
.tsd-kind-get-signature.tsd-parent-kind-enum > .tsd-kind-icon:before { background-position: -170px -17px; }
.tsd-kind-get-signature.tsd-parent-kind-enum.tsd-is-protected > .tsd-kind-icon:before { background-position: -187px -17px; }
.tsd-kind-get-signature.tsd-parent-kind-enum.tsd-is-private > .tsd-kind-icon:before { background-position: -119px -17px; }
.tsd-kind-get-signature.tsd-parent-kind-interface > .tsd-kind-icon:before { background-position: -204px -17px; }
.tsd-kind-get-signature.tsd-parent-kind-interface.tsd-is-inherited > .tsd-kind-icon:before { background-position: -221px -17px; }

.tsd-kind-set-signature > .tsd-kind-icon:before { background-position: -136px -34px; }
.tsd-kind-set-signature.tsd-is-protected > .tsd-kind-icon:before { background-position: -153px -34px; }
.tsd-kind-set-signature.tsd-is-private > .tsd-kind-icon:before { background-position: -119px -34px; }
.tsd-kind-set-signature.tsd-parent-kind-class > .tsd-kind-icon:before { background-position: -51px -34px; }
.tsd-kind-set-signature.tsd-parent-kind-class.tsd-is-inherited > .tsd-kind-icon:before { background-position: -68px -34px; }
.tsd-kind-set-signature.tsd-parent-kind-class.tsd-is-protected > .tsd-kind-icon:before { background-position: -85px -34px; }
.tsd-kind-set-signature.tsd-parent-kind-class.tsd-is-protected.tsd-is-inherited > .tsd-kind-icon:before { background-position: -102px -34px; }
.tsd-kind-set-signature.tsd-parent-kind-class.tsd-is-private > .tsd-kind-icon:before { background-position: -119px -34px; }
.tsd-kind-set-signature.tsd-parent-kind-enum > .tsd-kind-icon:before { background-position: -170px -34px; }
.tsd-kind-set-signature.tsd-parent-kind-enum.tsd-is-protected > .tsd-kind-icon:before { background-position: -187px -34px; }
.tsd-kind-set-signature.tsd-parent-kind-enum.tsd-is-private > .tsd-kind-icon:before { background-position: -119px -34px; }
.tsd-kind-set-signature.tsd-parent-kind-interface > .tsd-kind-icon:before { background-position: -204px -34px; }
.tsd-kind-set-signature.tsd-parent-kind-interface.tsd-is-inherited > .tsd-kind-icon:before { background-position: -221px -34px; }

.tsd-kind-accessor > .tsd-kind-icon:before { background-position: -136px -51px; }
.tsd-kind-accessor.tsd-is-protected > .tsd-kind-icon:before { background-position: -153px -51px; }
.tsd-kind-accessor.tsd-is-private > .tsd-kind-icon:before { background-position: -119px -51px; }
.tsd-kind-accessor.tsd-parent-kind-class > .tsd-kind-icon:before { background-position: -51px -51px; }
.tsd-kind-accessor.tsd-parent-kind-class.tsd-is-inherited > .tsd-kind-icon:before { background-position: -68px -51px; }
.tsd-kind-accessor.tsd-parent-kind-class.tsd-is-protected > .tsd-kind-icon:before { background-position: -85px -51px; }
.tsd-kind-accessor.tsd-parent-kind-class.tsd-is-protected.tsd-is-inherited > .tsd-kind-icon:before { background-position: -102px -51px; }
.tsd-kind-accessor.tsd-parent-kind-class.tsd-is-private > .tsd-kind-icon:before { background-position: -119px -51px; }
.tsd-kind-accessor.tsd-parent-kind-enum > .tsd-kind-icon:before { background-position: -170px -51px; }
.tsd-kind-accessor.tsd-parent-kind-enum.tsd-is-protected > .tsd-kind-icon:before { background-position: -187px -51px; }
.tsd-kind-accessor.tsd-parent-kind-enum.tsd-is-private > .tsd-kind-icon:before { background-position: -119px -51px; }
.tsd-kind-accessor.tsd-parent-kind-interface > .tsd-kind-icon:before { background-position: -204px -51px; }
.tsd-kind-accessor.tsd-parent-kind-interface.tsd-is-inherited > .tsd-kind-icon:before { background-position: -221px -51px; }

.tsd-kind-function > .tsd-kind-icon:before { background-position: -136px -68px; }
.tsd-kind-function.tsd-is-protected > .tsd-kind-icon:before { background-position: -153px -68px; }
.tsd-kind-function.tsd-is-private > .tsd-kind-icon:before { background-position: -119px -68px; }
.tsd-kind-function.tsd-parent-kind-class > .tsd-kind-icon:before { background-position: -51px -68px; }
.tsd-kind-function.tsd-parent-kind-class.tsd-is-inherited > .tsd-kind-icon:before { background-position: -68px -68px; }
.tsd-kind-function.tsd-parent-kind-class.tsd-is-protected > .tsd-kind-icon:before { background-position: -85px -68px; }
.tsd-kind-function.tsd-parent-kind-class.tsd-is-protected.tsd-is-inherited > .tsd-kind-icon:before { background-position: -102px -68px; }
.tsd-kind-function.tsd-parent-kind-class.tsd-is-private > .tsd-kind-icon:before { background-position: -119px -68px; }
.tsd-kind-function.tsd-parent-kind-enum > .tsd-kind-icon:before { background-position: -170px -68px; }
.tsd-kind-function.tsd-parent-kind-enum.tsd-is-protected > .tsd-kind-icon:before { background-position: -187px -68px; }
.tsd-kind-function.tsd-parent-kind-enum.tsd-is-private > .tsd-kind-icon:before { background-position: -119px -68px; }
.tsd-kind-function.tsd-parent-kind-interface > .tsd-kind-icon:before { background-position: -204px -68px; }
.tsd-kind-function.tsd-parent-kind-interface.tsd-is-inherited > .tsd-kind-icon:before { background-position: -221px -68px; }

.tsd-kind-method > .tsd-kind-icon:before { background-position: -136px -68px; }
.tsd-kind-method.tsd-is-protected > .tsd-kind-icon:before { background-position: -153px -68px; }
.tsd-kind-method.tsd-is-private > .tsd-kind-icon:before { background-position: -119px -68px; }
.tsd-kind-method.tsd-parent-kind-class > .tsd-kind-icon:before { background-position: -51px -68px; }
.tsd-kind-method.tsd-parent-kind-class.tsd-is-inherited > .tsd-kind-icon:before { background-position: -68px -68px; }
.tsd-kind-method.tsd-parent-kind-class.tsd-is-protected > .tsd-kind-icon:before { background-position: -85px -68px; }
.tsd-kind-method.tsd-parent-kind-class.tsd-is-protected.tsd-is-inherited > .tsd-kind-icon:before { background-position: -102px -68px; }
.tsd-kind-method.tsd-parent-kind-class.tsd-is-private > .tsd-kind-icon:before { background-position: -119px -68px; }
.tsd-kind-method.tsd-parent-kind-enum > .tsd-kind-icon:before { background-position: -170px -68px; }
.tsd-kind-method.tsd-parent-kind-enum.tsd-is-protected > .tsd-kind-icon:before { background-position: -187px -68px; }
.tsd-kind-method.tsd-parent-kind-enum.tsd-is-private > .tsd-kind-icon:before { background-position: -119px -68px; }
.tsd-kind-method.tsd-parent-kind-interface > .tsd-kind-icon:before { background-position: -204px -68px; }
.tsd-kind-method.tsd-parent-kind-interface.tsd-is-inherited > .tsd-kind-icon:before { background-position: -221px -68px; }

.tsd-kind-call-signature > .tsd-kind-icon:before { background-position: -136px -68px; }
.tsd-kind-call-signature.tsd-is-protected > .tsd-kind-icon:before { background-position: -153px -68px; }
.tsd-kind-call-signature.tsd-is-private > .tsd-kind-icon:before { background-position: -119px -68px; }
.tsd-kind-call-signature.tsd-parent-kind-class > .tsd-kind-icon:before { background-position: -51px -68px; }
.tsd-kind-call-signature.tsd-parent-kind-class.tsd-is-inherited > .tsd-kind-icon:before { background-position: -68px -68px; }
.tsd-kind-call-signature.tsd-parent-kind-class.tsd-is-protected > .tsd-kind-icon:before { background-position: -85px -68px; }
.tsd-kind-call-signature.tsd-parent-kind-class.tsd-is-protected.tsd-is-inherited > .tsd-kind-icon:before { background-position: -102px -68px; }
.tsd-kind-call-signature.tsd-parent-kind-class.tsd-is-private > .tsd-kind-icon:before { background-position: -119px -68px; }
.tsd-kind-call-signature.tsd-parent-kind-enum > .tsd-kind-icon:before { background-position: -170px -68px; }
.tsd-kind-call-signature.tsd-parent-kind-enum.tsd-is-protected > .tsd-kind-icon:before { background-position: -187px -68px; }
.tsd-kind-call-signature.tsd-parent-kind-enum.tsd-is-private > .tsd-kind-icon:before { background-position: -119px -68px; }
.tsd-kind-call-signature.tsd-parent-kind-interface > .tsd-kind-icon:before { background-position: -204px -68px; }
.tsd-kind-call-signature.tsd-parent-kind-interface.tsd-is-inherited > .tsd-kind-icon:before { background-position: -221px -68px; }

.tsd-kind-function.tsd-has-type-parameter > .tsd-kind-icon:before { background-position: -136px -85px; }
.tsd-kind-function.tsd-has-type-parameter.tsd-is-protected > .tsd-kind-icon:before { background-position: -153px -85px; }
.tsd-kind-function.tsd-has-type-parameter.tsd-is-private > .tsd-kind-icon:before { background-position: -119px -85px; }
.tsd-kind-function.tsd-has-type-parameter.tsd-parent-kind-class > .tsd-kind-icon:before { background-position: -51px -85px; }
.tsd-kind-function.tsd-has-type-parameter.tsd-parent-kind-class.tsd-is-inherited > .tsd-kind-icon:before { background-position: -68px -85px; }
.tsd-kind-function.tsd-has-type-parameter.tsd-parent-kind-class.tsd-is-protected > .tsd-kind-icon:before { background-position: -85px -85px; }
.tsd-kind-function.tsd-has-type-parameter.tsd-parent-kind-class.tsd-is-protected.tsd-is-inherited > .tsd-kind-icon:before { background-position: -102px -85px; }
.tsd-kind-function.tsd-has-type-parameter.tsd-parent-kind-class.tsd-is-private > .tsd-kind-icon:before { background-position: -119px -85px; }
.tsd-kind-function.tsd-has-type-parameter.tsd-parent-kind-enum > .tsd-kind-icon:before { background-position: -170px -85px; }
.tsd-kind-function.tsd-has-type-parameter.tsd-parent-kind-enum.tsd-is-protected > .tsd-kind-icon:before { background-position: -187px -85px; }
.tsd-kind-function.tsd-has-type-parameter.tsd-parent-kind-enum.tsd-is-private > .tsd-kind-icon:before { background-position: -119px -85px; }
.tsd-kind-function.tsd-has-type-parameter.tsd-parent-kind-interface > .tsd-kind-icon:before { background-position: -204px -85px; }
.tsd-kind-function.tsd-has-type-parameter.tsd-parent-kind-interface.tsd-is-inherited > .tsd-kind-icon:before { background-position: -221px -85px; }

.tsd-kind-method.tsd-has-type-parameter > .tsd-kind-icon:before { background-position: -136px -85px; }
.tsd-kind-method.tsd-has-type-parameter.tsd-is-protected > .tsd-kind-icon:before { background-position: -153px -85px; }
.tsd-kind-method.tsd-has-type-parameter.tsd-is-private > .tsd-kind-icon:before { background-position: -119px -85px; }
.tsd-kind-method.tsd-has-type-parameter.tsd-parent-kind-class > .tsd-kind-icon:before { background-position: -51px -85px; }
.tsd-kind-method.tsd-has-type-parameter.tsd-parent-kind-class.tsd-is-inherited > .tsd-kind-icon:before { background-position: -68px -85px; }
.tsd-kind-method.tsd-has-type-parameter.tsd-parent-kind-class.tsd-is-protected > .tsd-kind-icon:before { background-position: -85px -85px; }
.tsd-kind-method.tsd-has-type-parameter.tsd-parent-kind-class.tsd-is-protected.tsd-is-inherited > .tsd-kind-icon:before { background-position: -102px -85px; }
.tsd-kind-method.tsd-has-type-parameter.tsd-parent-kind-class.tsd-is-private > .tsd-kind-icon:before { background-position: -119px -85px; }
.tsd-kind-method.tsd-has-type-parameter.tsd-parent-kind-enum > .tsd-kind-icon:before { background-position: -170px -85px; }
.tsd-kind-method.tsd-has-type-parameter.tsd-parent-kind-enum.tsd-is-protected > .tsd-kind-icon:before { background-position: -187px -85px; }
.tsd-kind-method.tsd-has-type-parameter.tsd-parent-kind-enum.tsd-is-private > .tsd-kind-icon:before { background-position: -119px -85px; }
.tsd-kind-method.tsd-has-type-parameter.tsd-parent-kind-interface > .tsd-kind-icon:before { background-position: -204px -85px; }
.tsd-kind-method.tsd-has-type-parameter.tsd-parent-kind-interface.tsd-is-inherited > .tsd-kind-icon:before { background-position: -221px -85px; }

.tsd-kind-constructor > .tsd-kind-icon:before { background-position: -136px -102px; }
.tsd-kind-constructor.tsd-is-protected > .tsd-kind-icon:before { background-position: -153px -102px; }
.tsd-kind-constructor.tsd-is-private > .tsd-kind-icon:before { background-position: -119px -102px; }
.tsd-kind-constructor.tsd-parent-kind-class > .tsd-kind-icon:before { background-position: -51px -102px; }
.tsd-kind-constructor.tsd-parent-kind-class.tsd-is-inherited > .tsd-kind-icon:before { background-position: -68px -102px; }
.tsd-kind-constructor.tsd-parent-kind-class.tsd-is-protected > .tsd-kind-icon:before { background-position: -85px -102px; }
.tsd-kind-constructor.tsd-parent-kind-class.tsd-is-protected.tsd-is-inherited > .tsd-kind-icon:before { background-position: -102px -102px; }
.tsd-kind-constructor.tsd-parent-kind-class.tsd-is-private > .tsd-kind-icon:before { background-position: -119px -102px; }
.tsd-kind-constructor.tsd-parent-kind-enum > .tsd-kind-icon:before { background-position: -170px -102px; }
.tsd-kind-constructor.tsd-parent-kind-enum.tsd-is-protected > .tsd-kind-icon:before { background-position: -187px -102px; }
.tsd-kind-constructor.tsd-parent-kind-enum.tsd-is-private > .tsd-kind-icon:before { background-position: -119px -102px; }
.tsd-kind-constructor.tsd-parent-kind-interface > .tsd-kind-icon:before { background-position: -204px -102px; }
.tsd-kind-constructor.tsd-parent-kind-interface.tsd-is-inherited > .tsd-kind-icon:before { background-position: -221px -102px; }

.tsd-kind-constructor-signature > .tsd-kind-icon:before { background-position: -136px -102px; }
.tsd-kind-constructor-signature.tsd-is-protected > .tsd-kind-icon:before { background-position: -153px -102px; }
.tsd-kind-constructor-signature.tsd-is-private > .tsd-kind-icon:before { background-position: -119px -102px; }
.tsd-kind-constructor-signature.tsd-parent-kind-class > .tsd-kind-icon:before { background-position: -51px -102px; }
.tsd-kind-constructor-signature.tsd-parent-kind-class.tsd-is-inherited > .tsd-kind-icon:before { background-position: -68px -102px; }
.tsd-kind-constructor-signature.tsd-parent-kind-class.tsd-is-protected > .tsd-kind-icon:before { background-position: -85px -102px; }
.tsd-kind-constructor-signature.tsd-parent-kind-class.tsd-is-protected.tsd-is-inherited > .tsd-kind-icon:before { background-position: -102px -102px; }
.tsd-kind-constructor-signature.tsd-parent-kind-class.tsd-is-private > .tsd-kind-icon:before { background-position: -119px -102px; }
.tsd-kind-constructor-signature.tsd-parent-kind-enum > .tsd-kind-icon:before { background-position: -170px -102px; }
.tsd-kind-constructor-signature.tsd-parent-kind-enum.tsd-is-protected > .tsd-kind-icon:before { background-position: -187px -102px; }
.tsd-kind-constructor-signature.tsd-parent-kind-enum.tsd-is-private > .tsd-kind-icon:before { background-position: -119px -102px; }
.tsd-kind-constructor-signature.tsd-parent-kind-interface > .tsd-kind-icon:before { background-position: -204px -102px; }
.tsd-kind-constructor-signature.tsd-parent-kind-interface.tsd-is-inherited > .tsd-kind-icon:before { background-position: -221px -102px; }

.tsd-kind-index-signature > .tsd-kind-icon:before { background-position: -136px -119px; }
.tsd-kind-index-signature.tsd-is-protected > .tsd-kind-icon:before { background-position: -153px -119px; }
.tsd-kind-index-signature.tsd-is-private > .tsd-kind-icon:before { background-position: -119px -119px; }
.tsd-kind-index-signature.tsd-parent-kind-class > .tsd-kind-icon:before { background-position: -51px -119px; }
.tsd-kind-index-signature.tsd-parent-kind-class.tsd-is-inherited > .tsd-kind-icon:before { background-position: -68px -119px; }
.tsd-kind-index-signature.tsd-parent-kind-class.tsd-is-protected > .tsd-kind-icon:before { background-position: -85px -119px; }
.tsd-kind-index-signature.tsd-parent-kind-class.tsd-is-protected.tsd-is-inherited > .tsd-kind-icon:before { background-position: -102px -119px; }
.tsd-kind-index-signature.tsd-parent-kind-class.tsd-is-private > .tsd-kind-icon:before { background-position: -119px -119px; }
.tsd-kind-index-signature.tsd-parent-kind-enum > .tsd-kind-icon:before { background-position: -170px -119px; }
.tsd-kind-index-signature.tsd-parent-kind-enum.tsd-is-protected > .tsd-kind-icon:before { background-position: -187px -119px; }
.tsd-kind-index-signature.tsd-parent-kind-enum.tsd-is-private > .tsd-kind-icon:before { background-position: -119px -119px; }
.tsd-kind-index-signature.tsd-parent-kind-interface > .tsd-kind-icon:before { background-position: -204px -119px; }
.tsd-kind-index-signature.tsd-parent-kind-interface.tsd-is-inherited > .tsd-kind-icon:before { background-position: -221px -119px; }

.tsd-kind-event > .tsd-kind-icon:before { background-position: -136px -136px; }
.tsd-kind-event.tsd-is-protected > .tsd-kind-icon:before { background-position: -153px -136px; }
.tsd-kind-event.tsd-is-private > .tsd-kind-icon:before { background-position: -119px -136px; }
.tsd-kind-event.tsd-parent-kind-class > .tsd-kind-icon:before { background-position: -51px -136px; }
.tsd-kind-event.tsd-parent-kind-class.tsd-is-inherited > .tsd-kind-icon:before { background-position: -68px -136px; }
.tsd-kind-event.tsd-parent-kind-class.tsd-is-protected > .tsd-kind-icon:before { background-position: -85px -136px; }
.tsd-kind-event.tsd-parent-kind-class.tsd-is-protected.tsd-is-inherited > .tsd-kind-icon:before { background-position: -102px -136px; }
.tsd-kind-event.tsd-parent-kind-class.tsd-is-private > .tsd-kind-icon:before { background-position: -119px -136px; }
.tsd-kind-event.tsd-parent-kind-enum > .tsd-kind-icon:before { background-position: -170px -136px; }
.tsd-kind-event.tsd-parent-kind-enum.tsd-is-protected > .tsd-kind-icon:before { background-position: -187px -136px; }
.tsd-kind-event.tsd-parent-kind-enum.tsd-is-private > .tsd-kind-icon:before { background-position: -119px -136px; }
.tsd-kind-event.tsd-parent-kind-interface > .tsd-kind-icon:before { background-position: -204px -136px; }
.tsd-kind-event.tsd-parent-kind-interface.tsd-is-inherited > .tsd-kind-icon:before { background-position: -221px -136px; }

.tsd-is-static > .tsd-kind-icon:before { background-position: -136px -153px; }
.tsd-is-static.tsd-is-protected > .tsd-kind-icon:before { background-position: -153px -153px; }
.tsd-is-static.tsd-is-private > .tsd-kind-icon:before { background-position: -119px -153px; }
.tsd-is-static.tsd-parent-kind-class > .tsd-kind-icon:before { background-position: -51px -153px; }
.tsd-is-static.tsd-parent-kind-class.tsd-is-inherited > .tsd-kind-icon:before { background-position: -68px -153px; }
.tsd-is-static.tsd-parent-kind-class.tsd-is-protected > .tsd-kind-icon:before { background-position: -85px -153px; }
.tsd-is-static.tsd-parent-kind-class.tsd-is-protected.tsd-is-inherited > .tsd-kind-icon:before { background-position: -102px -153px; }
.tsd-is-static.tsd-parent-kind-class.tsd-is-private > .tsd-kind-icon:before { background-position: -119px -153px; }
.tsd-is-static.tsd-parent-kind-enum > .tsd-kind-icon:before { background-position: -170px -153px; }
.tsd-is-static.tsd-parent-kind-enum.tsd-is-protected > .tsd-kind-icon:before { background-position: -187px -153px; }
.tsd-is-static.tsd-parent-kind-enum.tsd-is-private > .tsd-kind-icon:before { background-position: -119px -153px; }
.tsd-is-static.tsd-parent-kind-interface > .tsd-kind-icon:before { background-position: -204px -153px; }
.tsd-is-static.tsd-parent-kind-interface.tsd-is-inherited > .tsd-kind-icon:before { background-position: -221px -153px; }

.tsd-is-static.tsd-kind-function > .tsd-kind-icon:before { background-position: -136px -170px; }
.tsd-is-static.tsd-kind-function.tsd-is-protected > .tsd-kind-icon:before { background-position: -153px -170px; }
.tsd-is-static.tsd-kind-function.tsd-is-private > .tsd-kind-icon:before { background-position: -119px -170px; }
.tsd-is-static.tsd-kind-function.tsd-parent-kind-class > .tsd-kind-icon:before { background-position: -51px -170px; }
.tsd-is-static.tsd-kind-function.tsd-parent-kind-class.tsd-is-inherited > .tsd-kind-icon:before { background-position: -68px -170px; }
.tsd-is-static.tsd-kind-function.tsd-parent-kind-class.tsd-is-protected > .tsd-kind-icon:before { background-position: -85px -170px; }
.tsd-is-static.tsd-kind-function.tsd-parent-kind-class.tsd-is-protected.tsd-is-inherited > .tsd-kind-icon:before { background-position: -102px -170px; }
.tsd-is-static.tsd-kind-function.tsd-parent-kind-class.tsd-is-private > .tsd-kind-icon:before { background-position: -119px -170px; }
.tsd-is-static.tsd-kind-function.tsd-parent-kind-enum > .tsd-kind-icon:before { background-position: -170px -170px; }
.tsd-is-static.tsd-kind-function.tsd-parent-kind-enum.tsd-is-protected > .tsd-kind-icon:before { background-position: -187px -170px; }
.tsd-is-static.tsd-kind-function.tsd-parent-kind-enum.tsd-is-private > .tsd-kind-icon:before { background-position: -119px -170px; }
.tsd-is-static.tsd-kind-function.tsd-parent-kind-interface > .tsd-kind-icon:before { background-position: -204px -170px; }
.tsd-is-static.tsd-kind-function.tsd-parent-kind-interface.tsd-is-inherited > .tsd-kind-icon:before { background-position: -221px -170px; }

.tsd-is-static.tsd-kind-method > .tsd-kind-icon:before { background-position: -136px -170px; }
.tsd-is-static.tsd-kind-method.tsd-is-protected > .tsd-kind-icon:before { background-position: -153px -170px; }
.tsd-is-static.tsd-kind-method.tsd-is-private > .tsd-kind-icon:before { background-position: -119px -170px; }
.tsd-is-static.tsd-kind-method.tsd-parent-kind-class > .tsd-kind-icon:before { background-position: -51px -170px; }
.tsd-is-static.tsd-kind-method.tsd-parent-kind-class.tsd-is-inherited > .tsd-kind-icon:before { background-position: -68px -170px; }
.tsd-is-static.tsd-kind-method.tsd-parent-kind-class.tsd-is-protected > .tsd-kind-icon:before { background-position: -85px -170px; }
.tsd-is-static.tsd-kind-method.tsd-parent-kind-class.tsd-is-protected.tsd-is-inherited > .tsd-kind-icon:before { background-position: -102px -170px; }
.tsd-is-static.tsd-kind-method.tsd-parent-kind-class.tsd-is-private > .tsd-kind-icon:before { background-position: -119px -170px; }
.tsd-is-static.tsd-kind-method.tsd-parent-kind-enum > .tsd-kind-icon:before { background-position: -170px -170px; }
.tsd-is-static.tsd-kind-method.tsd-parent-kind-enum.tsd-is-protected > .tsd-kind-icon:before { background-position: -187px -170px; }
.tsd-is-static.tsd-kind-method.tsd-parent-kind-enum.tsd-is-private > .tsd-kind-icon:before { background-position: -119px -170px; }
.tsd-is-static.tsd-kind-method.tsd-parent-kind-interface > .tsd-kind-icon:before { background-position: -204px -170px; }
.tsd-is-static.tsd-kind-method.tsd-parent-kind-interface.tsd-is-inherited > .tsd-kind-icon:before { background-position: -221px -170px; }

.tsd-is-static.tsd-kind-call-signature > .tsd-kind-icon:before { background-position: -136px -170px; }
.tsd-is-static.tsd-kind-call-signature.tsd-is-protected > .tsd-kind-icon:before { background-position: -153px -170px; }
.tsd-is-static.tsd-kind-call-signature.tsd-is-private > .tsd-kind-icon:before { background-position: -119px -170px; }
.tsd-is-static.tsd-kind-call-signature.tsd-parent-kind-class > .tsd-kind-icon:before { background-position: -51px -170px; }
.tsd-is-static.tsd-kind-call-signature.tsd-parent-kind-class.tsd-is-inherited > .tsd-kind-icon:before { background-position: -68px -170px; }
.tsd-is-static.tsd-kind-call-signature.tsd-parent-kind-class.tsd-is-protected > .tsd-kind-icon:before { background-position: -85px -170px; }
.tsd-is-static.tsd-kind-call-signature.tsd-parent-kind-class.tsd-is-protected.tsd-is-inherited > .tsd-kind-icon:before { background-position: -102px -170px; }
.tsd-is-static.tsd-kind-call-signature.tsd-parent-kind-class.tsd-is-private > .tsd-kind-icon:before { background-position: -119px -170px; }
.tsd-is-static.tsd-kind-call-signature.tsd-parent-kind-enum > .tsd-kind-icon:before { background-position: -170px -170px; }
.tsd-is-static.tsd-kind-call-signature.tsd-parent-kind-enum.tsd-is-protected > .tsd-kind-icon:before { background-position: -187px -170px; }
.tsd-is-static.tsd-kind-call-signature.tsd-parent-kind-enum.tsd-is-private > .tsd-kind-icon:before { background-position: -119px -170px; }
.tsd-is-static.tsd-kind-call-signature.tsd-parent-kind-interface > .tsd-kind-icon:before { background-position: -204px -170px; }
.tsd-is-static.tsd-kind-call-signature.tsd-parent-kind-interface.tsd-is-inherited > .tsd-kind-icon:before { background-position: -221px -170px; }

.tsd-is-static.tsd-kind-event > .tsd-kind-icon:before { background-position: -136px -187px; }
.tsd-is-static.tsd-kind-event.tsd-is-protected > .tsd-kind-icon:before { background-position: -153px -187px; }
.tsd-is-static.tsd-kind-event.tsd-is-private > .tsd-kind-icon:before { background-position: -119px -187px; }
.tsd-is-static.tsd-kind-event.tsd-parent-kind-class > .tsd-kind-icon:before { background-position: -51px -187px; }
.tsd-is-static.tsd-kind-event.tsd-parent-kind-class.tsd-is-inherited > .tsd-kind-icon:before { background-position: -68px -187px; }
.tsd-is-static.tsd-kind-event.tsd-parent-kind-class.tsd-is-protected > .tsd-kind-icon:before { background-position: -85px -187px; }
.tsd-is-static.tsd-kind-event.tsd-parent-kind-class.tsd-is-protected.tsd-is-inherited > .tsd-kind-icon:before { background-position: -102px -187px; }
.tsd-is-static.tsd-kind-event.tsd-parent-kind-class.tsd-is-private > .tsd-kind-icon:before { background-position: -119px -187px; }
.tsd-is-static.tsd-kind-event.tsd-parent-kind-enum > .tsd-kind-icon:before { background-position: -170px -187px; }
.tsd-is-static.tsd-kind-event.tsd-parent-kind-enum.tsd-is-protected > .tsd-kind-icon:before { background-position: -187px -187px; }
.tsd-is-static.tsd-kind-event.tsd-parent-kind-enum.tsd-is-private > .tsd-kind-icon:before { background-position: -119px -187px; }
.tsd-is-static.tsd-kind-event.tsd-parent-kind-interface > .tsd-kind-icon:before { background-position: -204px -187px; }
.tsd-is-static.tsd-kind-event.tsd-parent-kind-interface.tsd-is-inherited > .tsd-kind-icon:before { background-position: -221px -187px; }

.no-transition { transition: none !important; }

@-webkit-keyframes fade-in { from { opacity: 0; }
  to { opacity: 1; } }

@keyframes fade-in { from { opacity: 0; }
  to { opacity: 1; } }
@-webkit-keyframes fade-out { from { opacity: 1; visibility: visible; }
  to { opacity: 0; } }
@keyframes fade-out { from { opacity: 1; visibility: visible; }
  to { opacity: 0; } }
@-webkit-keyframes fade-in-delayed { 0% { opacity: 0; }
  33% { opacity: 0; }
  100% { opacity: 1; } }
@keyframes fade-in-delayed { 0% { opacity: 0; }
  33% { opacity: 0; }
  100% { opacity: 1; } }
@-webkit-keyframes fade-out-delayed { 0% { opacity: 1; visibility: visible; }
  66% { opacity: 0; }
  100% { opacity: 0; } }
@keyframes fade-out-delayed { 0% { opacity: 1; visibility: visible; }
  66% { opacity: 0; }
  100% { opacity: 0; } }
@-webkit-keyframes shift-to-left { from { -webkit-transform: translate(0, 0); transform: translate(0, 0); }
  to { -webkit-transform: translate(-25%, 0); transform: translate(-25%, 0); } }
@keyframes shift-to-left { from { -webkit-transform: translate(0, 0); transform: translate(0, 0); }
  to { -webkit-transform: translate(-25%, 0); transform: translate(-25%, 0); } }
@-webkit-keyframes unshift-to-left { from { -webkit-transform: translate(-25%, 0); transform: translate(-25%, 0); }
  to { -webkit-transform: translate(0, 0); transform: translate(0, 0); } }
@keyframes unshift-to-left { from { -webkit-transform: translate(-25%, 0); transform: translate(-25%, 0); }
  to { -webkit-transform: translate(0, 0); transform: translate(0, 0); } }
@-webkit-keyframes pop-in-from-right { from { -webkit-transform: translate(100%, 0); transform: translate(100%, 0); }
  to { -webkit-transform: translate(0, 0); transform: translate(0, 0); } }
@keyframes pop-in-from-right { from { -webkit-transform: translate(100%, 0); transform: translate(100%, 0); }
  to { -webkit-transform: translate(0, 0); transform: translate(0, 0); } }
@-webkit-keyframes pop-out-to-right { from { -webkit-transform: translate(0, 0); transform: translate(0, 0); visibility: visible; }
  to { -webkit-transform: translate(100%, 0); transform: translate(100%, 0); } }
@keyframes pop-out-to-right { from { -webkit-transform: translate(0, 0); transform: translate(0, 0); visibility: visible; }
  to { -webkit-transform: translate(100%, 0); transform: translate(100%, 0); } }
body { background: #fdfdfd; font-family: "Segoe UI", sans-serif; font-size: 16px; color: #222; }

a { color: #4da6ff; text-decoration: none; }
a:hover { text-decoration: underline; }

code, pre { font-family: Menlo, Monaco, Consolas, "Courier New", monospace; padding: 0.2em; margin: 0; font-size: 14px; background-color: rgba(0, 0, 0, 0.04); }

pre { padding: 10px; }
pre code { padding: 0; font-size: 100%; background-color: transparent; }

.tsd-typography { line-height: 1.333em; }
.tsd-typography ul { list-style: square; padding: 0 0 0 20px; margin: 0; }
.tsd-typography h4, .tsd-typography .tsd-index-panel h3, .tsd-index-panel .tsd-typography h3, .tsd-typography h5, .tsd-typography h6 { font-size: 1em; margin: 0; }
.tsd-typography h5, .tsd-typography h6 { font-weight: normal; }
.tsd-typography p, .tsd-typography ul, .tsd-typography ol { margin: 1em 0; }

@media (min-width: 901px) and (max-width: 1024px) { html.default .col-content { width: 72%; }
  html.default .col-menu { width: 28%; }
  html.default .tsd-navigation { padding-left: 10px; } }
@media (max-width: 900px) { html.default .col-content { float: none; width: 100%; }
  html.default .col-menu { position: fixed !important; overflow: auto; -webkit-overflow-scrolling: touch; overflow-scrolling: touch; z-index: 1024; top: 0 !important; bottom: 0 !important; left: auto !important; right: 0 !important; width: 100%; padding: 20px 20px 0 0; max-width: 450px; visibility: hidden; background-color: #fff; -webkit-transform: translate(100%, 0); transform: translate(100%, 0); }
  html.default .col-menu > *:last-child { padding-bottom: 20px; }
  html.default .overlay { content: ""; display: block; position: fixed; z-index: 1023; top: 0; left: 0; right: 0; bottom: 0; background-color: rgba(0, 0, 0, 0.75); visibility: hidden; }
  html.default.to-has-menu .overlay { -webkit-animation: fade-in 0.4s; animation: fade-in 0.4s; }
  html.default.to-has-menu header, html.default.to-has-menu footer, html.default.to-has-menu .col-content { -webkit-animation: shift-to-left 0.4s; animation: shift-to-left 0.4s; }
  html.default.to-has-menu .col-menu { -webkit-animation: pop-in-from-right 0.4s; animation: pop-in-from-right 0.4s; }
  html.default.from-has-menu .overlay { -webkit-animation: fade-out 0.4s; animation: fade-out 0.4s; }
  html.default.from-has-menu header, html.default.from-has-menu footer, html.default.from-has-menu .col-content { -webkit-animation: unshift-to-left 0.4s; animation: unshift-to-left 0.4s; }
  html.default.from-has-menu .col-menu { -webkit-animation: pop-out-to-right 0.4s; animation: pop-out-to-right 0.4s; }
  html.default.has-menu body { overflow: hidden; }
  html.default.has-menu .overlay { visibility: visible; }
  html.default.has-menu header, html.default.has-menu footer, html.default.has-menu .col-content { -webkit-transform: translate(-25%, 0); transform: translate(-25%, 0); }
  html.default.has-menu .col-menu { visibility: visible; -webkit-transform: translate(0, 0); transform: translate(0, 0); } }

.tsd-page-title { padding: 70px 0 20px 0; margin: 0 0 40px 0; background: #fff; box-shadow: 0 0 5px rgba(0, 0, 0, 0.35); }
.tsd-page-title h1 { margin: 0; }

.tsd-breadcrumb { margin: 0; padding: 0; color: #808080; }
.tsd-breadcrumb a { color: #808080; text-decoration: none; }
.tsd-breadcrumb a:hover { text-decoration: underline; }
.tsd-breadcrumb li { display: inline; }
.tsd-breadcrumb li:after { content: " / "; }

html.minimal .container { margin: 0; }
html.minimal .container-main { padding-top: 50px; padding-bottom: 0; }
html.minimal .content-wrap { padding-left: 300px; }
html.minimal .tsd-navigation { position: fixed !important; overflow: auto; -webkit-overflow-scrolling: touch; overflow-scrolling: touch; box-sizing: border-box; z-index: 1; left: 0; top: 40px; bottom: 0; width: 300px; padding: 20px; margin: 0; }
html.minimal .tsd-member .tsd-member { margin-left: 0; }
html.minimal .tsd-page-toolbar { position: fixed; z-index: 2; }
html.minimal #tsd-filter .tsd-filter-group { right: 0; -webkit-transform: none; transform: none; }
html.minimal footer { background-color: transparent; }
html.minimal footer .container { padding: 0; }
html.minimal .tsd-generator { padding: 0; }
@media (max-width: 900px) { html.minimal .tsd-navigation { display: none; }
  html.minimal .content-wrap { padding-left: 0; } }

dl.tsd-comment-tags { overflow: hidden; }
dl.tsd-comment-tags dt { clear: both; float: left; padding: 1px 5px; margin: 0 10px 0 0; border-radius: 4px; border: 1px solid #808080; color: #808080; font-size: 0.8em; font-weight: normal; }
dl.tsd-comment-tags dd { margin: 0 0 10px 0; }
dl.tsd-comment-tags p { margin: 0; }

.tsd-panel.tsd-comment .lead { font-size: 1.1em; line-height: 1.333em; margin-bottom: 2em; }
.tsd-panel.tsd-comment .lead:last-child { margin-bottom: 0; }

.toggle-protected .tsd-is-private { display: none; }

.toggle-public .tsd-is-private, .toggle-public .tsd-is-protected, .toggle-public .tsd-is-private-protected { display: none; }

.toggle-inherited .tsd-is-inherited { display: none; }

.toggle-only-exported .tsd-is-not-exported { display: none; }

.toggle-externals .tsd-is-external { display: none; }

#tsd-filter { position: relative; display: inline-block; height: 40px; vertical-align: bottom; }
.no-filter #tsd-filter { display: none; }
#tsd-filter .tsd-filter-group { display: inline-block; height: 40px; vertical-align: bottom; white-space: nowrap; }
#tsd-filter input { display: none; }
@media (max-width: 900px) { #tsd-filter .tsd-filter-group { display: block; position: absolute; top: 40px; right: 20px; height: auto; background-color: #fff; visibility: hidden; -webkit-transform: translate(50%, 0); transform: translate(50%, 0); box-shadow: 0 0 4px rgba(0, 0, 0, 0.25); }
  .has-options #tsd-filter .tsd-filter-group { visibility: visible; }
  .to-has-options #tsd-filter .tsd-filter-group { -webkit-animation: fade-in 0.2s; animation: fade-in 0.2s; }
  .from-has-options #tsd-filter .tsd-filter-group { -webkit-animation: fade-out 0.2s; animation: fade-out 0.2s; }
  #tsd-filter label, #tsd-filter .tsd-select { display: block; padding-right: 20px; } }

footer { border-top: 1px solid #eee; background-color: #fff; }
footer.with-border-bottom { border-bottom: 1px solid #eee; }
footer .tsd-legend-group { font-size: 0; }
footer .tsd-legend { display: inline-block; width: 25%; padding: 0; font-size: 16px; list-style: none; line-height: 1.333em; vertical-align: top; }
@media (max-width: 900px) { footer .tsd-legend { width: 50%; } }

.tsd-hierarchy { list-style: square; padding: 0 0 0 20px; margin: 0; }
.tsd-hierarchy .target { font-weight: bold; }

.tsd-index-panel .tsd-index-content { margin-bottom: -30px !important; }
.tsd-index-panel .tsd-index-section { margin-bottom: 30px !important; }
.tsd-index-panel h3 { margin: 0 -20px 10px -20px; padding: 0 20px 10px 20px; border-bottom: 1px solid #eee; }
.tsd-index-panel ul.tsd-index-list { -webkit-column-count: 3; -moz-column-count: 3; -ms-column-count: 3; -o-column-count: 3; column-count: 3; -webkit-column-gap: 20px; -moz-column-gap: 20px; -ms-column-gap: 20px; -o-column-gap: 20px; column-gap: 20px; padding: 0; list-style: none; line-height: 1.333em; }
@media (max-width: 900px) { .tsd-index-panel ul.tsd-index-list { -webkit-column-count: 1; -moz-column-count: 1; -ms-column-count: 1; -o-column-count: 1; column-count: 1; } }
@media (min-width: 901px) and (max-width: 1024px) { .tsd-index-panel ul.tsd-index-list { -webkit-column-count: 2; -moz-column-count: 2; -ms-column-count: 2; -o-column-count: 2; column-count: 2; } }
.tsd-index-panel ul.tsd-index-list li { -webkit-column-break-inside: avoid; -moz-column-break-inside: avoid; -ms-column-break-inside: avoid; -o-column-break-inside: avoid; column-break-inside: avoid; -webkit-page-break-inside: avoid; -moz-page-break-inside: avoid; -ms-page-break-inside: avoid; -o-page-break-inside: avoid; page-break-inside: avoid; }
.tsd-index-panel a, .tsd-index-panel .tsd-parent-kind-module a { color: #9600ff; }
.tsd-index-panel .tsd-parent-kind-interface a { color: #7da01f; }
.tsd-index-panel .tsd-parent-kind-enum a { color: #cc9900; }
.tsd-index-panel .tsd-parent-kind-class a { color: #4da6ff; }
.tsd-index-panel .tsd-kind-module a { color: #9600ff; }
.tsd-index-panel .tsd-kind-interface a { color: #7da01f; }
.tsd-index-panel .tsd-kind-enum a { color: #cc9900; }
.tsd-index-panel .tsd-kind-class a { color: #4da6ff; }
.tsd-index-panel .tsd-is-private a { color: #808080; }

.tsd-flag { display: inline-block; padding: 1px 5px; border-radius: 4px; color: #fff; background-color: #808080; text-indent: 0; font-size: 14px; font-weight: normal; }

.tsd-anchor { position: absolute; top: -100px; }

.tsd-member { position: relative; }
.tsd-member .tsd-anchor + h3 { margin-top: 0; margin-bottom: 0; border-bottom: none; }

.tsd-navigation { padding: 0 0 0 40px; }
.tsd-navigation a { display: block; padding-top: 2px; padding-bottom: 2px; border-left: 2px solid transparent; color: #222; text-decoration: none; transition: border-left-color 0.1s; }
.tsd-navigation a:hover { text-decoration: underline; }
.tsd-navigation ul { margin: 0; padding: 0; list-style: none; }
.tsd-navigation li { padding: 0; }

.tsd-navigation.primary { padding-bottom: 40px; }
.tsd-navigation.primary a { display: block; padding-top: 6px; padding-bottom: 6px; }
.tsd-navigation.primary ul li a { padding-left: 5px; }
.tsd-navigation.primary ul li li a { padding-left: 25px; }
.tsd-navigation.primary ul li li li a { padding-left: 45px; }
.tsd-navigation.primary ul li li li li a { padding-left: 65px; }
.tsd-navigation.primary ul li li li li li a { padding-left: 85px; }
.tsd-navigation.primary ul li li li li li li a { padding-left: 105px; }
.tsd-navigation.primary > ul { border-bottom: 1px solid #eee; }
.tsd-navigation.primary li { border-top: 1px solid #eee; }
.tsd-navigation.primary li.current > a { font-weight: bold; }
.tsd-navigation.primary li.label span { display: block; padding: 20px 0 6px 5px; color: #808080; }
.tsd-navigation.primary li.globals + li > span, .tsd-navigation.primary li.globals + li > a { padding-top: 20px; }

.tsd-navigation.secondary ul { transition: opacity 0.2s; }
.tsd-navigation.secondary ul li a { padding-left: 25px; }
.tsd-navigation.secondary ul li li a { padding-left: 45px; }
.tsd-navigation.secondary ul li li li a { padding-left: 65px; }
.tsd-navigation.secondary ul li li li li a { padding-left: 85px; }
.tsd-navigation.secondary ul li li li li li a { padding-left: 105px; }
.tsd-navigation.secondary ul li li li li li li a { padding-left: 125px; }
.tsd-navigation.secondary ul.current a { border-left-color: #eee; }
.tsd-navigation.secondary li.focus > a, .tsd-navigation.secondary ul.current li.focus > a { border-left-color: #000; }
.tsd-navigation.secondary li.current { margin-top: 20px; margin-bottom: 20px; border-left-color: #eee; }
.tsd-navigation.secondary li.current > a { font-weight: bold; }

@media (min-width: 901px) { .menu-sticky-wrap { position: static; }
  .no-csspositionsticky .menu-sticky-wrap.sticky { position: fixed; }
  .no-csspositionsticky .menu-sticky-wrap.sticky-current { position: fixed; }
  .no-csspositionsticky .menu-sticky-wrap.sticky-current ul.before-current, .no-csspositionsticky .menu-sticky-wrap.sticky-current ul.after-current { opacity: 0; }
  .no-csspositionsticky .menu-sticky-wrap.sticky-bottom { position: absolute; top: auto !important; left: auto !important; bottom: 0; right: 0; }
  .csspositionsticky .menu-sticky-wrap.sticky { position: -webkit-sticky; position: sticky; }
  .csspositionsticky .menu-sticky-wrap.sticky-current { position: -webkit-sticky; position: sticky; } }

.tsd-panel { margin: 20px 0; padding: 20px; background-color: #fff; box-shadow: 0 0 4px rgba(0, 0, 0, 0.25); }
.tsd-panel:empty { display: none; }
.tsd-panel > h1, .tsd-panel > h2, .tsd-panel > h3 { margin: 1.5em -20px 10px -20px; padding: 0 20px 10px 20px; border-bottom: 1px solid #eee; }
.tsd-panel > h1.tsd-before-signature, .tsd-panel > h2.tsd-before-signature, .tsd-panel > h3.tsd-before-signature { margin-bottom: 0; border-bottom: 0; }
.tsd-panel table { display: block; width: 100%; overflow: auto; margin-top: 10px; word-break: normal; word-break: keep-all; }
.tsd-panel table th { font-weight: bold; }
.tsd-panel table th, .tsd-panel table td { padding: 6px 13px; border: 1px solid #ddd; }
.tsd-panel table tr { background-color: #fff; border-top: 1px solid #ccc; }
.tsd-panel table tr:nth-child(2n) { background-color: #f8f8f8; }

.tsd-panel-group { margin: 60px 0; }
.tsd-panel-group > h1, .tsd-panel-group > h2, .tsd-panel-group > h3 { padding-left: 20px; padding-right: 20px; }

#tsd-search { transition: background-color 0.2s; }
#tsd-search .title { position: relative; z-index: 2; }
#tsd-search .field { position: absolute; left: 0; top: 0; right: 40px; height: 40px; }
#tsd-search .field input { box-sizing: border-box; position: relative; top: -50px; z-index: 1; width: 100%; padding: 0 10px; opacity: 0; outline: 0; border: 0; background: transparent; color: #222; }
#tsd-search .field label { position: absolute; overflow: hidden; right: -40px; }
#tsd-search .field input, #tsd-search .title { transition: opacity 0.2s; }
#tsd-search .results { position: absolute; visibility: hidden; top: 40px; width: 100%; margin: 0; padding: 0; list-style: none; box-shadow: 0 0 4px rgba(0, 0, 0, 0.25); }
#tsd-search .results li { padding: 0 10px; background-color: #fdfdfd; }
#tsd-search .results li:nth-child(even) { background-color: #fff; }
#tsd-search .results li.state { display: none; }
#tsd-search .results li.current, #tsd-search .results li:hover { background-color: #eee; }
#tsd-search .results a { display: block; }
#tsd-search .results a:before { top: 10px; }
#tsd-search .results span.parent { color: #808080; font-weight: normal; }
#tsd-search.has-focus { background-color: #eee; }
#tsd-search.has-focus .field input { top: 0; opacity: 1; }
#tsd-search.has-focus .title { z-index: 0; opacity: 0; }
#tsd-search.has-focus .results { visibility: visible; }
#tsd-search.loading .results li.state.loading { display: block; }
#tsd-search.failure .results li.state.failure { display: block; }

.tsd-signature { margin: 0 0 1em 0; padding: 10px; border: 1px solid #eee; font-family: Menlo, Monaco, Consolas, "Courier New", monospace; font-size: 14px; }
.tsd-signature.tsd-kind-icon { padding-left: 30px; }
.tsd-signature.tsd-kind-icon:before { top: 10px; left: 10px; }
.tsd-panel > .tsd-signature { margin-left: -20px; margin-right: -20px; border-width: 1px 0; }
.tsd-panel > .tsd-signature.tsd-kind-icon { padding-left: 40px; }
.tsd-panel > .tsd-signature.tsd-kind-icon:before { left: 20px; }

.tsd-signature-symbol { color: #808080; font-weight: normal; }

.tsd-signature-type { font-style: italic; font-weight: normal; }

.tsd-signatures { padding: 0; margin: 0 0 1em 0; border: 1px solid #eee; }
.tsd-signatures .tsd-signature { margin: 0; border-width: 1px 0 0 0; transition: background-color 0.1s; }
.tsd-signatures .tsd-signature:first-child { border-top-width: 0; }
.tsd-signatures .tsd-signature.current { background-color: #eee; }
.tsd-signatures.active > .tsd-signature { cursor: pointer; }
.tsd-panel > .tsd-signatures { margin-left: -20px; margin-right: -20px; border-width: 1px 0; }
.tsd-panel > .tsd-signatures .tsd-signature.tsd-kind-icon { padding-left: 40px; }
.tsd-panel > .tsd-signatures .tsd-signature.tsd-kind-icon:before { left: 20px; }
.tsd-panel > a.anchor + .tsd-signatures { border-top-width: 0; margin-top: -20px; }

ul.tsd-descriptions { position: relative; overflow: hidden; transition: height 0.3s; padding: 0; list-style: none; }
ul.tsd-descriptions.active > .tsd-description { display: none; }
ul.tsd-descriptions.active > .tsd-description.current { display: block; }
ul.tsd-descriptions.active > .tsd-description.fade-in { -webkit-animation: fade-in-delayed 0.3s; animation: fade-in-delayed 0.3s; }
ul.tsd-descriptions.active > .tsd-description.fade-out { -webkit-animation: fade-out-delayed 0.3s; animation: fade-out-delayed 0.3s; position: absolute; display: block; top: 0; left: 0; right: 0; opacity: 0; visibility: hidden; }
ul.tsd-descriptions h4, ul.tsd-descriptions .tsd-index-panel h3, .tsd-index-panel ul.tsd-descriptions h3 { font-size: 16px; margin: 1em 0 0.5em 0; }

ul.tsd-parameters, ul.tsd-type-parameters { list-style: square; margin: 0; padding-left: 20px; }
ul.tsd-parameters > li.tsd-parameter-siganture, ul.tsd-type-parameters > li.tsd-parameter-siganture { list-style: none; margin-left: -20px; }
ul.tsd-parameters h5, ul.tsd-type-parameters h5 { font-size: 16px; margin: 1em 0 0.5em 0; }
ul.tsd-parameters .tsd-comment, ul.tsd-type-parameters .tsd-comment { margin-top: -0.5em; }

.tsd-sources { font-size: 14px; color: #808080; margin: 0 0 1em 0; }
.tsd-sources a { color: #808080; text-decoration: underline; }
.tsd-sources ul, .tsd-sources p { margin: 0 !important; }
.tsd-sources ul { list-style: none; padding: 0; }

.tsd-page-toolbar { position: absolute; z-index: 1; top: 0; left: 0; width: 100%; height: 40px; color: #333; background: #fff; border-bottom: 1px solid #eee; }
.tsd-page-toolbar a { color: #333; text-decoration: none; }
.tsd-page-toolbar a.title { font-weight: bold; }
.tsd-page-toolbar a.title:hover { text-decoration: underline; }
.tsd-page-toolbar .table-wrap { display: table; width: 100%; height: 40px; }
.tsd-page-toolbar .table-cell { display: table-cell; position: relative; white-space: nowrap; line-height: 40px; }
.tsd-page-toolbar .table-cell:first-child { width: 100%; }

.tsd-widget:before, .tsd-select .tsd-select-label:before, .tsd-select .tsd-select-list li:before { content: ""; display: inline-block; width: 40px; height: 40px; margin: 0 -8px 0 0; background-image: url(data:image/png;base64,iVBORw0KGgoAAAANSUhEUgAAAUAAAAAoCAQAAAAlSeuiAAABp0lEQVR4Ae3aUa3jQAyF4QNhIBTCQiiEQlgIhRAGhTAQBkIgBEIgDITZZGXNjZTePiSWYqn/54dGfbAq+SiTutWXAgAAAAAAAAAAAAA8NCz1UFSD2lKDS5d3NVzZj/BVNasaLoRZRUmj2lLrVVHWMUntQ13Wj/i1pWa9lprX6xMRnH4dx6Rjsn26+v+12ms+EcB37P0r+qH+DNQGXgMFcHzbregQ78B8eQCTJk0e979ZW7PdA2O49ceDsYexKgUNoI3EKYDWL3D8miaPh/uXtl6BHqEHFQvgXau/FsCiIWAAbST2fpQRT0sl70j3z5ZiBdD7CG5WZX8kxwmgjbiP5GQA9/3O2XaxnnHi53AEE0AbRh+JQwC3/fzC4hcb6xPvS4i3QaMdwX+0utsRPEY6gm2wNhKHAG77eUi7SIcK4G4NY4GMIan2u2Cxqzncl5DUn7Q8ArjvZ8JFOsl/Ed0jyBom+BomQKSto+9PcblHMM4iuu4X0QQw5hrGQY/gUxFkjZuf4m4alXVU+1De/VhEn5CvDSB/RsBzqWgAAAAAAAAAAAAAAACAfyyYJ5nhVuwIAAAAAElFTkSuQmCC); background-repeat: no-repeat; text-indent: -1024px; vertical-align: bottom; }
@media (-webkit-min-device-pixel-ratio: 1.5), (min-device-pixel-ratio: 1.5), (min-resolution: 144dpi) { .tsd-widget:before, .tsd-select .tsd-select-label:before, .tsd-select .tsd-select-list li:before { background-image: url(data:image/png;base64,iVBORw0KGgoAAAANSUhEUgAAAoAAAABQCAMAAAC+sjQXAAAAM1BMVEUAAAAAAAAAAAAAAAAAAAAAAAAAAAAAAAAAAAAAAAAAAAAAAAAAAAAAAAAAAAAAAAAAAACjBUbJAAAAEXRSTlMA3/+/UCBw7xCPYIBAMM+vn1qYQ7QAAALCSURBVHgB7MGBAAAAAICg/akXqQIAAAAAAAAAAAAAAAAAAJids9mdE4bhoDNZCITP93/aSmhV/9uwPWyi8jtkblws2IxsYpz9LwSAaJW8AreE16PxOsMYE6Q4DiYKF7X+8ZHXc/E608xv5snEyIuZrVwMZjbnujR6T3gsXmcLOIRNzD+Ig2UuVtt2+NbAiX/wVLzOlviD9L2BOfGBlL/3D1I+uDjGBJArBPxU3x+K15kCQFo2s21JAOHrKpz4SPrWv4IKA+uFaR6vMwMcb+emA2DWEfDglrkLqEBOKVslA8Dx14oPMiV4CtywWxdQgAwkq2QE0uTXUwJGk2G9s3mTFNBzAkC7HKPsX72AEVjMnAWIpsPCRRjXdQxcjCYpoOcEgHY5Rtk/slWSgM3M2aSeeVgjAOeVpKcdgGMdNAXMuIAqOcZzqF8L+WcAsi8wkTeheCWMegL6mgCorHHyEJ5TVfxrLWDrTUjZdhnhjYqAnlN8TaoELOLVC0gucmoz/3RKcPs2jAs4+J5ET8AEZF+TSgGLeC1V8YuGQQU2IV1Asq9JCwE9XitZVPxr34bpJRj8PqsFLOK108W9aVrWZRrR7Sm2HL4JCToCujHZ6gUs4jUz0P1TEvD+U5wMa363YeziBODIq1YbJrsv9QKW8Ry1nNp+GAHvuingRTfmYcjBf0QpAS37bdUL6PFKtHJq63EsZ5cxcKMkDVIClu1dAK1PcJ5TFQ0M9wZKDCPs3BD7MIJGTs3WfiTfDVQYx5q5ZekCauTU3P5Q0ukGCgh49oFURdobWBY9N/CxEuwGjpGLuPhTdwH1x7HqDDxNgRP2zQ8lraFyF/yJ9vH6QGqtgSbBOU8/j2VORz+Wqfle2d5Ae4R+ML0z7Y+W4P7XHN3AU+tzyK/24EAGAAAAYJC/9T2+CgAAAAAAAAAAAAAAAAAAAADgJpfzHyIKFFBKAAAAAElFTkSuQmCC); background-size: 320px 40px; } }

.tsd-widget { display: inline-block; overflow: hidden; opacity: 0.6; height: 40px; transition: opacity 0.1s, background-color 0.2s; vertical-align: bottom; cursor: pointer; }
.tsd-widget:hover { opacity: 0.8; }
.tsd-widget.active { opacity: 1; background-color: #eee; }
.tsd-widget.no-caption { width: 40px; }
.tsd-widget.no-caption:before { margin: 0; }
.tsd-widget.search:before { background-position: 0 0; }
.tsd-widget.menu:before { background-position: -40px 0; }
.tsd-widget.options:before { background-position: -80px 0; }
.tsd-widget.options, .tsd-widget.menu { display: none; }
@media (max-width: 900px) { .tsd-widget.options, .tsd-widget.menu { display: inline-block; } }
input[type=checkbox] + .tsd-widget:before { background-position: -120px 0; }
input[type=checkbox]:checked + .tsd-widget:before { background-position: -160px 0; }

.tsd-select { position: relative; display: inline-block; height: 40px; transition: opacity 0.1s, background-color 0.2s; vertical-align: bottom; cursor: pointer; }
.tsd-select .tsd-select-label { opacity: 0.6; transition: opacity 0.2s; }
.tsd-select .tsd-select-label:before { background-position: -240px 0; }
.tsd-select.active .tsd-select-label { opacity: 0.8; }
.tsd-select.active .tsd-select-list { visibility: visible; opacity: 1; transition-delay: 0s; }
.tsd-select .tsd-select-list { position: absolute; visibility: hidden; top: 40px; left: 0; margin: 0; padding: 0; opacity: 0; list-style: none; box-shadow: 0 0 4px rgba(0, 0, 0, 0.25); transition: visibility 0s 0.2s, opacity 0.2s; }
.tsd-select .tsd-select-list li { padding: 0 20px 0 0; background-color: #fdfdfd; }
.tsd-select .tsd-select-list li:before { background-position: 40px 0; }
.tsd-select .tsd-select-list li:nth-child(even) { background-color: #fff; }
.tsd-select .tsd-select-list li:hover { background-color: #eee; }
.tsd-select .tsd-select-list li.selected:before { background-position: -200px 0; }
@media (max-width: 900px) { .tsd-select .tsd-select-list { top: 0; left: auto; right: 100%; margin-right: -5px; }
  .tsd-select .tsd-select-label:before { background-position: -280px 0; } }

img { max-width: 100%; }
</style>
</head>
<body>
<header>
	<div class="tsd-page-toolbar">
		<div class="container">
			<div class="table-wrap">
				<div class="table-cell logo">
					<a href="../index.html">
						<img src="https://aws-amplify.github.io/amplify-js/images/layout/logo.png" style="width:38px; position: absolute; margin-top: 5px;">
						<div style="margin-left: 45px; padding-top: 1px; position: relative;">AWS Amplify JS API</div>
					</a>
				</div>
				<div class="table-cell" style="">	<body>
						<a href="https://docs.amplify.aws/lib/q/platform/js/" style='background: #efefef; padding: 4px; border-radius: 20px; font-size: 14.5px; padding-left: 10px; padding-right: 10px;' for="tsd-filter-docs">AWS Amplify JS Dev Center</a>
</div>	</body>
<div class="table-cell" id="tsd-widgets">
<div id="tsd-filter">
	<a href="#" class="tsd-widget options no-caption" data-toggle="options">Options</a>
	<div class="tsd-filter-group">
		<div class="tsd-select" id="tsd-filter-visibility">
			<span class="tsd-select-label">All</span>
			<ul class="tsd-select-list">
				<li data-value="public">Public</li>
				<li data-value="protected">Public/Protected</li>
				<li data-value="private" class="selected">All</li>
			</ul>
		</div>
		<input type="checkbox" id="tsd-filter-inherited" checked />
		<label class="tsd-widget" for="tsd-filter-inherited">Inherited</label>
		<input type="checkbox" id="tsd-filter-externals" checked />
		<label class="tsd-widget" for="tsd-filter-externals">Externals</label>
		<input type="checkbox" id="tsd-filter-only-exported" />
		<label class="tsd-widget" for="tsd-filter-only-exported">Only exported</label>
	</div>
</div>
<a href="https://aws.github.io/aws-amplify/api#typedoc-main-index" class="tsd-widget menu no-caption">Menu</a>
</div>
</div>
</div>
</div>
</header>
<nav class="tsd-navigation secondary">
<ul>
	<li class="current tsd-kind-class">
		<a href="internalapiclass.html" class="tsd-kind-icon">InternalAPIClass</a>
		<ul>
			<li class=" tsd-kind-constructor tsd-parent-kind-class">
				<a href="internalapiclass.html#constructor" class="tsd-kind-icon">constructor</a>
			</li>
			<li class=" tsd-kind-property tsd-parent-kind-class">
				<a href="internalapiclass.html#auth" class="tsd-kind-icon">Auth</a>
			</li>
			<li class=" tsd-kind-property tsd-parent-kind-class">
				<a href="internalapiclass.html#cache" class="tsd-kind-icon">Cache</a>
			</li>
			<li class=" tsd-kind-property tsd-parent-kind-class">
				<a href="internalapiclass.html#credentials" class="tsd-kind-icon">Credentials</a>
			</li>
			<li class=" tsd-kind-method tsd-parent-kind-class">
				<a href="internalapiclass.html#cancel" class="tsd-kind-icon">cancel</a>
			</li>
			<li class=" tsd-kind-method tsd-parent-kind-class">
				<a href="internalapiclass.html#configure" class="tsd-kind-icon">configure</a>
			</li>
			<li class=" tsd-kind-method tsd-parent-kind-class">
				<a href="internalapiclass.html#del" class="tsd-kind-icon">del</a>
			</li>
			<li class=" tsd-kind-method tsd-parent-kind-class">
				<a href="internalapiclass.html#endpoint" class="tsd-kind-icon">endpoint</a>
			</li>
			<li class=" tsd-kind-method tsd-parent-kind-class">
				<a href="internalapiclass.html#get" class="tsd-kind-icon">get</a>
			</li>
			<li class=" tsd-kind-method tsd-parent-kind-class">
				<a href="internalapiclass.html#getgraphqloperationtype" class="tsd-kind-icon">get<wbr>Graphql<wbr>Operation<wbr>Type</a>
			</li>
			<li class=" tsd-kind-method tsd-parent-kind-class">
				<a href="internalapiclass.html#getmodulename" class="tsd-kind-icon">get<wbr>Module<wbr>Name</a>
			</li>
			<li class=" tsd-kind-method tsd-parent-kind-class tsd-has-type-parameter">
				<a href="internalapiclass.html#graphql" class="tsd-kind-icon">graphql</a>
			</li>
			<li class=" tsd-kind-method tsd-parent-kind-class">
				<a href="internalapiclass.html#head" class="tsd-kind-icon">head</a>
			</li>
			<li class=" tsd-kind-method tsd-parent-kind-class">
				<a href="internalapiclass.html#iscancel" class="tsd-kind-icon">is<wbr>Cancel</a>
			</li>
			<li class=" tsd-kind-method tsd-parent-kind-class">
				<a href="internalapiclass.html#patch" class="tsd-kind-icon">patch</a>
			</li>
			<li class=" tsd-kind-method tsd-parent-kind-class">
				<a href="internalapiclass.html#post" class="tsd-kind-icon">post</a>
			</li>
			<li class=" tsd-kind-method tsd-parent-kind-class">
				<a href="internalapiclass.html#put" class="tsd-kind-icon">put</a>
			</li>
		</ul>
	</li>
</ul>
</nav>
<div class="container container-main">
<div class="content-wrap">
	<section class="tsd-panel tsd-comment">
		<div class="tsd-comment tsd-typography">
			<dl class="tsd-comment-tags">
				<dt>deprecated</dt>
				<dd><p>Use RestApi or GraphQLAPI to reduce your application bundle size
					Export Cloud Logic APIs</p>
				</dd>
			</dl>
		</div>
	</section>
	<section class="tsd-panel tsd-hierarchy">
		<h3>Hierarchy</h3>
		<ul class="tsd-hierarchy">
			<li>
				<span class="target">InternalAPIClass</span>
				<ul class="tsd-hierarchy">
					<li>
						<a href="apiclass.html" class="tsd-signature-type">APIClass</a>
					</li>
				</ul>
			</li>
		</ul>
	</section>
	<section class="tsd-panel-group tsd-index-group">
		<h2>Index</h2>
		<section class="tsd-panel tsd-index-panel">
			<div class="tsd-index-content">
				<section class="tsd-index-section ">
					<h3>Constructors</h3>
					<ul class="tsd-index-list">
						<li class="tsd-kind-constructor tsd-parent-kind-class"><a href="internalapiclass.html#constructor" class="tsd-kind-icon">constructor</a></li>
					</ul>
				</section>
				<section class="tsd-index-section ">
					<h3>Properties</h3>
					<ul class="tsd-index-list">
						<li class="tsd-kind-property tsd-parent-kind-class"><a href="internalapiclass.html#auth" class="tsd-kind-icon">Auth</a></li>
						<li class="tsd-kind-property tsd-parent-kind-class"><a href="internalapiclass.html#cache" class="tsd-kind-icon">Cache</a></li>
						<li class="tsd-kind-property tsd-parent-kind-class"><a href="internalapiclass.html#credentials" class="tsd-kind-icon">Credentials</a></li>
					</ul>
				</section>
				<section class="tsd-index-section ">
					<h3>Methods</h3>
					<ul class="tsd-index-list">
						<li class="tsd-kind-method tsd-parent-kind-class"><a href="internalapiclass.html#cancel" class="tsd-kind-icon">cancel</a></li>
						<li class="tsd-kind-method tsd-parent-kind-class"><a href="internalapiclass.html#configure" class="tsd-kind-icon">configure</a></li>
						<li class="tsd-kind-method tsd-parent-kind-class"><a href="internalapiclass.html#del" class="tsd-kind-icon">del</a></li>
						<li class="tsd-kind-method tsd-parent-kind-class"><a href="internalapiclass.html#endpoint" class="tsd-kind-icon">endpoint</a></li>
						<li class="tsd-kind-method tsd-parent-kind-class"><a href="internalapiclass.html#get" class="tsd-kind-icon">get</a></li>
						<li class="tsd-kind-method tsd-parent-kind-class"><a href="internalapiclass.html#getgraphqloperationtype" class="tsd-kind-icon">get<wbr>Graphql<wbr>Operation<wbr>Type</a></li>
						<li class="tsd-kind-method tsd-parent-kind-class"><a href="internalapiclass.html#getmodulename" class="tsd-kind-icon">get<wbr>Module<wbr>Name</a></li>
						<li class="tsd-kind-method tsd-parent-kind-class tsd-has-type-parameter"><a href="internalapiclass.html#graphql" class="tsd-kind-icon">graphql</a></li>
						<li class="tsd-kind-method tsd-parent-kind-class"><a href="internalapiclass.html#head" class="tsd-kind-icon">head</a></li>
						<li class="tsd-kind-method tsd-parent-kind-class"><a href="internalapiclass.html#iscancel" class="tsd-kind-icon">is<wbr>Cancel</a></li>
						<li class="tsd-kind-method tsd-parent-kind-class"><a href="internalapiclass.html#patch" class="tsd-kind-icon">patch</a></li>
						<li class="tsd-kind-method tsd-parent-kind-class"><a href="internalapiclass.html#post" class="tsd-kind-icon">post</a></li>
						<li class="tsd-kind-method tsd-parent-kind-class"><a href="internalapiclass.html#put" class="tsd-kind-icon">put</a></li>
					</ul>
				</section>
			</div>
		</section>
	</section>
	<section class="tsd-panel-group tsd-member-group ">
		<h2>Constructors</h2>
		<section class="tsd-panel tsd-member tsd-kind-constructor tsd-parent-kind-class">
			<a name="constructor" class="tsd-anchor"></a>
			<h3>constructor</h3>
			<ul class="tsd-signatures tsd-kind-constructor tsd-parent-kind-class">
				<li class="tsd-signature tsd-kind-icon">new <wbr>InternalAPIClass<span class="tsd-signature-symbol">(</span>options<span class="tsd-signature-symbol">: </span><span class="tsd-signature-type">any</span><span class="tsd-signature-symbol">)</span><span class="tsd-signature-symbol">: </span><a href="internalapiclass.html" class="tsd-signature-type">InternalAPIClass</a></li>
			</ul>
			<ul class="tsd-descriptions">
				<li class="tsd-description">
					<aside class="tsd-sources">
						<ul>
<<<<<<< HEAD
							<li>Defined in <a href="https://github.com/aws-amplify/amplify-js/blob/346091cd8/packages/api/src/internals/InternalAPI.ts#L42">packages/api/src/internals/InternalAPI.ts:42</a></li>
=======
							<li>Defined in <a href="https://github.com/aws-amplify/amplify-js/blob/d35fc7e10/packages/api/src/internals/InternalAPI.ts#L42">packages/api/src/internals/InternalAPI.ts:42</a></li>
>>>>>>> 471cf2a8
						</ul>
					</aside>
					<div class="tsd-comment tsd-typography">
						<div class="lead">
							<p>Initialize API with AWS configuration</p>
						</div>
					</div>
					<h4 class="tsd-parameters-title">Parameters</h4>
					<ul class="tsd-parameters">
						<li>
							<h5>options: <span class="tsd-signature-type">any</span></h5>
							<div class="tsd-comment tsd-typography">
								<div class="lead">
									<p>Configuration object for API</p>
								</div>
							</div>
						</li>
					</ul>
					<h4 class="tsd-returns-title">Returns <a href="internalapiclass.html" class="tsd-signature-type">InternalAPIClass</a></h4>
				</li>
			</ul>
		</section>
	</section>
	<section class="tsd-panel-group tsd-member-group ">
		<h2>Properties</h2>
		<section class="tsd-panel tsd-member tsd-kind-property tsd-parent-kind-class">
			<a name="auth" class="tsd-anchor"></a>
			<h3>Auth</h3>
			<div class="tsd-signature tsd-kind-icon">Auth<span class="tsd-signature-symbol">:</span> <span class="tsd-signature-type">AuthClass</span><span class="tsd-signature-symbol"> = Auth</span></div>
			<aside class="tsd-sources">
				<ul>
<<<<<<< HEAD
					<li>Defined in <a href="https://github.com/aws-amplify/amplify-js/blob/346091cd8/packages/api/src/internals/InternalAPI.ts#L40">packages/api/src/internals/InternalAPI.ts:40</a></li>
=======
					<li>Defined in <a href="https://github.com/aws-amplify/amplify-js/blob/d35fc7e10/packages/api/src/internals/InternalAPI.ts#L40">packages/api/src/internals/InternalAPI.ts:40</a></li>
>>>>>>> 471cf2a8
				</ul>
			</aside>
		</section>
		<section class="tsd-panel tsd-member tsd-kind-property tsd-parent-kind-class">
			<a name="cache" class="tsd-anchor"></a>
			<h3>Cache</h3>
			<div class="tsd-signature tsd-kind-icon">Cache<span class="tsd-signature-symbol">:</span> <span class="tsd-signature-type">ICache</span><span class="tsd-signature-symbol"> = Cache</span></div>
			<aside class="tsd-sources">
				<ul>
<<<<<<< HEAD
					<li>Defined in <a href="https://github.com/aws-amplify/amplify-js/blob/346091cd8/packages/api/src/internals/InternalAPI.ts#L41">packages/api/src/internals/InternalAPI.ts:41</a></li>
=======
					<li>Defined in <a href="https://github.com/aws-amplify/amplify-js/blob/d35fc7e10/packages/api/src/internals/InternalAPI.ts#L41">packages/api/src/internals/InternalAPI.ts:41</a></li>
>>>>>>> 471cf2a8
				</ul>
			</aside>
		</section>
		<section class="tsd-panel tsd-member tsd-kind-property tsd-parent-kind-class">
			<a name="credentials" class="tsd-anchor"></a>
			<h3>Credentials</h3>
			<div class="tsd-signature tsd-kind-icon">Credentials<span class="tsd-signature-symbol">:</span> <span class="tsd-signature-type">CredentialsClass</span><span class="tsd-signature-symbol"> = Credentials</span></div>
			<aside class="tsd-sources">
				<ul>
<<<<<<< HEAD
					<li>Defined in <a href="https://github.com/aws-amplify/amplify-js/blob/346091cd8/packages/api/src/internals/InternalAPI.ts#L42">packages/api/src/internals/InternalAPI.ts:42</a></li>
=======
					<li>Defined in <a href="https://github.com/aws-amplify/amplify-js/blob/d35fc7e10/packages/api/src/internals/InternalAPI.ts#L42">packages/api/src/internals/InternalAPI.ts:42</a></li>
>>>>>>> 471cf2a8
				</ul>
			</aside>
		</section>
	</section>
	<section class="tsd-panel-group tsd-member-group ">
		<h2>Methods</h2>
		<section class="tsd-panel tsd-member tsd-kind-method tsd-parent-kind-class">
			<a name="cancel" class="tsd-anchor"></a>
			<h3>cancel</h3>
			<ul class="tsd-signatures tsd-kind-method tsd-parent-kind-class">
				<li class="tsd-signature tsd-kind-icon">cancel<span class="tsd-signature-symbol">(</span>request<span class="tsd-signature-symbol">: </span><a href="asyncitem.html#promise" class="tsd-signature-type">Promise</a><span class="tsd-signature-symbol">&lt;</span><span class="tsd-signature-type">any</span><span class="tsd-signature-symbol">&gt;</span>, message<span class="tsd-signature-symbol">?: </span><span class="tsd-signature-type">string</span><span class="tsd-signature-symbol">)</span><span class="tsd-signature-symbol">: </span><span class="tsd-signature-type">boolean</span></li>
			</ul>
			<ul class="tsd-descriptions">
				<li class="tsd-description">
					<aside class="tsd-sources">
						<ul>
<<<<<<< HEAD
							<li>Defined in <a href="https://github.com/aws-amplify/amplify-js/blob/346091cd8/packages/api/src/internals/InternalAPI.ts#L208">packages/api/src/internals/InternalAPI.ts:208</a></li>
=======
							<li>Defined in <a href="https://github.com/aws-amplify/amplify-js/blob/d35fc7e10/packages/api/src/internals/InternalAPI.ts#L208">packages/api/src/internals/InternalAPI.ts:208</a></li>
>>>>>>> 471cf2a8
						</ul>
					</aside>
					<div class="tsd-comment tsd-typography">
						<div class="lead">
							<p>Cancels an inflight request for either a GraphQL request or a Rest API request.</p>
						</div>
					</div>
					<h4 class="tsd-parameters-title">Parameters</h4>
					<ul class="tsd-parameters">
						<li>
							<h5>request: <a href="asyncitem.html#promise" class="tsd-signature-type">Promise</a><span class="tsd-signature-symbol">&lt;</span><span class="tsd-signature-type">any</span><span class="tsd-signature-symbol">&gt;</span></h5>
							<div class="tsd-comment tsd-typography">
								<p>request to cancel</p>
							</div>
						</li>
						<li>
							<h5><span class="tsd-flag ts-flagOptional">Optional</span> message: <span class="tsd-signature-type">string</span></h5>
						</li>
					</ul>
					<h4 class="tsd-returns-title">Returns <span class="tsd-signature-type">boolean</span></h4>
					<p>If the request was cancelled</p>
				</li>
			</ul>
		</section>
		<section class="tsd-panel tsd-member tsd-kind-method tsd-parent-kind-class">
			<a name="configure" class="tsd-anchor"></a>
			<h3>configure</h3>
			<ul class="tsd-signatures tsd-kind-method tsd-parent-kind-class">
				<li class="tsd-signature tsd-kind-icon">configure<span class="tsd-signature-symbol">(</span>options<span class="tsd-signature-symbol">: </span><span class="tsd-signature-type">any</span><span class="tsd-signature-symbol">)</span><span class="tsd-signature-symbol">: </span><span class="tsd-signature-type">any</span></li>
			</ul>
			<ul class="tsd-descriptions">
				<li class="tsd-description">
					<aside class="tsd-sources">
						<ul>
<<<<<<< HEAD
							<li>Defined in <a href="https://github.com/aws-amplify/amplify-js/blob/346091cd8/packages/api/src/internals/InternalAPI.ts#L64">packages/api/src/internals/InternalAPI.ts:64</a></li>
=======
							<li>Defined in <a href="https://github.com/aws-amplify/amplify-js/blob/d35fc7e10/packages/api/src/internals/InternalAPI.ts#L64">packages/api/src/internals/InternalAPI.ts:64</a></li>
>>>>>>> 471cf2a8
						</ul>
					</aside>
					<div class="tsd-comment tsd-typography">
						<div class="lead">
							<p>Configure API part with aws configurations</p>
						</div>
					</div>
					<h4 class="tsd-parameters-title">Parameters</h4>
					<ul class="tsd-parameters">
						<li>
							<h5>options: <span class="tsd-signature-type">any</span></h5>
						</li>
					</ul>
					<h4 class="tsd-returns-title">Returns <span class="tsd-signature-type">any</span></h4>
					<ul>
						<li>The current configuration</li>
					</ul>
				</li>
			</ul>
		</section>
		<section class="tsd-panel tsd-member tsd-kind-method tsd-parent-kind-class">
			<a name="del" class="tsd-anchor"></a>
			<h3>del</h3>
			<ul class="tsd-signatures tsd-kind-method tsd-parent-kind-class">
				<li class="tsd-signature tsd-kind-icon">del<span class="tsd-signature-symbol">(</span>apiName<span class="tsd-signature-symbol">: </span><span class="tsd-signature-type">string</span>, path<span class="tsd-signature-symbol">: </span><span class="tsd-signature-type">string</span>, init<span class="tsd-signature-symbol">: </span><span class="tsd-signature-type">object</span><span class="tsd-signature-symbol">)</span><span class="tsd-signature-symbol">: </span><a href="asyncitem.html#promise" class="tsd-signature-type">Promise</a><span class="tsd-signature-symbol">&lt;</span><span class="tsd-signature-type">any</span><span class="tsd-signature-symbol">&gt;</span></li>
			</ul>
			<ul class="tsd-descriptions">
				<li class="tsd-description">
					<aside class="tsd-sources">
						<ul>
<<<<<<< HEAD
							<li>Defined in <a href="https://github.com/aws-amplify/amplify-js/blob/346091cd8/packages/api/src/internals/InternalAPI.ts#L163">packages/api/src/internals/InternalAPI.ts:163</a></li>
=======
							<li>Defined in <a href="https://github.com/aws-amplify/amplify-js/blob/d35fc7e10/packages/api/src/internals/InternalAPI.ts#L163">packages/api/src/internals/InternalAPI.ts:163</a></li>
>>>>>>> 471cf2a8
						</ul>
					</aside>
					<div class="tsd-comment tsd-typography">
						<div class="lead">
							<p>Make a DEL request</p>
						</div>
					</div>
					<h4 class="tsd-parameters-title">Parameters</h4>
					<ul class="tsd-parameters">
						<li>
							<h5>apiName: <span class="tsd-signature-type">string</span></h5>
							<div class="tsd-comment tsd-typography">
								<p>The api name of the request</p>
							</div>
						</li>
						<li>
							<h5>path: <span class="tsd-signature-type">string</span></h5>
							<div class="tsd-comment tsd-typography">
								<p>The path of the request</p>
							</div>
						</li>
						<li>
							<h5>init: <span class="tsd-signature-type">object</span></h5>
							<ul class="tsd-parameters">
								<li class="tsd-parameter-index-signature">
									<h5><span class="tsd-signature-symbol">[</span>key: <span class="tsd-signature-type">string</span><span class="tsd-signature-symbol">]: </span><span class="tsd-signature-type">any</span></h5>
								</li>
							</ul>
						</li>
					</ul>
					<h4 class="tsd-returns-title">Returns <a href="asyncitem.html#promise" class="tsd-signature-type">Promise</a><span class="tsd-signature-symbol">&lt;</span><span class="tsd-signature-type">any</span><span class="tsd-signature-symbol">&gt;</span></h4>
					<p>A promise that resolves to an object with response status and JSON data, if successful.</p>
				</li>
			</ul>
		</section>
		<section class="tsd-panel tsd-member tsd-kind-method tsd-parent-kind-class">
			<a name="endpoint" class="tsd-anchor"></a>
			<h3>endpoint</h3>
			<ul class="tsd-signatures tsd-kind-method tsd-parent-kind-class">
				<li class="tsd-signature tsd-kind-icon">endpoint<span class="tsd-signature-symbol">(</span>apiName<span class="tsd-signature-symbol">: </span><span class="tsd-signature-type">string</span><span class="tsd-signature-symbol">)</span><span class="tsd-signature-symbol">: </span><a href="asyncitem.html#promise" class="tsd-signature-type">Promise</a><span class="tsd-signature-symbol">&lt;</span><span class="tsd-signature-type">string</span><span class="tsd-signature-symbol">&gt;</span></li>
			</ul>
			<ul class="tsd-descriptions">
				<li class="tsd-description">
					<aside class="tsd-sources">
						<ul>
<<<<<<< HEAD
							<li>Defined in <a href="https://github.com/aws-amplify/amplify-js/blob/346091cd8/packages/api/src/internals/InternalAPI.ts#L234">packages/api/src/internals/InternalAPI.ts:234</a></li>
=======
							<li>Defined in <a href="https://github.com/aws-amplify/amplify-js/blob/d35fc7e10/packages/api/src/internals/InternalAPI.ts#L234">packages/api/src/internals/InternalAPI.ts:234</a></li>
>>>>>>> 471cf2a8
						</ul>
					</aside>
					<div class="tsd-comment tsd-typography">
						<div class="lead">
							<p>Getting endpoint for API</p>
						</div>
					</div>
					<h4 class="tsd-parameters-title">Parameters</h4>
					<ul class="tsd-parameters">
						<li>
							<h5>apiName: <span class="tsd-signature-type">string</span></h5>
							<div class="tsd-comment tsd-typography">
								<p>The name of the api</p>
							</div>
						</li>
					</ul>
					<h4 class="tsd-returns-title">Returns <a href="asyncitem.html#promise" class="tsd-signature-type">Promise</a><span class="tsd-signature-symbol">&lt;</span><span class="tsd-signature-type">string</span><span class="tsd-signature-symbol">&gt;</span></h4>
					<p>The endpoint of the api</p>
				</li>
			</ul>
		</section>
		<section class="tsd-panel tsd-member tsd-kind-method tsd-parent-kind-class">
			<a name="get" class="tsd-anchor"></a>
			<h3>get</h3>
			<ul class="tsd-signatures tsd-kind-method tsd-parent-kind-class">
				<li class="tsd-signature tsd-kind-icon">get<span class="tsd-signature-symbol">(</span>apiName<span class="tsd-signature-symbol">: </span><span class="tsd-signature-type">string</span>, path<span class="tsd-signature-symbol">: </span><span class="tsd-signature-type">string</span>, init<span class="tsd-signature-symbol">: </span><span class="tsd-signature-type">object</span><span class="tsd-signature-symbol">)</span><span class="tsd-signature-symbol">: </span><a href="asyncitem.html#promise" class="tsd-signature-type">Promise</a><span class="tsd-signature-symbol">&lt;</span><span class="tsd-signature-type">any</span><span class="tsd-signature-symbol">&gt;</span></li>
			</ul>
			<ul class="tsd-descriptions">
				<li class="tsd-description">
					<aside class="tsd-sources">
						<ul>
<<<<<<< HEAD
							<li>Defined in <a href="https://github.com/aws-amplify/amplify-js/blob/346091cd8/packages/api/src/internals/InternalAPI.ts#L87">packages/api/src/internals/InternalAPI.ts:87</a></li>
=======
							<li>Defined in <a href="https://github.com/aws-amplify/amplify-js/blob/d35fc7e10/packages/api/src/internals/InternalAPI.ts#L87">packages/api/src/internals/InternalAPI.ts:87</a></li>
>>>>>>> 471cf2a8
						</ul>
					</aside>
					<div class="tsd-comment tsd-typography">
						<div class="lead">
							<p>Make a GET request</p>
						</div>
					</div>
					<h4 class="tsd-parameters-title">Parameters</h4>
					<ul class="tsd-parameters">
						<li>
							<h5>apiName: <span class="tsd-signature-type">string</span></h5>
							<div class="tsd-comment tsd-typography">
								<p>The api name of the request</p>
							</div>
						</li>
						<li>
							<h5>path: <span class="tsd-signature-type">string</span></h5>
							<div class="tsd-comment tsd-typography">
								<p>The path of the request</p>
							</div>
						</li>
						<li>
							<h5>init: <span class="tsd-signature-type">object</span></h5>
							<ul class="tsd-parameters">
								<li class="tsd-parameter-index-signature">
									<h5><span class="tsd-signature-symbol">[</span>key: <span class="tsd-signature-type">string</span><span class="tsd-signature-symbol">]: </span><span class="tsd-signature-type">any</span></h5>
								</li>
							</ul>
						</li>
					</ul>
					<h4 class="tsd-returns-title">Returns <a href="asyncitem.html#promise" class="tsd-signature-type">Promise</a><span class="tsd-signature-symbol">&lt;</span><span class="tsd-signature-type">any</span><span class="tsd-signature-symbol">&gt;</span></h4>
					<p>A promise that resolves to an object with response status and JSON data, if successful.</p>
				</li>
			</ul>
		</section>
		<section class="tsd-panel tsd-member tsd-kind-method tsd-parent-kind-class">
			<a name="getgraphqloperationtype" class="tsd-anchor"></a>
			<h3>get<wbr>Graphql<wbr>Operation<wbr>Type</h3>
			<ul class="tsd-signatures tsd-kind-method tsd-parent-kind-class">
				<li class="tsd-signature tsd-kind-icon">get<wbr>Graphql<wbr>Operation<wbr>Type<span class="tsd-signature-symbol">(</span>operation<span class="tsd-signature-symbol">: </span><a href="../globals.html#graphqloperation" class="tsd-signature-type">GraphQLOperation</a><span class="tsd-signature-symbol">)</span><span class="tsd-signature-symbol">: </span><span class="tsd-signature-type">OperationTypeNode</span></li>
			</ul>
			<ul class="tsd-descriptions">
				<li class="tsd-description">
					<aside class="tsd-sources">
						<ul>
<<<<<<< HEAD
							<li>Defined in <a href="https://github.com/aws-amplify/amplify-js/blob/346091cd8/packages/api/src/internals/InternalAPI.ts#L242">packages/api/src/internals/InternalAPI.ts:242</a></li>
=======
							<li>Defined in <a href="https://github.com/aws-amplify/amplify-js/blob/d35fc7e10/packages/api/src/internals/InternalAPI.ts#L242">packages/api/src/internals/InternalAPI.ts:242</a></li>
>>>>>>> 471cf2a8
						</ul>
					</aside>
					<div class="tsd-comment tsd-typography">
						<div class="lead">
							<p>to get the operation type</p>
						</div>
					</div>
					<h4 class="tsd-parameters-title">Parameters</h4>
					<ul class="tsd-parameters">
						<li>
							<h5>operation: <a href="../globals.html#graphqloperation" class="tsd-signature-type">GraphQLOperation</a></h5>
							<div class="tsd-comment tsd-typography">
							</div>
						</li>
					</ul>
					<h4 class="tsd-returns-title">Returns <span class="tsd-signature-type">OperationTypeNode</span></h4>
				</li>
			</ul>
		</section>
		<section class="tsd-panel tsd-member tsd-kind-method tsd-parent-kind-class">
			<a name="getmodulename" class="tsd-anchor"></a>
			<h3>get<wbr>Module<wbr>Name</h3>
			<ul class="tsd-signatures tsd-kind-method tsd-parent-kind-class">
				<li class="tsd-signature tsd-kind-icon">get<wbr>Module<wbr>Name<span class="tsd-signature-symbol">(</span><span class="tsd-signature-symbol">)</span><span class="tsd-signature-symbol">: </span><span class="tsd-signature-type">string</span></li>
			</ul>
			<ul class="tsd-descriptions">
				<li class="tsd-description">
					<aside class="tsd-sources">
						<ul>
<<<<<<< HEAD
							<li>Defined in <a href="https://github.com/aws-amplify/amplify-js/blob/346091cd8/packages/api/src/internals/InternalAPI.ts#L55">packages/api/src/internals/InternalAPI.ts:55</a></li>
=======
							<li>Defined in <a href="https://github.com/aws-amplify/amplify-js/blob/d35fc7e10/packages/api/src/internals/InternalAPI.ts#L55">packages/api/src/internals/InternalAPI.ts:55</a></li>
>>>>>>> 471cf2a8
						</ul>
					</aside>
					<h4 class="tsd-returns-title">Returns <span class="tsd-signature-type">string</span></h4>
				</li>
			</ul>
		</section>
		<section class="tsd-panel tsd-member tsd-kind-method tsd-parent-kind-class tsd-has-type-parameter">
			<a name="graphql" class="tsd-anchor"></a>
			<h3>graphql</h3>
			<ul class="tsd-signatures tsd-kind-method tsd-parent-kind-class tsd-has-type-parameter">
				<li class="tsd-signature tsd-kind-icon">graphql&lt;T&gt;<span class="tsd-signature-symbol">(</span>options<span class="tsd-signature-symbol">: </span><span class="tsd-signature-type">GraphQLOptions</span>, additionalHeaders<span class="tsd-signature-symbol">?: </span><span class="tsd-signature-type">object</span>, customUserAgentDetails<span class="tsd-signature-symbol">?: </span><a href="../globals.html#customuseragentdetails" class="tsd-signature-type">CustomUserAgentDetails</a><span class="tsd-signature-symbol">)</span><span class="tsd-signature-symbol">: </span><span class="tsd-signature-type">T extends GraphQLQuery&lt;T&gt; ? Promise&lt;GraphQLResult&lt;T&gt;&gt; : T extends GraphQLSubscription&lt;T&gt; ? Observable&lt;object&gt; : Promise&lt;GraphQLResult&lt;any&gt;&gt; | Observable&lt;object&gt;</span></li>
			</ul>
			<ul class="tsd-descriptions">
				<li class="tsd-description">
					<aside class="tsd-sources">
						<ul>
<<<<<<< HEAD
							<li>Defined in <a href="https://github.com/aws-amplify/amplify-js/blob/346091cd8/packages/api/src/internals/InternalAPI.ts#L253">packages/api/src/internals/InternalAPI.ts:253</a></li>
=======
							<li>Defined in <a href="https://github.com/aws-amplify/amplify-js/blob/d35fc7e10/packages/api/src/internals/InternalAPI.ts#L253">packages/api/src/internals/InternalAPI.ts:253</a></li>
>>>>>>> 471cf2a8
						</ul>
					</aside>
					<div class="tsd-comment tsd-typography">
						<div class="lead">
							<p>Executes a GraphQL operation</p>
						</div>
					</div>
					<h4 class="tsd-type-parameters-title">Type parameters</h4>
					<ul class="tsd-type-parameters">
						<li>
							<h4>T</h4>
						</li>
					</ul>
					<h4 class="tsd-parameters-title">Parameters</h4>
					<ul class="tsd-parameters">
						<li>
							<h5>options: <span class="tsd-signature-type">GraphQLOptions</span></h5>
							<div class="tsd-comment tsd-typography">
								<p>GraphQL Options</p>
							</div>
						</li>
						<li>
							<h5><span class="tsd-flag ts-flagOptional">Optional</span> additionalHeaders: <span class="tsd-signature-type">object</span></h5>
							<ul class="tsd-parameters">
								<li class="tsd-parameter-index-signature">
									<h5><span class="tsd-signature-symbol">[</span>key: <span class="tsd-signature-type">string</span><span class="tsd-signature-symbol">]: </span><span class="tsd-signature-type">string</span></h5>
								</li>
							</ul>
						</li>
						<li>
							<h5><span class="tsd-flag ts-flagOptional">Optional</span> customUserAgentDetails: <a href="../globals.html#customuseragentdetails" class="tsd-signature-type">CustomUserAgentDetails</a></h5>
						</li>
					</ul>
					<h4 class="tsd-returns-title">Returns <span class="tsd-signature-type">T extends GraphQLQuery&lt;T&gt; ? Promise&lt;GraphQLResult&lt;T&gt;&gt; : T extends GraphQLSubscription&lt;T&gt; ? Observable&lt;object&gt; : Promise&lt;GraphQLResult&lt;any&gt;&gt; | Observable&lt;object&gt;</span></h4>
					<p>An Observable if queryType is &#39;subscription&#39;, else a promise of the graphql result from the query.</p>
				</li>
			</ul>
		</section>
		<section class="tsd-panel tsd-member tsd-kind-method tsd-parent-kind-class">
			<a name="head" class="tsd-anchor"></a>
			<h3>head</h3>
			<ul class="tsd-signatures tsd-kind-method tsd-parent-kind-class">
				<li class="tsd-signature tsd-kind-icon">head<span class="tsd-signature-symbol">(</span>apiName<span class="tsd-signature-symbol">: </span><span class="tsd-signature-type">string</span>, path<span class="tsd-signature-symbol">: </span><span class="tsd-signature-type">string</span>, init<span class="tsd-signature-symbol">: </span><span class="tsd-signature-type">object</span><span class="tsd-signature-symbol">)</span><span class="tsd-signature-symbol">: </span><a href="asyncitem.html#promise" class="tsd-signature-type">Promise</a><span class="tsd-signature-symbol">&lt;</span><span class="tsd-signature-type">any</span><span class="tsd-signature-symbol">&gt;</span></li>
			</ul>
			<ul class="tsd-descriptions">
				<li class="tsd-description">
					<aside class="tsd-sources">
						<ul>
<<<<<<< HEAD
							<li>Defined in <a href="https://github.com/aws-amplify/amplify-js/blob/346091cd8/packages/api/src/internals/InternalAPI.ts#L182">packages/api/src/internals/InternalAPI.ts:182</a></li>
=======
							<li>Defined in <a href="https://github.com/aws-amplify/amplify-js/blob/d35fc7e10/packages/api/src/internals/InternalAPI.ts#L182">packages/api/src/internals/InternalAPI.ts:182</a></li>
>>>>>>> 471cf2a8
						</ul>
					</aside>
					<div class="tsd-comment tsd-typography">
						<div class="lead">
							<p>Make a HEAD request</p>
						</div>
					</div>
					<h4 class="tsd-parameters-title">Parameters</h4>
					<ul class="tsd-parameters">
						<li>
							<h5>apiName: <span class="tsd-signature-type">string</span></h5>
							<div class="tsd-comment tsd-typography">
								<p>The api name of the request</p>
							</div>
						</li>
						<li>
							<h5>path: <span class="tsd-signature-type">string</span></h5>
							<div class="tsd-comment tsd-typography">
								<p>The path of the request</p>
							</div>
						</li>
						<li>
							<h5>init: <span class="tsd-signature-type">object</span></h5>
							<ul class="tsd-parameters">
								<li class="tsd-parameter-index-signature">
									<h5><span class="tsd-signature-symbol">[</span>key: <span class="tsd-signature-type">string</span><span class="tsd-signature-symbol">]: </span><span class="tsd-signature-type">any</span></h5>
								</li>
							</ul>
						</li>
					</ul>
					<h4 class="tsd-returns-title">Returns <a href="asyncitem.html#promise" class="tsd-signature-type">Promise</a><span class="tsd-signature-symbol">&lt;</span><span class="tsd-signature-type">any</span><span class="tsd-signature-symbol">&gt;</span></h4>
					<p>A promise that resolves to an object with response status and JSON data, if successful.</p>
				</li>
			</ul>
		</section>
		<section class="tsd-panel tsd-member tsd-kind-method tsd-parent-kind-class">
			<a name="iscancel" class="tsd-anchor"></a>
			<h3>is<wbr>Cancel</h3>
			<ul class="tsd-signatures tsd-kind-method tsd-parent-kind-class">
				<li class="tsd-signature tsd-kind-icon">is<wbr>Cancel<span class="tsd-signature-symbol">(</span>error<span class="tsd-signature-symbol">: </span><span class="tsd-signature-type">any</span><span class="tsd-signature-symbol">)</span><span class="tsd-signature-symbol">: </span><span class="tsd-signature-type">boolean</span></li>
			</ul>
			<ul class="tsd-descriptions">
				<li class="tsd-description">
					<aside class="tsd-sources">
						<ul>
<<<<<<< HEAD
							<li>Defined in <a href="https://github.com/aws-amplify/amplify-js/blob/346091cd8/packages/api/src/internals/InternalAPI.ts#L199">packages/api/src/internals/InternalAPI.ts:199</a></li>
=======
							<li>Defined in <a href="https://github.com/aws-amplify/amplify-js/blob/d35fc7e10/packages/api/src/internals/InternalAPI.ts#L199">packages/api/src/internals/InternalAPI.ts:199</a></li>
>>>>>>> 471cf2a8
						</ul>
					</aside>
					<div class="tsd-comment tsd-typography">
						<div class="lead">
							<p>Checks to see if an error thrown is from an api request cancellation</p>
						</div>
					</div>
					<h4 class="tsd-parameters-title">Parameters</h4>
					<ul class="tsd-parameters">
						<li>
							<h5>error: <span class="tsd-signature-type">any</span></h5>
							<div class="tsd-comment tsd-typography">
								<p>Any error</p>
							</div>
						</li>
					</ul>
					<h4 class="tsd-returns-title">Returns <span class="tsd-signature-type">boolean</span></h4>
					<p>If the error was from an api request cancellation</p>
				</li>
			</ul>
		</section>
		<section class="tsd-panel tsd-member tsd-kind-method tsd-parent-kind-class">
			<a name="patch" class="tsd-anchor"></a>
			<h3>patch</h3>
			<ul class="tsd-signatures tsd-kind-method tsd-parent-kind-class">
				<li class="tsd-signature tsd-kind-icon">patch<span class="tsd-signature-symbol">(</span>apiName<span class="tsd-signature-symbol">: </span><span class="tsd-signature-type">string</span>, path<span class="tsd-signature-symbol">: </span><span class="tsd-signature-type">string</span>, init<span class="tsd-signature-symbol">: </span><span class="tsd-signature-type">object</span><span class="tsd-signature-symbol">)</span><span class="tsd-signature-symbol">: </span><a href="asyncitem.html#promise" class="tsd-signature-type">Promise</a><span class="tsd-signature-symbol">&lt;</span><span class="tsd-signature-type">any</span><span class="tsd-signature-symbol">&gt;</span></li>
			</ul>
			<ul class="tsd-descriptions">
				<li class="tsd-description">
					<aside class="tsd-sources">
						<ul>
<<<<<<< HEAD
							<li>Defined in <a href="https://github.com/aws-amplify/amplify-js/blob/346091cd8/packages/api/src/internals/InternalAPI.ts#L144">packages/api/src/internals/InternalAPI.ts:144</a></li>
=======
							<li>Defined in <a href="https://github.com/aws-amplify/amplify-js/blob/d35fc7e10/packages/api/src/internals/InternalAPI.ts#L144">packages/api/src/internals/InternalAPI.ts:144</a></li>
>>>>>>> 471cf2a8
						</ul>
					</aside>
					<div class="tsd-comment tsd-typography">
						<div class="lead">
							<p>Make a PATCH request</p>
						</div>
					</div>
					<h4 class="tsd-parameters-title">Parameters</h4>
					<ul class="tsd-parameters">
						<li>
							<h5>apiName: <span class="tsd-signature-type">string</span></h5>
							<div class="tsd-comment tsd-typography">
								<p>The api name of the request</p>
							</div>
						</li>
						<li>
							<h5>path: <span class="tsd-signature-type">string</span></h5>
							<div class="tsd-comment tsd-typography">
								<p>The path of the request</p>
							</div>
						</li>
						<li>
							<h5>init: <span class="tsd-signature-type">object</span></h5>
							<ul class="tsd-parameters">
								<li class="tsd-parameter-index-signature">
									<h5><span class="tsd-signature-symbol">[</span>key: <span class="tsd-signature-type">string</span><span class="tsd-signature-symbol">]: </span><span class="tsd-signature-type">any</span></h5>
								</li>
							</ul>
						</li>
					</ul>
					<h4 class="tsd-returns-title">Returns <a href="asyncitem.html#promise" class="tsd-signature-type">Promise</a><span class="tsd-signature-symbol">&lt;</span><span class="tsd-signature-type">any</span><span class="tsd-signature-symbol">&gt;</span></h4>
					<p>A promise that resolves to an object with response status and JSON data, if successful.</p>
				</li>
			</ul>
		</section>
		<section class="tsd-panel tsd-member tsd-kind-method tsd-parent-kind-class">
			<a name="post" class="tsd-anchor"></a>
			<h3>post</h3>
			<ul class="tsd-signatures tsd-kind-method tsd-parent-kind-class">
				<li class="tsd-signature tsd-kind-icon">post<span class="tsd-signature-symbol">(</span>apiName<span class="tsd-signature-symbol">: </span><span class="tsd-signature-type">string</span>, path<span class="tsd-signature-symbol">: </span><span class="tsd-signature-type">string</span>, init<span class="tsd-signature-symbol">: </span><span class="tsd-signature-type">object</span><span class="tsd-signature-symbol">)</span><span class="tsd-signature-symbol">: </span><a href="asyncitem.html#promise" class="tsd-signature-type">Promise</a><span class="tsd-signature-symbol">&lt;</span><span class="tsd-signature-type">any</span><span class="tsd-signature-symbol">&gt;</span></li>
			</ul>
			<ul class="tsd-descriptions">
				<li class="tsd-description">
					<aside class="tsd-sources">
						<ul>
<<<<<<< HEAD
							<li>Defined in <a href="https://github.com/aws-amplify/amplify-js/blob/346091cd8/packages/api/src/internals/InternalAPI.ts#L106">packages/api/src/internals/InternalAPI.ts:106</a></li>
=======
							<li>Defined in <a href="https://github.com/aws-amplify/amplify-js/blob/d35fc7e10/packages/api/src/internals/InternalAPI.ts#L106">packages/api/src/internals/InternalAPI.ts:106</a></li>
>>>>>>> 471cf2a8
						</ul>
					</aside>
					<div class="tsd-comment tsd-typography">
						<div class="lead">
							<p>Make a POST request</p>
						</div>
					</div>
					<h4 class="tsd-parameters-title">Parameters</h4>
					<ul class="tsd-parameters">
						<li>
							<h5>apiName: <span class="tsd-signature-type">string</span></h5>
							<div class="tsd-comment tsd-typography">
								<p>The api name of the request</p>
							</div>
						</li>
						<li>
							<h5>path: <span class="tsd-signature-type">string</span></h5>
							<div class="tsd-comment tsd-typography">
								<p>The path of the request</p>
							</div>
						</li>
						<li>
							<h5>init: <span class="tsd-signature-type">object</span></h5>
							<ul class="tsd-parameters">
								<li class="tsd-parameter-index-signature">
									<h5><span class="tsd-signature-symbol">[</span>key: <span class="tsd-signature-type">string</span><span class="tsd-signature-symbol">]: </span><span class="tsd-signature-type">any</span></h5>
								</li>
							</ul>
						</li>
					</ul>
					<h4 class="tsd-returns-title">Returns <a href="asyncitem.html#promise" class="tsd-signature-type">Promise</a><span class="tsd-signature-symbol">&lt;</span><span class="tsd-signature-type">any</span><span class="tsd-signature-symbol">&gt;</span></h4>
					<p>A promise that resolves to an object with response status and JSON data, if successful.</p>
				</li>
			</ul>
		</section>
		<section class="tsd-panel tsd-member tsd-kind-method tsd-parent-kind-class">
			<a name="put" class="tsd-anchor"></a>
			<h3>put</h3>
			<ul class="tsd-signatures tsd-kind-method tsd-parent-kind-class">
				<li class="tsd-signature tsd-kind-icon">put<span class="tsd-signature-symbol">(</span>apiName<span class="tsd-signature-symbol">: </span><span class="tsd-signature-type">string</span>, path<span class="tsd-signature-symbol">: </span><span class="tsd-signature-type">string</span>, init<span class="tsd-signature-symbol">: </span><span class="tsd-signature-type">object</span><span class="tsd-signature-symbol">)</span><span class="tsd-signature-symbol">: </span><a href="asyncitem.html#promise" class="tsd-signature-type">Promise</a><span class="tsd-signature-symbol">&lt;</span><span class="tsd-signature-type">any</span><span class="tsd-signature-symbol">&gt;</span></li>
			</ul>
			<ul class="tsd-descriptions">
				<li class="tsd-description">
					<aside class="tsd-sources">
						<ul>
<<<<<<< HEAD
							<li>Defined in <a href="https://github.com/aws-amplify/amplify-js/blob/346091cd8/packages/api/src/internals/InternalAPI.ts#L125">packages/api/src/internals/InternalAPI.ts:125</a></li>
=======
							<li>Defined in <a href="https://github.com/aws-amplify/amplify-js/blob/d35fc7e10/packages/api/src/internals/InternalAPI.ts#L125">packages/api/src/internals/InternalAPI.ts:125</a></li>
>>>>>>> 471cf2a8
						</ul>
					</aside>
					<div class="tsd-comment tsd-typography">
						<div class="lead">
							<p>Make a PUT request</p>
						</div>
					</div>
					<h4 class="tsd-parameters-title">Parameters</h4>
					<ul class="tsd-parameters">
						<li>
							<h5>apiName: <span class="tsd-signature-type">string</span></h5>
							<div class="tsd-comment tsd-typography">
								<p>The api name of the request</p>
							</div>
						</li>
						<li>
							<h5>path: <span class="tsd-signature-type">string</span></h5>
							<div class="tsd-comment tsd-typography">
								<p>The path of the request</p>
							</div>
						</li>
						<li>
							<h5>init: <span class="tsd-signature-type">object</span></h5>
							<ul class="tsd-parameters">
								<li class="tsd-parameter-index-signature">
									<h5><span class="tsd-signature-symbol">[</span>key: <span class="tsd-signature-type">string</span><span class="tsd-signature-symbol">]: </span><span class="tsd-signature-type">any</span></h5>
								</li>
							</ul>
						</li>
					</ul>
					<h4 class="tsd-returns-title">Returns <a href="asyncitem.html#promise" class="tsd-signature-type">Promise</a><span class="tsd-signature-symbol">&lt;</span><span class="tsd-signature-type">any</span><span class="tsd-signature-symbol">&gt;</span></h4>
					<p>A promise that resolves to an object with response status and JSON data, if successful.</p>
				</li>
			</ul>
		</section>
	</section>
	<footer>
		<div class="container">
			<h2>Legend</h2>
			<div class="tsd-legend-group">
				<ul class="tsd-legend">
					<li class="tsd-kind-module"><span class="tsd-kind-icon">Module</span></li>
					<li class="tsd-kind-object-literal"><span class="tsd-kind-icon">Object literal</span></li>
					<li class="tsd-kind-variable"><span class="tsd-kind-icon">Variable</span></li>
					<li class="tsd-kind-function"><span class="tsd-kind-icon">Function</span></li>
					<li class="tsd-kind-function tsd-has-type-parameter"><span class="tsd-kind-icon">Function with type parameter</span></li>
					<li class="tsd-kind-index-signature"><span class="tsd-kind-icon">Index signature</span></li>
					<li class="tsd-kind-type-alias"><span class="tsd-kind-icon">Type alias</span></li>
				</ul>
				<ul class="tsd-legend">
					<li class="tsd-kind-enum"><span class="tsd-kind-icon">Enumeration</span></li>
					<li class="tsd-kind-enum-member"><span class="tsd-kind-icon">Enumeration member</span></li>
					<li class="tsd-kind-property tsd-parent-kind-enum"><span class="tsd-kind-icon">Property</span></li>
					<li class="tsd-kind-method tsd-parent-kind-enum"><span class="tsd-kind-icon">Method</span></li>
				</ul>
				<ul class="tsd-legend">
					<li class="tsd-kind-interface"><span class="tsd-kind-icon">Interface</span></li>
					<li class="tsd-kind-interface tsd-has-type-parameter"><span class="tsd-kind-icon">Interface with type parameter</span></li>
					<li class="tsd-kind-constructor tsd-parent-kind-interface"><span class="tsd-kind-icon">Constructor</span></li>
					<li class="tsd-kind-property tsd-parent-kind-interface"><span class="tsd-kind-icon">Property</span></li>
					<li class="tsd-kind-method tsd-parent-kind-interface"><span class="tsd-kind-icon">Method</span></li>
					<li class="tsd-kind-index-signature tsd-parent-kind-interface"><span class="tsd-kind-icon">Index signature</span></li>
				</ul>
				<ul class="tsd-legend">
					<li class="tsd-kind-class"><span class="tsd-kind-icon">Class</span></li>
					<li class="tsd-kind-class tsd-has-type-parameter"><span class="tsd-kind-icon">Class with type parameter</span></li>
					<li class="tsd-kind-constructor tsd-parent-kind-class"><span class="tsd-kind-icon">Constructor</span></li>
					<li class="tsd-kind-property tsd-parent-kind-class"><span class="tsd-kind-icon">Property</span></li>
					<li class="tsd-kind-method tsd-parent-kind-class"><span class="tsd-kind-icon">Method</span></li>
					<li class="tsd-kind-accessor tsd-parent-kind-class"><span class="tsd-kind-icon">Accessor</span></li>
					<li class="tsd-kind-index-signature tsd-parent-kind-class"><span class="tsd-kind-icon">Index signature</span></li>
				</ul>
				<ul class="tsd-legend">
					<li class="tsd-kind-constructor tsd-parent-kind-class tsd-is-inherited"><span class="tsd-kind-icon">Inherited constructor</span></li>
					<li class="tsd-kind-property tsd-parent-kind-class tsd-is-inherited"><span class="tsd-kind-icon">Inherited property</span></li>
					<li class="tsd-kind-method tsd-parent-kind-class tsd-is-inherited"><span class="tsd-kind-icon">Inherited method</span></li>
					<li class="tsd-kind-accessor tsd-parent-kind-class tsd-is-inherited"><span class="tsd-kind-icon">Inherited accessor</span></li>
				</ul>
				<ul class="tsd-legend">
					<li class="tsd-kind-property tsd-parent-kind-class tsd-is-protected"><span class="tsd-kind-icon">Protected property</span></li>
					<li class="tsd-kind-method tsd-parent-kind-class tsd-is-protected"><span class="tsd-kind-icon">Protected method</span></li>
					<li class="tsd-kind-accessor tsd-parent-kind-class tsd-is-protected"><span class="tsd-kind-icon">Protected accessor</span></li>
				</ul>
				<ul class="tsd-legend">
					<li class="tsd-kind-property tsd-parent-kind-class tsd-is-private"><span class="tsd-kind-icon">Private property</span></li>
					<li class="tsd-kind-method tsd-parent-kind-class tsd-is-private"><span class="tsd-kind-icon">Private method</span></li>
					<li class="tsd-kind-accessor tsd-parent-kind-class tsd-is-private"><span class="tsd-kind-icon">Private accessor</span></li>
				</ul>
				<ul class="tsd-legend">
					<li class="tsd-kind-property tsd-parent-kind-class tsd-is-static"><span class="tsd-kind-icon">Static property</span></li>
					<li class="tsd-kind-call-signature tsd-parent-kind-class tsd-is-static"><span class="tsd-kind-icon">Static method</span></li>
				</ul>
			</div>
		</div>
	</footer>
</div>
</div>
<script type="text/javascript">
!function(a,b){"object"==typeof module&&"object"==typeof module.exports?module.exports=a.document?b(a,!0):function(a){if(!a.document)throw new Error("jQuery requires a window with a document");return b(a)}:b(a)}("undefined"!=typeof window?window:this,function(a,b){function s(a){var b=a.length,c=n.type(a);return"function"!==c&&!n.isWindow(a)&&(!(1!==a.nodeType||!b)||("array"===c||0===b||"number"==typeof b&&b>0&&b-1 in a))}function x(a,b,c){if(n.isFunction(b))return n.grep(a,function(a,d){return!!b.call(a,d,a)!==c});if(b.nodeType)return n.grep(a,function(a){return a===b!==c});if("string"==typeof b){if(w.test(b))return n.filter(b,a,c);b=n.filter(b,a)}return n.grep(a,function(a){return g.call(b,a)>=0!==c})}function D(a,b){for(;(a=a[b])&&1!==a.nodeType;);return a}function G(a){var b=F[a]={};return n.each(a.match(E)||[],function(a,c){b[c]=!0}),b}function I(){l.removeEventListener("DOMContentLoaded",I,!1),a.removeEventListener("load",I,!1),n.ready()}function K(){Object.defineProperty(this.cache={},0,{get:function(){return{}}}),this.expando=n.expando+Math.random()}function P(a,b,c){var d;if(void 0===c&&1===a.nodeType)if(d="data-"+b.replace(O,"-$1").toLowerCase(),"string"==typeof(c=a.getAttribute(d))){try{c="true"===c||"false"!==c&&("null"===c?null:+c+""===c?+c:N.test(c)?n.parseJSON(c):c)}catch(e){}M.set(a,b,c)}else c=void 0;return c}function Z(){return!0}function $(){return!1}function _(){try{return l.activeElement}catch(a){}}function jb(a,b){return n.nodeName(a,"table")&&n.nodeName(11!==b.nodeType?b:b.firstChild,"tr")?a.getElementsByTagName("tbody")[0]||a.appendChild(a.ownerDocument.createElement("tbody")):a}function kb(a){return a.type=(null!==a.getAttribute("type"))+"/"+a.type,a}function lb(a){var b=gb.exec(a.type);return b?a.type=b[1]:a.removeAttribute("type"),a}function mb(a,b){for(var c=0,d=a.length;d>c;c++)L.set(a[c],"globalEval",!b||L.get(b[c],"globalEval"))}function nb(a,b){var c,d,e,f,g,h,i,j;if(1===b.nodeType){if(L.hasData(a)&&(f=L.access(a),g=L.set(b,f),j=f.events)){delete g.handle,g.events={};for(e in j)for(c=0,d=j[e].length;d>c;c++)n.event.add(b,e,j[e][c])}M.hasData(a)&&(h=M.access(a),i=n.extend({},h),M.set(b,i))}}function ob(a,b){var c=a.getElementsByTagName?a.getElementsByTagName(b||"*"):a.querySelectorAll?a.querySelectorAll(b||"*"):[];return void 0===b||b&&n.nodeName(a,b)?n.merge([a],c):c}function pb(a,b){var c=b.nodeName.toLowerCase();"input"===c&&T.test(a.type)?b.checked=a.checked:("input"===c||"textarea"===c)&&(b.defaultValue=a.defaultValue)}function sb(b,c){var d,e=n(c.createElement(b)).appendTo(c.body),f=a.getDefaultComputedStyle&&(d=a.getDefaultComputedStyle(e[0]))?d.display:n.css(e[0],"display");return e.detach(),f}function tb(a){var b=l,c=rb[a];return c||(c=sb(a,b),"none"!==c&&c||(qb=(qb||n("<iframe frameborder='0' width='0' height='0'/>")).appendTo(b.documentElement),b=qb[0].contentDocument,b.write(),b.close(),c=sb(a,b),qb.detach()),rb[a]=c),c}function xb(a,b,c){var d,e,f,g,h=a.style;return c=c||wb(a),c&&(g=c.getPropertyValue(b)||c[b]),c&&(""!==g||n.contains(a.ownerDocument,a)||(g=n.style(a,b)),vb.test(g)&&ub.test(b)&&(d=h.width,e=h.minWidth,f=h.maxWidth,h.minWidth=h.maxWidth=h.width=g,g=c.width,h.width=d,h.minWidth=e,h.maxWidth=f)),void 0!==g?g+"":g}function yb(a,b){return{get:function(){return a()?void delete this.get:(this.get=b).apply(this,arguments)}}}function Fb(a,b){if(b in a)return b;for(var c=b[0].toUpperCase()+b.slice(1),d=b,e=Eb.length;e--;)if((b=Eb[e]+c)in a)return b;return d}function Gb(a,b,c){var d=Ab.exec(b);return d?Math.max(0,d[1]-(c||0))+(d[2]||"px"):b}function Hb(a,b,c,d,e){for(var f=c===(d?"border":"content")?4:"width"===b?1:0,g=0;4>f;f+=2)"margin"===c&&(g+=n.css(a,c+R[f],!0,e)),d?("content"===c&&(g-=n.css(a,"padding"+R[f],!0,e)),"margin"!==c&&(g-=n.css(a,"border"+R[f]+"Width",!0,e))):(g+=n.css(a,"padding"+R[f],!0,e),"padding"!==c&&(g+=n.css(a,"border"+R[f]+"Width",!0,e)));return g}function Ib(a,b,c){var d=!0,e="width"===b?a.offsetWidth:a.offsetHeight,f=wb(a),g="border-box"===n.css(a,"boxSizing",!1,f);if(0>=e||null==e){if(e=xb(a,b,f),(0>e||null==e)&&(e=a.style[b]),vb.test(e))return e;d=g&&(k.boxSizingReliable()||e===a.style[b]),e=parseFloat(e)||0}return e+Hb(a,b,c||(g?"border":"content"),d,f)+"px"}function Jb(a,b){for(var c,d,e,f=[],g=0,h=a.length;h>g;g++)d=a[g],d.style&&(f[g]=L.get(d,"olddisplay"),c=d.style.display,b?(f[g]||"none"!==c||(d.style.display=""),""===d.style.display&&S(d)&&(f[g]=L.access(d,"olddisplay",tb(d.nodeName)))):(e=S(d),"none"===c&&e||L.set(d,"olddisplay",e?c:n.css(d,"display"))));for(g=0;h>g;g++)d=a[g],d.style&&(b&&"none"!==d.style.display&&""!==d.style.display||(d.style.display=b?f[g]||"":"none"));return a}function Kb(a,b,c,d,e){return new Kb.prototype.init(a,b,c,d,e)}function Sb(){return setTimeout(function(){Lb=void 0}),Lb=n.now()}function Tb(a,b){var c,d=0,e={height:a};for(b=b?1:0;4>d;d+=2-b)c=R[d],e["margin"+c]=e["padding"+c]=a;return b&&(e.opacity=e.width=a),e}function Ub(a,b,c){for(var d,e=(Rb[b]||[]).concat(Rb["*"]),f=0,g=e.length;g>f;f++)if(d=e[f].call(c,b,a))return d}function Vb(a,b,c){var d,e,f,g,h,i,j,l=this,m={},o=a.style,p=a.nodeType&&S(a),q=L.get(a,"fxshow");c.queue||(h=n._queueHooks(a,"fx"),null==h.unqueued&&(h.unqueued=0,i=h.empty.fire,h.empty.fire=function(){h.unqueued||i()}),h.unqueued++,l.always(function(){l.always(function(){h.unqueued--,n.queue(a,"fx").length||h.empty.fire()})})),1===a.nodeType&&("height"in b||"width"in b)&&(c.overflow=[o.overflow,o.overflowX,o.overflowY],j=n.css(a,"display"),"inline"===("none"===j?L.get(a,"olddisplay")||tb(a.nodeName):j)&&"none"===n.css(a,"float")&&(o.display="inline-block")),c.overflow&&(o.overflow="hidden",l.always(function(){o.overflow=c.overflow[0],o.overflowX=c.overflow[1],o.overflowY=c.overflow[2]}));for(d in b)if(e=b[d],Nb.exec(e)){if(delete b[d],f=f||"toggle"===e,e===(p?"hide":"show")){if("show"!==e||!q||void 0===q[d])continue;p=!0}m[d]=q&&q[d]||n.style(a,d)}else j=void 0;if(n.isEmptyObject(m))"inline"===("none"===j?tb(a.nodeName):j)&&(o.display=j);else{q?"hidden"in q&&(p=q.hidden):q=L.access(a,"fxshow",{}),f&&(q.hidden=!p),p?n(a).show():l.done(function(){n(a).hide()}),l.done(function(){var b;L.remove(a,"fxshow");for(b in m)n.style(a,b,m[b])});for(d in m)g=Ub(p?q[d]:0,d,l),d in q||(q[d]=g.start,p&&(g.end=g.start,g.start="width"===d||"height"===d?1:0))}}function Wb(a,b){var c,d,e,f,g;for(c in a)if(d=n.camelCase(c),e=b[d],f=a[c],n.isArray(f)&&(e=f[1],f=a[c]=f[0]),c!==d&&(a[d]=f,delete a[c]),(g=n.cssHooks[d])&&"expand"in g){f=g.expand(f),delete a[d];for(c in f)c in a||(a[c]=f[c],b[c]=e)}else b[d]=e}function Xb(a,b,c){var d,e,f=0,g=Qb.length,h=n.Deferred().always(function(){delete i.elem}),i=function(){if(e)return!1;for(var b=Lb||Sb(),c=Math.max(0,j.startTime+j.duration-b),d=c/j.duration||0,f=1-d,g=0,i=j.tweens.length;i>g;g++)j.tweens[g].run(f);return h.notifyWith(a,[j,f,c]),1>f&&i?c:(h.resolveWith(a,[j]),!1)},j=h.promise({elem:a,props:n.extend({},b),opts:n.extend(!0,{specialEasing:{}},c),originalProperties:b,originalOptions:c,startTime:Lb||Sb(),duration:c.duration,tweens:[],createTween:function(b,c){var d=n.Tween(a,j.opts,b,c,j.opts.specialEasing[b]||j.opts.easing);return j.tweens.push(d),d},stop:function(b){var c=0,d=b?j.tweens.length:0;if(e)return this;for(e=!0;d>c;c++)j.tweens[c].run(1);return b?h.resolveWith(a,[j,b]):h.rejectWith(a,[j,b]),this}}),k=j.props;for(Wb(k,j.opts.specialEasing);g>f;f++)if(d=Qb[f].call(j,a,k,j.opts))return d;return n.map(k,Ub,j),n.isFunction(j.opts.start)&&j.opts.start.call(a,j),n.fx.timer(n.extend(i,{elem:a,anim:j,queue:j.opts.queue})),j.progress(j.opts.progress).done(j.opts.done,j.opts.complete).fail(j.opts.fail).always(j.opts.always)}function rc(a){return function(b,c){"string"!=typeof b&&(c=b,b="*");var d,e=0,f=b.toLowerCase().match(E)||[];if(n.isFunction(c))for(;d=f[e++];)"+"===d[0]?(d=d.slice(1)||"*",(a[d]=a[d]||[]).unshift(c)):(a[d]=a[d]||[]).push(c)}}function sc(a,b,c,d){function g(h){var i;return e[h]=!0,n.each(a[h]||[],function(a,h){var j=h(b,c,d);return"string"!=typeof j||f||e[j]?f?!(i=j):void 0:(b.dataTypes.unshift(j),g(j),!1)}),i}var e={},f=a===oc;return g(b.dataTypes[0])||!e["*"]&&g("*")}function tc(a,b){var c,d,e=n.ajaxSettings.flatOptions||{};for(c in b)void 0!==b[c]&&((e[c]?a:d||(d={}))[c]=b[c]);return d&&n.extend(!0,a,d),a}function uc(a,b,c){for(var d,e,f,g,h=a.contents,i=a.dataTypes;"*"===i[0];)i.shift(),void 0===d&&(d=a.mimeType||b.getResponseHeader("Content-Type"));if(d)for(e in h)if(h[e]&&h[e].test(d)){i.unshift(e);break}if(i[0]in c)f=i[0];else{for(e in c){if(!i[0]||a.converters[e+" "+i[0]]){f=e;break}g||(g=e)}f=f||g}return f?(f!==i[0]&&i.unshift(f),c[f]):void 0}function vc(a,b,c,d){var e,f,g,h,i,j={},k=a.dataTypes.slice();if(k[1])for(g in a.converters)j[g.toLowerCase()]=a.converters[g];for(f=k.shift();f;)if(a.responseFields[f]&&(c[a.responseFields[f]]=b),!i&&d&&a.dataFilter&&(b=a.dataFilter(b,a.dataType)),i=f,f=k.shift())if("*"===f)f=i;else if("*"!==i&&i!==f){if(!(g=j[i+" "+f]||j["* "+f]))for(e in j)if(h=e.split(" "),h[1]===f&&(g=j[i+" "+h[0]]||j["* "+h[0]])){!0===g?g=j[e]:!0!==j[e]&&(f=h[0],k.unshift(h[1]));break}if(!0!==g)if(g&&a.throws)b=g(b);else try{b=g(b)}catch(l){return{state:"parsererror",error:g?l:"No conversion from "+i+" to "+f}}}return{state:"success",data:b}}function Bc(a,b,c,d){var e;if(n.isArray(b))n.each(b,function(b,e){c||xc.test(a)?d(a,e):Bc(a+"["+("object"==typeof e?b:"")+"]",e,c,d)});else if(c||"object"!==n.type(b))d(a,b);else for(e in b)Bc(a+"["+e+"]",b[e],c,d)}function Kc(a){return n.isWindow(a)?a:9===a.nodeType&&a.defaultView}var c=[],d=c.slice,e=c.concat,f=c.push,g=c.indexOf,h={},i=h.toString,j=h.hasOwnProperty,k={},l=a.document,m="2.1.1",n=function(a,b){return new n.fn.init(a,b)},r=function(a,b){return b.toUpperCase()};n.fn=n.prototype={jquery:m,constructor:n,selector:"",length:0,toArray:function(){return d.call(this)},get:function(a){return null!=a?0>a?this[a+this.length]:this[a]:d.call(this)},pushStack:function(a){var b=n.merge(this.constructor(),a);return b.prevObject=this,b.context=this.context,b},each:function(a,b){return n.each(this,a,b)},map:function(a){return this.pushStack(n.map(this,function(b,c){return a.call(b,c,b)}))},slice:function(){return this.pushStack(d.apply(this,arguments))},first:function(){return this.eq(0)},last:function(){return this.eq(-1)},eq:function(a){var b=this.length,c=+a+(0>a?b:0);return this.pushStack(c>=0&&b>c?[this[c]]:[])},end:function(){return this.prevObject||this.constructor(null)},push:f,sort:c.sort,splice:c.splice},n.extend=n.fn.extend=function(){var a,b,c,d,e,f,g=arguments[0]||{},h=1,i=arguments.length,j=!1;for("boolean"==typeof g&&(j=g,g=arguments[h]||{},h++),"object"==typeof g||n.isFunction(g)||(g={}),h===i&&(g=this,h--);i>h;h++)if(null!=(a=arguments[h]))for(b in a)c=g[b],d=a[b],g!==d&&(j&&d&&(n.isPlainObject(d)||(e=n.isArray(d)))?(e?(e=!1,f=c&&n.isArray(c)?c:[]):f=c&&n.isPlainObject(c)?c:{},g[b]=n.extend(j,f,d)):void 0!==d&&(g[b]=d));return g},n.extend({expando:"jQuery"+(m+Math.random()).replace(/\D/g,""),isReady:!0,error:function(a){throw new Error(a)},noop:function(){},isFunction:function(a){return"function"===n.type(a)},isArray:Array.isArray,isWindow:function(a){return null!=a&&a===a.window},isNumeric:function(a){return!n.isArray(a)&&a-parseFloat(a)>=0},isPlainObject:function(a){return"object"===n.type(a)&&!a.nodeType&&!n.isWindow(a)&&!(a.constructor&&!j.call(a.constructor.prototype,"isPrototypeOf"))},isEmptyObject:function(a){var b;for(b in a)return!1;return!0},type:function(a){return null==a?a+"":"object"==typeof a||"function"==typeof a?h[i.call(a)]||"object":typeof a},globalEval:function(a){var b,c=eval;(a=n.trim(a))&&(1===a.indexOf("use strict")?(b=l.createElement("script"),b.text=a,l.head.appendChild(b).parentNode.removeChild(b)):c(a))},camelCase:function(a){return a.replace(/^-ms-/,"ms-").replace(/-([\da-z])/gi,r)},nodeName:function(a,b){return a.nodeName&&a.nodeName.toLowerCase()===b.toLowerCase()},each:function(a,b,c){var e=0,f=a.length,g=s(a);if(c){if(g)for(;f>e&&!1!==b.apply(a[e],c);e++);else for(e in a)if(!1===b.apply(a[e],c))break}else if(g)for(;f>e&&!1!==b.call(a[e],e,a[e]);e++);else for(e in a)if(!1===b.call(a[e],e,a[e]))break;return a},trim:function(a){return null==a?"":(a+"").replace(/^[\s\uFEFF\xA0]+|[\s\uFEFF\xA0]+$/g,"")},makeArray:function(a,b){var c=b||[];return null!=a&&(s(Object(a))?n.merge(c,"string"==typeof a?[a]:a):f.call(c,a)),c},inArray:function(a,b,c){return null==b?-1:g.call(b,a,c)},merge:function(a,b){for(var c=+b.length,d=0,e=a.length;c>d;d++)a[e++]=b[d];return a.length=e,a},grep:function(a,b,c){for(var e=[],f=0,g=a.length,h=!c;g>f;f++)!b(a[f],f)!==h&&e.push(a[f]);return e},map:function(a,b,c){var d,f=0,g=a.length,h=s(a),i=[];if(h)for(;g>f;f++)null!=(d=b(a[f],f,c))&&i.push(d);else for(f in a)null!=(d=b(a[f],f,c))&&i.push(d);return e.apply([],i)},guid:1,proxy:function(a,b){var c,e,f;return"string"==typeof b&&(c=a[b],b=a,a=c),n.isFunction(a)?(e=d.call(arguments,2),f=function(){return a.apply(b||this,e.concat(d.call(arguments)))},f.guid=a.guid=a.guid||n.guid++,f):void 0},now:Date.now,support:k}),n.each("Boolean Number String Function Array Date RegExp Object Error".split(" "),function(a,b){h["[object "+b+"]"]=b.toLowerCase()});var t=function(a){function fb(a,b,d,e){var f,h,j,k,l,o,r,s,w,x;if((b?b.ownerDocument||b:v)!==n&&m(b),b=b||n,d=d||[],!a||"string"!=typeof a)return d;if(1!==(k=b.nodeType)&&9!==k)return[];if(p&&!e){if(f=_.exec(a))if(j=f[1]){if(9===k){if(!(h=b.getElementById(j))||!h.parentNode)return d;if(h.id===j)return d.push(h),d}else if(b.ownerDocument&&(h=b.ownerDocument.getElementById(j))&&t(b,h)&&h.id===j)return d.push(h),d}else{if(f[2])return I.apply(d,b.getElementsByTagName(a)),d;if((j=f[3])&&c.getElementsByClassName&&b.getElementsByClassName)return I.apply(d,b.getElementsByClassName(j)),d}if(c.qsa&&(!q||!q.test(a))){if(s=r=u,w=b,x=9===k&&a,1===k&&"object"!==b.nodeName.toLowerCase()){for(o=g(a),(r=b.getAttribute("id"))?s=r.replace(bb,"\\$&"):b.setAttribute("id",s),s="[id='"+s+"'] ",l=o.length;l--;)o[l]=s+qb(o[l]);w=ab.test(a)&&ob(b.parentNode)||b,x=o.join(",")}if(x)try{return I.apply(d,w.querySelectorAll(x)),d}catch(y){}finally{r||b.removeAttribute("id")}}}return i(a.replace(R,"$1"),b,d,e)}function gb(){function b(c,e){return a.push(c+" ")>d.cacheLength&&delete b[a.shift()],b[c+" "]=e}var a=[];return b}function hb(a){return a[u]=!0,a}function ib(a){var b=n.createElement("div");try{return!!a(b)}catch(c){return!1}finally{b.parentNode&&b.parentNode.removeChild(b),b=null}}function jb(a,b){for(var c=a.split("|"),e=a.length;e--;)d.attrHandle[c[e]]=b}function kb(a,b){var c=b&&a,d=c&&1===a.nodeType&&1===b.nodeType&&(~b.sourceIndex||D)-(~a.sourceIndex||D);if(d)return d;if(c)for(;c=c.nextSibling;)if(c===b)return-1;return a?1:-1}function nb(a){return hb(function(b){return b=+b,hb(function(c,d){for(var e,f=a([],c.length,b),g=f.length;g--;)c[e=f[g]]&&(c[e]=!(d[e]=c[e]))})})}function ob(a){return a&&typeof a.getElementsByTagName!==C&&a}function pb(){}function qb(a){for(var b=0,c=a.length,d="";c>b;b++)d+=a[b].value;return d}function rb(a,b,c){var d=b.dir,e=c&&"parentNode"===d,f=x++;return b.first?function(b,c,f){for(;b=b[d];)if(1===b.nodeType||e)return a(b,c,f)}:function(b,c,g){var h,i,j=[w,f];if(g){for(;b=b[d];)if((1===b.nodeType||e)&&a(b,c,g))return!0}else for(;b=b[d];)if(1===b.nodeType||e){if(i=b[u]||(b[u]={}),(h=i[d])&&h[0]===w&&h[1]===f)return j[2]=h[2];if(i[d]=j,j[2]=a(b,c,g))return!0}}}function sb(a){return a.length>1?function(b,c,d){for(var e=a.length;e--;)if(!a[e](b,c,d))return!1;return!0}:a[0]}function tb(a,b,c){for(var d=0,e=b.length;e>d;d++)fb(a,b[d],c);return c}function ub(a,b,c,d,e){for(var f,g=[],h=0,i=a.length,j=null!=b;i>h;h++)(f=a[h])&&(!c||c(f,d,e))&&(g.push(f),j&&b.push(h));return g}function vb(a,b,c,d,e,f){return d&&!d[u]&&(d=vb(d)),e&&!e[u]&&(e=vb(e,f)),hb(function(f,g,h,i){var j,k,l,m=[],n=[],o=g.length,p=f||tb(b||"*",h.nodeType?[h]:h,[]),q=!a||!f&&b?p:ub(p,m,a,h,i),r=c?e||(f?a:o||d)?[]:g:q;if(c&&c(q,r,h,i),d)for(j=ub(r,n),d(j,[],h,i),k=j.length;k--;)(l=j[k])&&(r[n[k]]=!(q[n[k]]=l));if(f){if(e||a){if(e){for(j=[],k=r.length;k--;)(l=r[k])&&j.push(q[k]=l);e(null,r=[],j,i)}for(k=r.length;k--;)(l=r[k])&&(j=e?K.call(f,l):m[k])>-1&&(f[j]=!(g[j]=l))}}else r=ub(r===g?r.splice(o,r.length):r),e?e(null,g,r,i):I.apply(g,r)})}function wb(a){for(var b,c,e,f=a.length,g=d.relative[a[0].type],h=g||d.relative[" "],i=g?1:0,k=rb(function(a){return a===b},h,!0),l=rb(function(a){return K.call(b,a)>-1},h,!0),m=[function(a,c,d){return!g&&(d||c!==j)||((b=c).nodeType?k(a,c,d):l(a,c,d))}];f>i;i++)if(c=d.relative[a[i].type])m=[rb(sb(m),c)];else{if(c=d.filter[a[i].type].apply(null,a[i].matches),c[u]){for(e=++i;f>e&&!d.relative[a[e].type];e++);return vb(i>1&&sb(m),i>1&&qb(a.slice(0,i-1).concat({value:" "===a[i-2].type?"*":""})).replace(R,"$1"),c,e>i&&wb(a.slice(i,e)),f>e&&wb(a=a.slice(e)),f>e&&qb(a))}m.push(c)}return sb(m)}function xb(a,b){var c=b.length>0,e=a.length>0,f=function(f,g,h,i,k){var l,m,o,p=0,q="0",r=f&&[],s=[],t=j,u=f||e&&d.find.TAG("*",k),v=w+=null==t?1:Math.random()||.1,x=u.length;for(k&&(j=g!==n&&g);q!==x&&null!=(l=u[q]);q++){if(e&&l){for(m=0;o=a[m++];)if(o(l,g,h)){i.push(l);break}k&&(w=v)}c&&((l=!o&&l)&&p--,f&&r.push(l))}if(p+=q,c&&q!==p){for(m=0;o=b[m++];)o(r,s,g,h);if(f){if(p>0)for(;q--;)r[q]||s[q]||(s[q]=G.call(i));s=ub(s)}I.apply(i,s),k&&!f&&s.length>0&&p+b.length>1&&fb.uniqueSort(i)}return k&&(w=v,j=t),r};return c?hb(f):f}var b,c,d,e,f,g,h,i,j,k,l,m,n,o,p,q,r,s,t,u="sizzle"+-new Date,v=a.document,w=0,x=0,y=gb(),z=gb(),A=gb(),B=function(a,b){return a===b&&(l=!0),0},C="undefined",D=1<<31,E={}.hasOwnProperty,F=[],G=F.pop,H=F.push,I=F.push,J=F.slice,K=F.indexOf||function(a){for(var b=0,c=this.length;c>b;b++)if(this[b]===a)return b;return-1},L="checked|selected|async|autofocus|autoplay|controls|defer|disabled|hidden|ismap|loop|multiple|open|readonly|required|scoped",M="[\\x20\\t\\r\\n\\f]",N="(?:\\\\.|[\\w-]|[^\\x00-\\xa0])+",O=N.replace("w","w#"),P="\\["+M+"*("+N+")(?:"+M+"*([*^$|!~]?=)"+M+"*(?:'((?:\\\\.|[^\\\\'])*)'|\"((?:\\\\.|[^\\\\\"])*)\"|("+O+"))|)"+M+"*\\]",Q=":("+N+")(?:\\((('((?:\\\\.|[^\\\\'])*)'|\"((?:\\\\.|[^\\\\\"])*)\")|((?:\\\\.|[^\\\\()[\\]]|"+P+")*)|.*)\\)|)",R=new RegExp("^"+M+"+|((?:^|[^\\\\])(?:\\\\.)*)"+M+"+$","g"),S=new RegExp("^"+M+"*,"+M+"*"),T=new RegExp("^"+M+"*([>+~]|"+M+")"+M+"*"),U=new RegExp("="+M+"*([^\\]'\"]*?)"+M+"*\\]","g"),V=new RegExp(Q),W=new RegExp("^"+O+"$"),X={ID:new RegExp("^#("+N+")"),CLASS:new RegExp("^\\.("+N+")"),TAG:new RegExp("^("+N.replace("w","w*")+")"),ATTR:new RegExp("^"+P),PSEUDO:new RegExp("^"+Q),CHILD:new RegExp("^:(only|first|last|nth|nth-last)-(child|of-type)(?:\\("+M+"*(even|odd|(([+-]|)(\\d*)n|)"+M+"*(?:([+-]|)"+M+"*(\\d+)|))"+M+"*\\)|)","i"),bool:new RegExp("^(?:"+L+")$","i"),needsContext:new RegExp("^"+M+"*[>+~]|:(even|odd|eq|gt|lt|nth|first|last)(?:\\("+M+"*((?:-\\d)?\\d*)"+M+"*\\)|)(?=[^-]|$)","i")},Y=/^(?:input|select|textarea|button)$/i,Z=/^h\d$/i,$=/^[^{]+\{\s*\[native \w/,_=/^(?:#([\w-]+)|(\w+)|\.([\w-]+))$/,ab=/[+~]/,bb=/'|\\/g,cb=new RegExp("\\\\([\\da-f]{1,6}"+M+"?|("+M+")|.)","ig"),db=function(a,b,c){var d="0x"+b-65536;return d!==d||c?b:0>d?String.fromCharCode(d+65536):String.fromCharCode(d>>10|55296,1023&d|56320)};try{I.apply(F=J.call(v.childNodes),v.childNodes),F[v.childNodes.length].nodeType}catch(eb){I={apply:F.length?function(a,b){H.apply(a,J.call(b))}:function(a,b){for(var c=a.length,d=0;a[c++]=b[d++];);a.length=c-1}}}c=fb.support={},f=fb.isXML=function(a){var b=a&&(a.ownerDocument||a).documentElement;return!!b&&"HTML"!==b.nodeName},m=fb.setDocument=function(a){var b,e=a?a.ownerDocument||a:v,g=e.defaultView;return e!==n&&9===e.nodeType&&e.documentElement?(n=e,o=e.documentElement,p=!f(e),g&&g!==g.top&&(g.addEventListener?g.addEventListener("unload",function(){m()},!1):g.attachEvent&&g.attachEvent("onunload",function(){m()})),c.attributes=ib(function(a){return a.className="i",!a.getAttribute("className")}),c.getElementsByTagName=ib(function(a){return a.appendChild(e.createComment("")),!a.getElementsByTagName("*").length}),c.getElementsByClassName=$.test(e.getElementsByClassName)&&ib(function(a){return a.innerHTML="<div class='a'></div><div class='a i'></div>",a.firstChild.className="i",2===a.getElementsByClassName("i").length}),c.getById=ib(function(a){return o.appendChild(a).id=u,!e.getElementsByName||!e.getElementsByName(u).length}),c.getById?(d.find.ID=function(a,b){if(typeof b.getElementById!==C&&p){var c=b.getElementById(a);return c&&c.parentNode?[c]:[]}},d.filter.ID=function(a){var b=a.replace(cb,db);return function(a){return a.getAttribute("id")===b}}):(delete d.find.ID,d.filter.ID=function(a){var b=a.replace(cb,db);return function(a){var c=typeof a.getAttributeNode!==C&&a.getAttributeNode("id");return c&&c.value===b}}),d.find.TAG=c.getElementsByTagName?function(a,b){return typeof b.getElementsByTagName!==C?b.getElementsByTagName(a):void 0}:function(a,b){var c,d=[],e=0,f=b.getElementsByTagName(a);if("*"===a){for(;c=f[e++];)1===c.nodeType&&d.push(c);return d}return f},d.find.CLASS=c.getElementsByClassName&&function(a,b){return typeof b.getElementsByClassName!==C&&p?b.getElementsByClassName(a):void 0},r=[],q=[],(c.qsa=$.test(e.querySelectorAll))&&(ib(function(a){a.innerHTML="<select msallowclip=''><option selected=''></option></select>",a.querySelectorAll("[msallowclip^='']").length&&q.push("[*^$]="+M+"*(?:''|\"\")"),a.querySelectorAll("[selected]").length||q.push("\\["+M+"*(?:value|"+L+")"),a.querySelectorAll(":checked").length||q.push(":checked")}),ib(function(a){var b=e.createElement("input");b.setAttribute("type","hidden"),a.appendChild(b).setAttribute("name","D"),a.querySelectorAll("[name=d]").length&&q.push("name"+M+"*[*^$|!~]?="),a.querySelectorAll(":enabled").length||q.push(":enabled",":disabled"),a.querySelectorAll("*,:x"),q.push(",.*:")})),(c.matchesSelector=$.test(s=o.matches||o.webkitMatchesSelector||o.mozMatchesSelector||o.oMatchesSelector||o.msMatchesSelector))&&ib(function(a){c.disconnectedMatch=s.call(a,"div"),s.call(a,"[s!='']:x"),r.push("!=",Q)}),q=q.length&&new RegExp(q.join("|")),r=r.length&&new RegExp(r.join("|")),b=$.test(o.compareDocumentPosition),t=b||$.test(o.contains)?function(a,b){var c=9===a.nodeType?a.documentElement:a,d=b&&b.parentNode;return a===d||!(!d||1!==d.nodeType||!(c.contains?c.contains(d):a.compareDocumentPosition&&16&a.compareDocumentPosition(d)))}:function(a,b){if(b)for(;b=b.parentNode;)if(b===a)return!0;return!1},B=b?function(a,b){if(a===b)return l=!0,0;var d=!a.compareDocumentPosition-!b.compareDocumentPosition;return d||(d=(a.ownerDocument||a)===(b.ownerDocument||b)?a.compareDocumentPosition(b):1,1&d||!c.sortDetached&&b.compareDocumentPosition(a)===d?a===e||a.ownerDocument===v&&t(v,a)?-1:b===e||b.ownerDocument===v&&t(v,b)?1:k?K.call(k,a)-K.call(k,b):0:4&d?-1:1)}:function(a,b){if(a===b)return l=!0,0;var c,d=0,f=a.parentNode,g=b.parentNode,h=[a],i=[b];if(!f||!g)return a===e?-1:b===e?1:f?-1:g?1:k?K.call(k,a)-K.call(k,b):0;if(f===g)return kb(a,b);for(c=a;c=c.parentNode;)h.unshift(c);for(c=b;c=c.parentNode;)i.unshift(c);for(;h[d]===i[d];)d++;return d?kb(h[d],i[d]):h[d]===v?-1:i[d]===v?1:0},e):n},fb.matches=function(a,b){return fb(a,null,null,b)},fb.matchesSelector=function(a,b){if((a.ownerDocument||a)!==n&&m(a),b=b.replace(U,"='$1']"),!(!c.matchesSelector||!p||r&&r.test(b)||q&&q.test(b)))try{var d=s.call(a,b);if(d||c.disconnectedMatch||a.document&&11!==a.document.nodeType)return d}catch(e){}return fb(b,n,null,[a]).length>0},fb.contains=function(a,b){return(a.ownerDocument||a)!==n&&m(a),t(a,b)},fb.attr=function(a,b){(a.ownerDocument||a)!==n&&m(a);var e=d.attrHandle[b.toLowerCase()],f=e&&E.call(d.attrHandle,b.toLowerCase())?e(a,b,!p):void 0;return void 0!==f?f:c.attributes||!p?a.getAttribute(b):(f=a.getAttributeNode(b))&&f.specified?f.value:null},fb.error=function(a){throw new Error("Syntax error, unrecognized expression: "+a)},fb.uniqueSort=function(a){var b,d=[],e=0,f=0;if(l=!c.detectDuplicates,k=!c.sortStable&&a.slice(0),a.sort(B),l){for(;b=a[f++];)b===a[f]&&(e=d.push(f));for(;e--;)a.splice(d[e],1)}return k=null,a},e=fb.getText=function(a){var b,c="",d=0,f=a.nodeType;if(f){if(1===f||9===f||11===f){if("string"==typeof a.textContent)return a.textContent;for(a=a.firstChild;a;a=a.nextSibling)c+=e(a)}else if(3===f||4===f)return a.nodeValue}else for(;b=a[d++];)c+=e(b);return c},d=fb.selectors={cacheLength:50,createPseudo:hb,match:X,attrHandle:{},find:{},relative:{">":{dir:"parentNode",first:!0}," ":{dir:"parentNode"},"+":{dir:"previousSibling",first:!0},"~":{dir:"previousSibling"}},preFilter:{ATTR:function(a){return a[1]=a[1].replace(cb,db),a[3]=(a[3]||a[4]||a[5]||"").replace(cb,db),"~="===a[2]&&(a[3]=" "+a[3]+" "),a.slice(0,4)},CHILD:function(a){return a[1]=a[1].toLowerCase(),"nth"===a[1].slice(0,3)?(a[3]||fb.error(a[0]),a[4]=+(a[4]?a[5]+(a[6]||1):2*("even"===a[3]||"odd"===a[3])),a[5]=+(a[7]+a[8]||"odd"===a[3])):a[3]&&fb.error(a[0]),a},PSEUDO:function(a){var b,c=!a[6]&&a[2];return X.CHILD.test(a[0])?null:(a[3]?a[2]=a[4]||a[5]||"":c&&V.test(c)&&(b=g(c,!0))&&(b=c.indexOf(")",c.length-b)-c.length)&&(a[0]=a[0].slice(0,b),a[2]=c.slice(0,b)),a.slice(0,3))}},filter:{TAG:function(a){var b=a.replace(cb,db).toLowerCase();return"*"===a?function(){return!0}:function(a){return a.nodeName&&a.nodeName.toLowerCase()===b}},CLASS:function(a){var b=y[a+" "];return b||(b=new RegExp("(^|"+M+")"+a+"("+M+"|$)"))&&y(a,function(a){return b.test("string"==typeof a.className&&a.className||typeof a.getAttribute!==C&&a.getAttribute("class")||"")})},ATTR:function(a,b,c){return function(d){var e=fb.attr(d,a);return null==e?"!="===b:!b||(e+="","="===b?e===c:"!="===b?e!==c:"^="===b?c&&0===e.indexOf(c):"*="===b?c&&e.indexOf(c)>-1:"$="===b?c&&e.slice(-c.length)===c:"~="===b?(" "+e+" ").indexOf(c)>-1:"|="===b&&(e===c||e.slice(0,c.length+1)===c+"-"))}},CHILD:function(a,b,c,d,e){var f="nth"!==a.slice(0,3),g="last"!==a.slice(-4),h="of-type"===b;return 1===d&&0===e?function(a){return!!a.parentNode}:function(b,c,i){var j,k,l,m,n,o,p=f!==g?"nextSibling":"previousSibling",q=b.parentNode,r=h&&b.nodeName.toLowerCase(),s=!i&&!h;if(q){if(f){for(;p;){for(l=b;l=l[p];)if(h?l.nodeName.toLowerCase()===r:1===l.nodeType)return!1;o=p="only"===a&&!o&&"nextSibling"}return!0}if(o=[g?q.firstChild:q.lastChild],g&&s){for(k=q[u]||(q[u]={}),j=k[a]||[],n=j[0]===w&&j[1],m=j[0]===w&&j[2],l=n&&q.childNodes[n];l=++n&&l&&l[p]||(m=n=0)||o.pop();)if(1===l.nodeType&&++m&&l===b){k[a]=[w,n,m];break}}else if(s&&(j=(b[u]||(b[u]={}))[a])&&j[0]===w)m=j[1];else for(;(l=++n&&l&&l[p]||(m=n=0)||o.pop())&&((h?l.nodeName.toLowerCase()!==r:1!==l.nodeType)||!++m||(s&&((l[u]||(l[u]={}))[a]=[w,m]),l!==b)););return(m-=e)===d||m%d==0&&m/d>=0}}},PSEUDO:function(a,b){var c,e=d.pseudos[a]||d.setFilters[a.toLowerCase()]||fb.error("unsupported pseudo: "+a);return e[u]?e(b):e.length>1?(c=[a,a,"",b],d.setFilters.hasOwnProperty(a.toLowerCase())?hb(function(a,c){for(var d,f=e(a,b),g=f.length;g--;)d=K.call(a,f[g]),a[d]=!(c[d]=f[g])}):function(a){return e(a,0,c)}):e}},pseudos:{not:hb(function(a){var b=[],c=[],d=h(a.replace(R,"$1"));return d[u]?hb(function(a,b,c,e){for(var f,g=d(a,null,e,[]),h=a.length;h--;)(f=g[h])&&(a[h]=!(b[h]=f))}):function(a,e,f){return b[0]=a,d(b,null,f,c),!c.pop()}}),has:hb(function(a){return function(b){return fb(a,b).length>0}}),contains:hb(function(a){return function(b){return(b.textContent||b.innerText||e(b)).indexOf(a)>-1}}),lang:hb(function(a){return W.test(a||"")||fb.error("unsupported lang: "+a),a=a.replace(cb,db).toLowerCase(),function(b){var c;do{if(c=p?b.lang:b.getAttribute("xml:lang")||b.getAttribute("lang"))return(c=c.toLowerCase())===a||0===c.indexOf(a+"-")}while((b=b.parentNode)&&1===b.nodeType);return!1}}),target:function(b){var c=a.location&&a.location.hash;return c&&c.slice(1)===b.id},root:function(a){return a===o},focus:function(a){return a===n.activeElement&&(!n.hasFocus||n.hasFocus())&&!!(a.type||a.href||~a.tabIndex)},enabled:function(a){return!1===a.disabled},disabled:function(a){return!0===a.disabled},checked:function(a){var b=a.nodeName.toLowerCase();return"input"===b&&!!a.checked||"option"===b&&!!a.selected},selected:function(a){return a.parentNode&&a.parentNode.selectedIndex,!0===a.selected},empty:function(a){for(a=a.firstChild;a;a=a.nextSibling)if(a.nodeType<6)return!1;return!0},parent:function(a){return!d.pseudos.empty(a)},header:function(a){return Z.test(a.nodeName)},input:function(a){return Y.test(a.nodeName)},button:function(a){var b=a.nodeName.toLowerCase();return"input"===b&&"button"===a.type||"button"===b},text:function(a){var b;return"input"===a.nodeName.toLowerCase()&&"text"===a.type&&(null==(b=a.getAttribute("type"))||"text"===b.toLowerCase())},first:nb(function(){return[0]}),last:nb(function(a,b){return[b-1]}),eq:nb(function(a,b,c){return[0>c?c+b:c]}),even:nb(function(a,b){for(var c=0;b>c;c+=2)a.push(c);return a}),odd:nb(function(a,b){for(var c=1;b>c;c+=2)a.push(c);return a}),lt:nb(function(a,b,c){for(var d=0>c?c+b:c;--d>=0;)a.push(d);return a}),gt:nb(function(a,b,c){for(var d=0>c?c+b:c;++d<b;)a.push(d);return a})}},d.pseudos.nth=d.pseudos.eq;for(b in{radio:!0,checkbox:!0,file:!0,password:!0,image:!0})d.pseudos[b]=function(a){return function(b){return"input"===b.nodeName.toLowerCase()&&b.type===a}}(b);for(b in{submit:!0,reset:!0})d.pseudos[b]=function(a){return function(b){var c=b.nodeName.toLowerCase();return("input"===c||"button"===c)&&b.type===a}}(b);return pb.prototype=d.filters=d.pseudos,d.setFilters=new pb,g=fb.tokenize=function(a,b){var c,e,f,g,h,i,j,k=z[a+" "];if(k)return b?0:k.slice(0);for(h=a,i=[],j=d.preFilter;h;){(!c||(e=S.exec(h)))&&(e&&(h=h.slice(e[0].length)||h),i.push(f=[])),c=!1,(e=T.exec(h))&&(c=e.shift(),f.push({value:c,type:e[0].replace(R," ")}),h=h.slice(c.length));for(g in d.filter)!(e=X[g].exec(h))||j[g]&&!(e=j[g](e))||(c=e.shift(),f.push({value:c,type:g,matches:e}),h=h.slice(c.length));if(!c)break}return b?h.length:h?fb.error(a):z(a,i).slice(0)},h=fb.compile=function(a,b){var c,d=[],e=[],f=A[a+" "];if(!f){for(b||(b=g(a)),c=b.length;c--;)f=wb(b[c]),f[u]?d.push(f):e.push(f);f=A(a,xb(e,d)),f.selector=a}return f},i=fb.select=function(a,b,e,f){var i,j,k,l,m,n="function"==typeof a&&a,o=!f&&g(a=n.selector||a);if(e=e||[],1===o.length){if(j=o[0]=o[0].slice(0),j.length>2&&"ID"===(k=j[0]).type&&c.getById&&9===b.nodeType&&p&&d.relative[j[1].type]){if(!(b=(d.find.ID(k.matches[0].replace(cb,db),b)||[])[0]))return e;n&&(b=b.parentNode),a=a.slice(j.shift().value.length)}for(i=X.needsContext.test(a)?0:j.length;i--&&(k=j[i],!d.relative[l=k.type]);)if((m=d.find[l])&&(f=m(k.matches[0].replace(cb,db),ab.test(j[0].type)&&ob(b.parentNode)||b))){if(j.splice(i,1),!(a=f.length&&qb(j)))return I.apply(e,f),e;break}}return(n||h(a,o))(f,b,!p,e,ab.test(a)&&ob(b.parentNode)||b),e},c.sortStable=u.split("").sort(B).join("")===u,c.detectDuplicates=!!l,m(),c.sortDetached=ib(function(a){return 1&a.compareDocumentPosition(n.createElement("div"))}),ib(function(a){return a.innerHTML="<a href='#'></a>","#"===a.firstChild.getAttribute("href")})||jb("type|href|height|width",function(a,b,c){return c?void 0:a.getAttribute(b,"type"===b.toLowerCase()?1:2)}),c.attributes&&ib(function(a){return a.innerHTML="<input/>",a.firstChild.setAttribute("value",""),""===a.firstChild.getAttribute("value")})||jb("value",function(a,b,c){return c||"input"!==a.nodeName.toLowerCase()?void 0:a.defaultValue}),ib(function(a){return null==a.getAttribute("disabled")})||jb(L,function(a,b,c){var d;return c?void 0:!0===a[b]?b.toLowerCase():(d=a.getAttributeNode(b))&&d.specified?d.value:null}),fb}(a);n.find=t,n.expr=t.selectors,n.expr[":"]=n.expr.pseudos,n.unique=t.uniqueSort,n.text=t.getText,n.isXMLDoc=t.isXML,n.contains=t.contains;var u=n.expr.match.needsContext,v=/^<(\w+)\s*\/?>(?:<\/\1>|)$/,w=/^.[^:#\[\.,]*$/;n.filter=function(a,b,c){var d=b[0];return c&&(a=":not("+a+")"),1===b.length&&1===d.nodeType?n.find.matchesSelector(d,a)?[d]:[]:n.find.matches(a,n.grep(b,function(a){return 1===a.nodeType}))},n.fn.extend({find:function(a){var b,c=this.length,d=[],e=this;if("string"!=typeof a)return this.pushStack(n(a).filter(function(){for(b=0;c>b;b++)if(n.contains(e[b],this))return!0
}));for(b=0;c>b;b++)n.find(a,e[b],d);return d=this.pushStack(c>1?n.unique(d):d),d.selector=this.selector?this.selector+" "+a:a,d},filter:function(a){return this.pushStack(x(this,a||[],!1))},not:function(a){return this.pushStack(x(this,a||[],!0))},is:function(a){return!!x(this,"string"==typeof a&&u.test(a)?n(a):a||[],!1).length}});var y,z=/^(?:\s*(<[\w\W]+>)[^>]*|#([\w-]*))$/;(n.fn.init=function(a,b){var c,d;if(!a)return this;if("string"==typeof a){if(!(c="<"===a[0]&&">"===a[a.length-1]&&a.length>=3?[null,a,null]:z.exec(a))||!c[1]&&b)return!b||b.jquery?(b||y).find(a):this.constructor(b).find(a);if(c[1]){if(b=b instanceof n?b[0]:b,n.merge(this,n.parseHTML(c[1],b&&b.nodeType?b.ownerDocument||b:l,!0)),v.test(c[1])&&n.isPlainObject(b))for(c in b)n.isFunction(this[c])?this[c](b[c]):this.attr(c,b[c]);return this}return d=l.getElementById(c[2]),d&&d.parentNode&&(this.length=1,this[0]=d),this.context=l,this.selector=a,this}return a.nodeType?(this.context=this[0]=a,this.length=1,this):n.isFunction(a)?void 0!==y.ready?y.ready(a):a(n):(void 0!==a.selector&&(this.selector=a.selector,this.context=a.context),n.makeArray(a,this))}).prototype=n.fn,y=n(l);var B=/^(?:parents|prev(?:Until|All))/,C={children:!0,contents:!0,next:!0,prev:!0};n.extend({dir:function(a,b,c){for(var d=[],e=void 0!==c;(a=a[b])&&9!==a.nodeType;)if(1===a.nodeType){if(e&&n(a).is(c))break;d.push(a)}return d},sibling:function(a,b){for(var c=[];a;a=a.nextSibling)1===a.nodeType&&a!==b&&c.push(a);return c}}),n.fn.extend({has:function(a){var b=n(a,this),c=b.length;return this.filter(function(){for(var a=0;c>a;a++)if(n.contains(this,b[a]))return!0})},closest:function(a,b){for(var c,d=0,e=this.length,f=[],g=u.test(a)||"string"!=typeof a?n(a,b||this.context):0;e>d;d++)for(c=this[d];c&&c!==b;c=c.parentNode)if(c.nodeType<11&&(g?g.index(c)>-1:1===c.nodeType&&n.find.matchesSelector(c,a))){f.push(c);break}return this.pushStack(f.length>1?n.unique(f):f)},index:function(a){return a?"string"==typeof a?g.call(n(a),this[0]):g.call(this,a.jquery?a[0]:a):this[0]&&this[0].parentNode?this.first().prevAll().length:-1},add:function(a,b){return this.pushStack(n.unique(n.merge(this.get(),n(a,b))))},addBack:function(a){return this.add(null==a?this.prevObject:this.prevObject.filter(a))}}),n.each({parent:function(a){var b=a.parentNode;return b&&11!==b.nodeType?b:null},parents:function(a){return n.dir(a,"parentNode")},parentsUntil:function(a,b,c){return n.dir(a,"parentNode",c)},next:function(a){return D(a,"nextSibling")},prev:function(a){return D(a,"previousSibling")},nextAll:function(a){return n.dir(a,"nextSibling")},prevAll:function(a){return n.dir(a,"previousSibling")},nextUntil:function(a,b,c){return n.dir(a,"nextSibling",c)},prevUntil:function(a,b,c){return n.dir(a,"previousSibling",c)},siblings:function(a){return n.sibling((a.parentNode||{}).firstChild,a)},children:function(a){return n.sibling(a.firstChild)},contents:function(a){return a.contentDocument||n.merge([],a.childNodes)}},function(a,b){n.fn[a]=function(c,d){var e=n.map(this,b,c);return"Until"!==a.slice(-5)&&(d=c),d&&"string"==typeof d&&(e=n.filter(d,e)),this.length>1&&(C[a]||n.unique(e),B.test(a)&&e.reverse()),this.pushStack(e)}});var E=/\S+/g,F={};n.Callbacks=function(a){a="string"==typeof a?F[a]||G(a):n.extend({},a);var b,c,d,e,f,g,h=[],i=!a.once&&[],j=function(l){for(b=a.memory&&l,c=!0,g=e||0,e=0,f=h.length,d=!0;h&&f>g;g++)if(!1===h[g].apply(l[0],l[1])&&a.stopOnFalse){b=!1;break}d=!1,h&&(i?i.length&&j(i.shift()):b?h=[]:k.disable())},k={add:function(){if(h){var c=h.length;!function g(b){n.each(b,function(b,c){var d=n.type(c);"function"===d?a.unique&&k.has(c)||h.push(c):c&&c.length&&"string"!==d&&g(c)})}(arguments),d?f=h.length:b&&(e=c,j(b))}return this},remove:function(){return h&&n.each(arguments,function(a,b){for(var c;(c=n.inArray(b,h,c))>-1;)h.splice(c,1),d&&(f>=c&&f--,g>=c&&g--)}),this},has:function(a){return a?n.inArray(a,h)>-1:!(!h||!h.length)},empty:function(){return h=[],f=0,this},disable:function(){return h=i=b=void 0,this},disabled:function(){return!h},lock:function(){return i=void 0,b||k.disable(),this},locked:function(){return!i},fireWith:function(a,b){return!h||c&&!i||(b=b||[],b=[a,b.slice?b.slice():b],d?i.push(b):j(b)),this},fire:function(){return k.fireWith(this,arguments),this},fired:function(){return!!c}};return k},n.extend({Deferred:function(a){var b=[["resolve","done",n.Callbacks("once memory"),"resolved"],["reject","fail",n.Callbacks("once memory"),"rejected"],["notify","progress",n.Callbacks("memory")]],c="pending",d={state:function(){return c},always:function(){return e.done(arguments).fail(arguments),this},then:function(){var a=arguments;return n.Deferred(function(c){n.each(b,function(b,f){var g=n.isFunction(a[b])&&a[b];e[f[1]](function(){var a=g&&g.apply(this,arguments);a&&n.isFunction(a.promise)?a.promise().done(c.resolve).fail(c.reject).progress(c.notify):c[f[0]+"With"](this===d?c.promise():this,g?[a]:arguments)})}),a=null}).promise()},promise:function(a){return null!=a?n.extend(a,d):d}},e={};return d.pipe=d.then,n.each(b,function(a,f){var g=f[2],h=f[3];d[f[1]]=g.add,h&&g.add(function(){c=h},b[1^a][2].disable,b[2][2].lock),e[f[0]]=function(){return e[f[0]+"With"](this===e?d:this,arguments),this},e[f[0]+"With"]=g.fireWith}),d.promise(e),a&&a.call(e,e),e},when:function(a){var i,j,k,b=0,c=d.call(arguments),e=c.length,f=1!==e||a&&n.isFunction(a.promise)?e:0,g=1===f?a:n.Deferred(),h=function(a,b,c){return function(e){b[a]=this,c[a]=arguments.length>1?d.call(arguments):e,c===i?g.notifyWith(b,c):--f||g.resolveWith(b,c)}};if(e>1)for(i=new Array(e),j=new Array(e),k=new Array(e);e>b;b++)c[b]&&n.isFunction(c[b].promise)?c[b].promise().done(h(b,k,c)).fail(g.reject).progress(h(b,j,i)):--f;return f||g.resolveWith(k,c),g.promise()}});var H;n.fn.ready=function(a){return n.ready.promise().done(a),this},n.extend({isReady:!1,readyWait:1,holdReady:function(a){a?n.readyWait++:n.ready(!0)},ready:function(a){(!0===a?--n.readyWait:n.isReady)||(n.isReady=!0,!0!==a&&--n.readyWait>0||(H.resolveWith(l,[n]),n.fn.triggerHandler&&(n(l).triggerHandler("ready"),n(l).off("ready"))))}}),n.ready.promise=function(b){return H||(H=n.Deferred(),"complete"===l.readyState?setTimeout(n.ready):(l.addEventListener("DOMContentLoaded",I,!1),a.addEventListener("load",I,!1))),H.promise(b)},n.ready.promise();var J=n.access=function(a,b,c,d,e,f,g){var h=0,i=a.length,j=null==c;if("object"===n.type(c)){e=!0;for(h in c)n.access(a,b,h,c[h],!0,f,g)}else if(void 0!==d&&(e=!0,n.isFunction(d)||(g=!0),j&&(g?(b.call(a,d),b=null):(j=b,b=function(a,b,c){return j.call(n(a),c)})),b))for(;i>h;h++)b(a[h],c,g?d:d.call(a[h],h,b(a[h],c)));return e?a:j?b.call(a):i?b(a[0],c):f};n.acceptData=function(a){return 1===a.nodeType||9===a.nodeType||!+a.nodeType},K.uid=1,K.accepts=n.acceptData,K.prototype={key:function(a){if(!K.accepts(a))return 0;var b={},c=a[this.expando];if(!c){c=K.uid++;try{b[this.expando]={value:c},Object.defineProperties(a,b)}catch(d){b[this.expando]=c,n.extend(a,b)}}return this.cache[c]||(this.cache[c]={}),c},set:function(a,b,c){var d,e=this.key(a),f=this.cache[e];if("string"==typeof b)f[b]=c;else if(n.isEmptyObject(f))n.extend(this.cache[e],b);else for(d in b)f[d]=b[d];return f},get:function(a,b){var c=this.cache[this.key(a)];return void 0===b?c:c[b]},access:function(a,b,c){var d;return void 0===b||b&&"string"==typeof b&&void 0===c?(d=this.get(a,b),void 0!==d?d:this.get(a,n.camelCase(b))):(this.set(a,b,c),void 0!==c?c:b)},remove:function(a,b){var c,d,e,f=this.key(a),g=this.cache[f];if(void 0===b)this.cache[f]={};else{n.isArray(b)?d=b.concat(b.map(n.camelCase)):(e=n.camelCase(b),b in g?d=[b,e]:(d=e,d=d in g?[d]:d.match(E)||[])),c=d.length;for(;c--;)delete g[d[c]]}},hasData:function(a){return!n.isEmptyObject(this.cache[a[this.expando]]||{})},discard:function(a){a[this.expando]&&delete this.cache[a[this.expando]]}};var L=new K,M=new K,N=/^(?:\{[\w\W]*\}|\[[\w\W]*\])$/,O=/([A-Z])/g;n.extend({hasData:function(a){return M.hasData(a)||L.hasData(a)},data:function(a,b,c){return M.access(a,b,c)},removeData:function(a,b){M.remove(a,b)},_data:function(a,b,c){return L.access(a,b,c)},_removeData:function(a,b){L.remove(a,b)}}),n.fn.extend({data:function(a,b){var c,d,e,f=this[0],g=f&&f.attributes;if(void 0===a){if(this.length&&(e=M.get(f),1===f.nodeType&&!L.get(f,"hasDataAttrs"))){for(c=g.length;c--;)g[c]&&(d=g[c].name,0===d.indexOf("data-")&&(d=n.camelCase(d.slice(5)),P(f,d,e[d])));L.set(f,"hasDataAttrs",!0)}return e}return"object"==typeof a?this.each(function(){M.set(this,a)}):J(this,function(b){var c,d=n.camelCase(a);if(f&&void 0===b){if(void 0!==(c=M.get(f,a)))return c;if(void 0!==(c=M.get(f,d)))return c;if(void 0!==(c=P(f,d,void 0)))return c}else this.each(function(){var c=M.get(this,d);M.set(this,d,b),-1!==a.indexOf("-")&&void 0!==c&&M.set(this,a,b)})},null,b,arguments.length>1,null,!0)},removeData:function(a){return this.each(function(){M.remove(this,a)})}}),n.extend({queue:function(a,b,c){var d;return a?(b=(b||"fx")+"queue",d=L.get(a,b),c&&(!d||n.isArray(c)?d=L.access(a,b,n.makeArray(c)):d.push(c)),d||[]):void 0},dequeue:function(a,b){b=b||"fx";var c=n.queue(a,b),d=c.length,e=c.shift(),f=n._queueHooks(a,b),g=function(){n.dequeue(a,b)};"inprogress"===e&&(e=c.shift(),d--),e&&("fx"===b&&c.unshift("inprogress"),delete f.stop,e.call(a,g,f)),!d&&f&&f.empty.fire()},_queueHooks:function(a,b){var c=b+"queueHooks";return L.get(a,c)||L.access(a,c,{empty:n.Callbacks("once memory").add(function(){L.remove(a,[b+"queue",c])})})}}),n.fn.extend({queue:function(a,b){var c=2;return"string"!=typeof a&&(b=a,a="fx",c--),arguments.length<c?n.queue(this[0],a):void 0===b?this:this.each(function(){var c=n.queue(this,a,b);n._queueHooks(this,a),"fx"===a&&"inprogress"!==c[0]&&n.dequeue(this,a)})},dequeue:function(a){return this.each(function(){n.dequeue(this,a)})},clearQueue:function(a){return this.queue(a||"fx",[])},promise:function(a,b){var c,d=1,e=n.Deferred(),f=this,g=this.length,h=function(){--d||e.resolveWith(f,[f])};for("string"!=typeof a&&(b=a,a=void 0),a=a||"fx";g--;)(c=L.get(f[g],a+"queueHooks"))&&c.empty&&(d++,c.empty.add(h));return h(),e.promise(b)}});var Q=/[+-]?(?:\d*\.|)\d+(?:[eE][+-]?\d+|)/.source,R=["Top","Right","Bottom","Left"],S=function(a,b){return a=b||a,"none"===n.css(a,"display")||!n.contains(a.ownerDocument,a)},T=/^(?:checkbox|radio)$/i;!function(){var a=l.createDocumentFragment(),b=a.appendChild(l.createElement("div")),c=l.createElement("input");c.setAttribute("type","radio"),c.setAttribute("checked","checked"),c.setAttribute("name","t"),b.appendChild(c),k.checkClone=b.cloneNode(!0).cloneNode(!0).lastChild.checked,b.innerHTML="<textarea>x</textarea>",k.noCloneChecked=!!b.cloneNode(!0).lastChild.defaultValue}();var U="undefined";k.focusinBubbles="onfocusin"in a;var V=/^key/,W=/^(?:mouse|pointer|contextmenu)|click/,X=/^(?:focusinfocus|focusoutblur)$/,Y=/^([^.]*)(?:\.(.+)|)$/;n.event={global:{},add:function(a,b,c,d,e){var f,g,h,i,j,k,l,m,o,p,q,r=L.get(a);if(r)for(c.handler&&(f=c,c=f.handler,e=f.selector),c.guid||(c.guid=n.guid++),(i=r.events)||(i=r.events={}),(g=r.handle)||(g=r.handle=function(b){return typeof n!==U&&n.event.triggered!==b.type?n.event.dispatch.apply(a,arguments):void 0}),b=(b||"").match(E)||[""],j=b.length;j--;)h=Y.exec(b[j])||[],o=q=h[1],p=(h[2]||"").split(".").sort(),o&&(l=n.event.special[o]||{},o=(e?l.delegateType:l.bindType)||o,l=n.event.special[o]||{},k=n.extend({type:o,origType:q,data:d,handler:c,guid:c.guid,selector:e,needsContext:e&&n.expr.match.needsContext.test(e),namespace:p.join(".")},f),(m=i[o])||(m=i[o]=[],m.delegateCount=0,l.setup&&!1!==l.setup.call(a,d,p,g)||a.addEventListener&&a.addEventListener(o,g,!1)),l.add&&(l.add.call(a,k),k.handler.guid||(k.handler.guid=c.guid)),e?m.splice(m.delegateCount++,0,k):m.push(k),n.event.global[o]=!0)},remove:function(a,b,c,d,e){var f,g,h,i,j,k,l,m,o,p,q,r=L.hasData(a)&&L.get(a);if(r&&(i=r.events)){for(b=(b||"").match(E)||[""],j=b.length;j--;)if(h=Y.exec(b[j])||[],o=q=h[1],p=(h[2]||"").split(".").sort(),o){for(l=n.event.special[o]||{},o=(d?l.delegateType:l.bindType)||o,m=i[o]||[],h=h[2]&&new RegExp("(^|\\.)"+p.join("\\.(?:.*\\.|)")+"(\\.|$)"),g=f=m.length;f--;)k=m[f],!e&&q!==k.origType||c&&c.guid!==k.guid||h&&!h.test(k.namespace)||d&&d!==k.selector&&("**"!==d||!k.selector)||(m.splice(f,1),k.selector&&m.delegateCount--,l.remove&&l.remove.call(a,k));g&&!m.length&&(l.teardown&&!1!==l.teardown.call(a,p,r.handle)||n.removeEvent(a,o,r.handle),delete i[o])}else for(o in i)n.event.remove(a,o+b[j],c,d,!0);n.isEmptyObject(i)&&(delete r.handle,L.remove(a,"events"))}},trigger:function(b,c,d,e){var f,g,h,i,k,m,o,p=[d||l],q=j.call(b,"type")?b.type:b,r=j.call(b,"namespace")?b.namespace.split("."):[];if(g=h=d=d||l,3!==d.nodeType&&8!==d.nodeType&&!X.test(q+n.event.triggered)&&(q.indexOf(".")>=0&&(r=q.split("."),q=r.shift(),r.sort()),k=q.indexOf(":")<0&&"on"+q,b=b[n.expando]?b:new n.Event(q,"object"==typeof b&&b),b.isTrigger=e?2:3,b.namespace=r.join("."),b.namespace_re=b.namespace?new RegExp("(^|\\.)"+r.join("\\.(?:.*\\.|)")+"(\\.|$)"):null,b.result=void 0,b.target||(b.target=d),c=null==c?[b]:n.makeArray(c,[b]),o=n.event.special[q]||{},e||!o.trigger||!1!==o.trigger.apply(d,c))){if(!e&&!o.noBubble&&!n.isWindow(d)){for(i=o.delegateType||q,X.test(i+q)||(g=g.parentNode);g;g=g.parentNode)p.push(g),h=g;h===(d.ownerDocument||l)&&p.push(h.defaultView||h.parentWindow||a)}for(f=0;(g=p[f++])&&!b.isPropagationStopped();)b.type=f>1?i:o.bindType||q,m=(L.get(g,"events")||{})[b.type]&&L.get(g,"handle"),m&&m.apply(g,c),(m=k&&g[k])&&m.apply&&n.acceptData(g)&&(b.result=m.apply(g,c),!1===b.result&&b.preventDefault());return b.type=q,e||b.isDefaultPrevented()||o._default&&!1!==o._default.apply(p.pop(),c)||!n.acceptData(d)||k&&n.isFunction(d[q])&&!n.isWindow(d)&&(h=d[k],h&&(d[k]=null),n.event.triggered=q,d[q](),n.event.triggered=void 0,h&&(d[k]=h)),b.result}},dispatch:function(a){a=n.event.fix(a);var b,c,e,f,g,h=[],i=d.call(arguments),j=(L.get(this,"events")||{})[a.type]||[],k=n.event.special[a.type]||{};if(i[0]=a,a.delegateTarget=this,!k.preDispatch||!1!==k.preDispatch.call(this,a)){for(h=n.event.handlers.call(this,a,j),b=0;(f=h[b++])&&!a.isPropagationStopped();)for(a.currentTarget=f.elem,c=0;(g=f.handlers[c++])&&!a.isImmediatePropagationStopped();)(!a.namespace_re||a.namespace_re.test(g.namespace))&&(a.handleObj=g,a.data=g.data,void 0!==(e=((n.event.special[g.origType]||{}).handle||g.handler).apply(f.elem,i))&&!1===(a.result=e)&&(a.preventDefault(),a.stopPropagation()));return k.postDispatch&&k.postDispatch.call(this,a),a.result}},handlers:function(a,b){var c,d,e,f,g=[],h=b.delegateCount,i=a.target;if(h&&i.nodeType&&(!a.button||"click"!==a.type))for(;i!==this;i=i.parentNode||this)if(!0!==i.disabled||"click"!==a.type){for(d=[],c=0;h>c;c++)f=b[c],e=f.selector+" ",void 0===d[e]&&(d[e]=f.needsContext?n(e,this).index(i)>=0:n.find(e,this,null,[i]).length),d[e]&&d.push(f);d.length&&g.push({elem:i,handlers:d})}return h<b.length&&g.push({elem:this,handlers:b.slice(h)}),g},props:"altKey bubbles cancelable ctrlKey currentTarget eventPhase metaKey relatedTarget shiftKey target timeStamp view which".split(" "),fixHooks:{},keyHooks:{props:"char charCode key keyCode".split(" "),filter:function(a,b){return null==a.which&&(a.which=null!=b.charCode?b.charCode:b.keyCode),a}},mouseHooks:{props:"button buttons clientX clientY offsetX offsetY pageX pageY screenX screenY toElement".split(" "),filter:function(a,b){var c,d,e,f=b.button;return null==a.pageX&&null!=b.clientX&&(c=a.target.ownerDocument||l,d=c.documentElement,e=c.body,a.pageX=b.clientX+(d&&d.scrollLeft||e&&e.scrollLeft||0)-(d&&d.clientLeft||e&&e.clientLeft||0),a.pageY=b.clientY+(d&&d.scrollTop||e&&e.scrollTop||0)-(d&&d.clientTop||e&&e.clientTop||0)),a.which||void 0===f||(a.which=1&f?1:2&f?3:4&f?2:0),a}},fix:function(a){if(a[n.expando])return a;var b,c,d,e=a.type,f=a,g=this.fixHooks[e];for(g||(this.fixHooks[e]=g=W.test(e)?this.mouseHooks:V.test(e)?this.keyHooks:{}),d=g.props?this.props.concat(g.props):this.props,a=new n.Event(f),b=d.length;b--;)c=d[b],a[c]=f[c];return a.target||(a.target=l),3===a.target.nodeType&&(a.target=a.target.parentNode),g.filter?g.filter(a,f):a},special:{load:{noBubble:!0},focus:{trigger:function(){return this!==_()&&this.focus?(this.focus(),!1):void 0},delegateType:"focusin"},blur:{trigger:function(){return this===_()&&this.blur?(this.blur(),!1):void 0},delegateType:"focusout"},click:{trigger:function(){return"checkbox"===this.type&&this.click&&n.nodeName(this,"input")?(this.click(),!1):void 0},_default:function(a){return n.nodeName(a.target,"a")}},beforeunload:{postDispatch:function(a){void 0!==a.result&&a.originalEvent&&(a.originalEvent.returnValue=a.result)}}},simulate:function(a,b,c,d){var e=n.extend(new n.Event,c,{type:a,isSimulated:!0,originalEvent:{}});d?n.event.trigger(e,null,b):n.event.dispatch.call(b,e),e.isDefaultPrevented()&&c.preventDefault()}},n.removeEvent=function(a,b,c){a.removeEventListener&&a.removeEventListener(b,c,!1)},n.Event=function(a,b){return this instanceof n.Event?(a&&a.type?(this.originalEvent=a,this.type=a.type,this.isDefaultPrevented=a.defaultPrevented||void 0===a.defaultPrevented&&!1===a.returnValue?Z:$):this.type=a,b&&n.extend(this,b),this.timeStamp=a&&a.timeStamp||n.now(),void(this[n.expando]=!0)):new n.Event(a,b)},n.Event.prototype={isDefaultPrevented:$,isPropagationStopped:$,isImmediatePropagationStopped:$,preventDefault:function(){var a=this.originalEvent;this.isDefaultPrevented=Z,a&&a.preventDefault&&a.preventDefault()},stopPropagation:function(){var a=this.originalEvent;this.isPropagationStopped=Z,a&&a.stopPropagation&&a.stopPropagation()},stopImmediatePropagation:function(){var a=this.originalEvent;this.isImmediatePropagationStopped=Z,a&&a.stopImmediatePropagation&&a.stopImmediatePropagation(),this.stopPropagation()}},n.each({mouseenter:"mouseover",mouseleave:"mouseout",pointerenter:"pointerover",pointerleave:"pointerout"},function(a,b){n.event.special[a]={delegateType:b,bindType:b,handle:function(a){var c,d=this,e=a.relatedTarget,f=a.handleObj;return(!e||e!==d&&!n.contains(d,e))&&(a.type=f.origType,c=f.handler.apply(this,arguments),a.type=b),c}}}),k.focusinBubbles||n.each({focus:"focusin",blur:"focusout"},function(a,b){var c=function(a){n.event.simulate(b,a.target,n.event.fix(a),!0)};n.event.special[b]={setup:function(){var d=this.ownerDocument||this,e=L.access(d,b);e||d.addEventListener(a,c,!0),L.access(d,b,(e||0)+1)},teardown:function(){var d=this.ownerDocument||this,e=L.access(d,b)-1;e?L.access(d,b,e):(d.removeEventListener(a,c,!0),L.remove(d,b))}}}),n.fn.extend({on:function(a,b,c,d,e){var f,g;if("object"==typeof a){"string"!=typeof b&&(c=c||b,b=void 0);for(g in a)this.on(g,b,c,a[g],e);return this}if(null==c&&null==d?(d=b,c=b=void 0):null==d&&("string"==typeof b?(d=c,c=void 0):(d=c,c=b,b=void 0)),!1===d)d=$;else if(!d)return this;return 1===e&&(f=d,d=function(a){return n().off(a),f.apply(this,arguments)},d.guid=f.guid||(f.guid=n.guid++)),this.each(function(){n.event.add(this,a,d,c,b)})},one:function(a,b,c,d){return this.on(a,b,c,d,1)},off:function(a,b,c){var d,e;if(a&&a.preventDefault&&a.handleObj)return d=a.handleObj,n(a.delegateTarget).off(d.namespace?d.origType+"."+d.namespace:d.origType,d.selector,d.handler),this;if("object"==typeof a){for(e in a)this.off(e,b,a[e]);return this}return(!1===b||"function"==typeof b)&&(c=b,b=void 0),!1===c&&(c=$),this.each(function(){n.event.remove(this,a,c,b)})},trigger:function(a,b){return this.each(function(){n.event.trigger(a,b,this)})},triggerHandler:function(a,b){var c=this[0];return c?n.event.trigger(a,b,c,!0):void 0}});var ab=/<(?!area|br|col|embed|hr|img|input|link|meta|param)(([\w:]+)[^>]*)\/>/gi,bb=/<([\w:]+)/,cb=/<|&#?\w+;/,db=/<(?:script|style|link)/i,eb=/checked\s*(?:[^=]|=\s*.checked.)/i,fb=/^$|\/(?:java|ecma)script/i,gb=/^true\/(.*)/,ib={option:[1,"<select multiple='multiple'>","</select>"],thead:[1,"<table>","</table>"],col:[2,"<table><colgroup>","</colgroup></table>"],tr:[2,"<table><tbody>","</tbody></table>"],td:[3,"<table><tbody><tr>","</tr></tbody></table>"],_default:[0,"",""]};ib.optgroup=ib.option,ib.tbody=ib.tfoot=ib.colgroup=ib.caption=ib.thead,ib.th=ib.td,n.extend({clone:function(a,b,c){var d,e,f,g,h=a.cloneNode(!0),i=n.contains(a.ownerDocument,a);if(!(k.noCloneChecked||1!==a.nodeType&&11!==a.nodeType||n.isXMLDoc(a)))for(g=ob(h),f=ob(a),d=0,e=f.length;e>d;d++)pb(f[d],g[d]);if(b)if(c)for(f=f||ob(a),g=g||ob(h),d=0,e=f.length;e>d;d++)nb(f[d],g[d]);else nb(a,h);return g=ob(h,"script"),g.length>0&&mb(g,!i&&ob(a,"script")),h},buildFragment:function(a,b,c,d){for(var e,f,g,h,i,j,k=b.createDocumentFragment(),l=[],m=0,o=a.length;o>m;m++)if((e=a[m])||0===e)if("object"===n.type(e))n.merge(l,e.nodeType?[e]:e);else if(cb.test(e)){for(f=f||k.appendChild(b.createElement("div")),g=(bb.exec(e)||["",""])[1].toLowerCase(),h=ib[g]||ib._default,f.innerHTML=h[1]+e.replace(ab,"<$1></$2>")+h[2],j=h[0];j--;)f=f.lastChild;n.merge(l,f.childNodes),f=k.firstChild,f.textContent=""}else l.push(b.createTextNode(e));for(k.textContent="",m=0;e=l[m++];)if((!d||-1===n.inArray(e,d))&&(i=n.contains(e.ownerDocument,e),f=ob(k.appendChild(e),"script"),i&&mb(f),c))for(j=0;e=f[j++];)fb.test(e.type||"")&&c.push(e);return k},cleanData:function(a){for(var b,c,d,e,f=n.event.special,g=0;void 0!==(c=a[g]);g++){if(n.acceptData(c)&&(e=c[L.expando])&&(b=L.cache[e])){if(b.events)for(d in b.events)f[d]?n.event.remove(c,d):n.removeEvent(c,d,b.handle);L.cache[e]&&delete L.cache[e]}delete M.cache[c[M.expando]]}}}),n.fn.extend({text:function(a){return J(this,function(a){return void 0===a?n.text(this):this.empty().each(function(){(1===this.nodeType||11===this.nodeType||9===this.nodeType)&&(this.textContent=a)})},null,a,arguments.length)},append:function(){return this.domManip(arguments,function(a){if(1===this.nodeType||11===this.nodeType||9===this.nodeType){jb(this,a).appendChild(a)}})},prepend:function(){return this.domManip(arguments,function(a){if(1===this.nodeType||11===this.nodeType||9===this.nodeType){var b=jb(this,a);b.insertBefore(a,b.firstChild)}})},before:function(){return this.domManip(arguments,function(a){this.parentNode&&this.parentNode.insertBefore(a,this)})},after:function(){return this.domManip(arguments,function(a){this.parentNode&&this.parentNode.insertBefore(a,this.nextSibling)})},remove:function(a,b){for(var c,d=a?n.filter(a,this):this,e=0;null!=(c=d[e]);e++)b||1!==c.nodeType||n.cleanData(ob(c)),c.parentNode&&(b&&n.contains(c.ownerDocument,c)&&mb(ob(c,"script")),c.parentNode.removeChild(c));return this},empty:function(){for(var a,b=0;null!=(a=this[b]);b++)1===a.nodeType&&(n.cleanData(ob(a,!1)),a.textContent="");return this},clone:function(a,b){return a=null!=a&&a,b=null==b?a:b,this.map(function(){return n.clone(this,a,b)})},html:function(a){return J(this,function(a){var b=this[0]||{},c=0,d=this.length;if(void 0===a&&1===b.nodeType)return b.innerHTML;if("string"==typeof a&&!db.test(a)&&!ib[(bb.exec(a)||["",""])[1].toLowerCase()]){a=a.replace(ab,"<$1></$2>");try{for(;d>c;c++)b=this[c]||{},1===b.nodeType&&(n.cleanData(ob(b,!1)),b.innerHTML=a);b=0}catch(e){}}b&&this.empty().append(a)},null,a,arguments.length)},replaceWith:function(){var a=arguments[0];return this.domManip(arguments,function(b){a=this.parentNode,n.cleanData(ob(this)),a&&a.replaceChild(b,this)}),a&&(a.length||a.nodeType)?this:this.remove()},detach:function(a){return this.remove(a,!0)},domManip:function(a,b){a=e.apply([],a);var c,d,f,g,h,i,j=0,l=this.length,m=this,o=l-1,p=a[0],q=n.isFunction(p);if(q||l>1&&"string"==typeof p&&!k.checkClone&&eb.test(p))return this.each(function(c){var d=m.eq(c);q&&(a[0]=p.call(this,c,d.html())),d.domManip(a,b)});if(l&&(c=n.buildFragment(a,this[0].ownerDocument,!1,this),d=c.firstChild,1===c.childNodes.length&&(c=d),d)){for(f=n.map(ob(c,"script"),kb),g=f.length;l>j;j++)h=c,j!==o&&(h=n.clone(h,!0,!0),g&&n.merge(f,ob(h,"script"))),b.call(this[j],h,j);if(g)for(i=f[f.length-1].ownerDocument,n.map(f,lb),j=0;g>j;j++)h=f[j],fb.test(h.type||"")&&!L.access(h,"globalEval")&&n.contains(i,h)&&(h.src?n._evalUrl&&n._evalUrl(h.src):n.globalEval(h.textContent.replace(/^\s*<!(?:\[CDATA\[|--)|(?:\]\]|--)>\s*$/g,"")))}return this}}),n.each({appendTo:"append",prependTo:"prepend",insertBefore:"before",insertAfter:"after",replaceAll:"replaceWith"},function(a,b){n.fn[a]=function(a){for(var c,d=[],e=n(a),g=e.length-1,h=0;g>=h;h++)c=h===g?this:this.clone(!0),n(e[h])[b](c),f.apply(d,c.get());return this.pushStack(d)}});var qb,rb={},ub=/^margin/,vb=new RegExp("^("+Q+")(?!px)[a-z%]+$","i"),wb=function(a){return a.ownerDocument.defaultView.getComputedStyle(a,null)};!function(){function g(){f.style.cssText="-webkit-box-sizing:border-box;-moz-box-sizing:border-box;box-sizing:border-box;display:block;margin-top:1%;top:1%;border:1px;padding:1px;width:4px;position:absolute",f.innerHTML="",d.appendChild(e);var g=a.getComputedStyle(f,null);b="1%"!==g.top,c="4px"===g.width,d.removeChild(e)}var b,c,d=l.documentElement,e=l.createElement("div"),f=l.createElement("div");f.style&&(f.style.backgroundClip="content-box",f.cloneNode(!0).style.backgroundClip="",k.clearCloneStyle="content-box"===f.style.backgroundClip,e.style.cssText="border:0;width:0;height:0;top:0;left:-9999px;margin-top:1px;position:absolute",e.appendChild(f),a.getComputedStyle&&n.extend(k,{pixelPosition:function(){return g(),b},boxSizingReliable:function(){return null==c&&g(),c},reliableMarginRight:function(){var b,c=f.appendChild(l.createElement("div"));return c.style.cssText=f.style.cssText="-webkit-box-sizing:content-box;-moz-box-sizing:content-box;box-sizing:content-box;display:block;margin:0;border:0;padding:0",c.style.marginRight=c.style.width="0",f.style.width="1px",d.appendChild(e),b=!parseFloat(a.getComputedStyle(c,null).marginRight),d.removeChild(e),b}}))}(),n.swap=function(a,b,c,d){var e,f,g={};for(f in b)g[f]=a.style[f],a.style[f]=b[f];e=c.apply(a,d||[]);for(f in b)a.style[f]=g[f];return e};var zb=/^(none|table(?!-c[ea]).+)/,Ab=new RegExp("^("+Q+")(.*)$","i"),Bb=new RegExp("^([+-])=("+Q+")","i"),Cb={position:"absolute",visibility:"hidden",display:"block"},Db={letterSpacing:"0",fontWeight:"400"},Eb=["Webkit","O","Moz","ms"];n.extend({cssHooks:{opacity:{get:function(a,b){if(b){var c=xb(a,"opacity");return""===c?"1":c}}}},cssNumber:{columnCount:!0,fillOpacity:!0,flexGrow:!0,flexShrink:!0,fontWeight:!0,lineHeight:!0,opacity:!0,order:!0,orphans:!0,widows:!0,zIndex:!0,zoom:!0},cssProps:{float:"cssFloat"},style:function(a,b,c,d){if(a&&3!==a.nodeType&&8!==a.nodeType&&a.style){var e,f,g,h=n.camelCase(b),i=a.style;return b=n.cssProps[h]||(n.cssProps[h]=Fb(i,h)),g=n.cssHooks[b]||n.cssHooks[h],void 0===c?g&&"get"in g&&void 0!==(e=g.get(a,!1,d))?e:i[b]:(f=typeof c,"string"===f&&(e=Bb.exec(c))&&(c=(e[1]+1)*e[2]+parseFloat(n.css(a,b)),f="number"),void(null!=c&&c===c&&("number"!==f||n.cssNumber[h]||(c+="px"),k.clearCloneStyle||""!==c||0!==b.indexOf("background")||(i[b]="inherit"),g&&"set"in g&&void 0===(c=g.set(a,c,d))||(i[b]=c))))}},css:function(a,b,c,d){var e,f,g,h=n.camelCase(b);return b=n.cssProps[h]||(n.cssProps[h]=Fb(a.style,h)),g=n.cssHooks[b]||n.cssHooks[h],g&&"get"in g&&(e=g.get(a,!0,c)),void 0===e&&(e=xb(a,b,d)),"normal"===e&&b in Db&&(e=Db[b]),""===c||c?(f=parseFloat(e),!0===c||n.isNumeric(f)?f||0:e):e}}),n.each(["height","width"],function(a,b){n.cssHooks[b]={get:function(a,c,d){return c?zb.test(n.css(a,"display"))&&0===a.offsetWidth?n.swap(a,Cb,function(){return Ib(a,b,d)}):Ib(a,b,d):void 0},set:function(a,c,d){var e=d&&wb(a);return Gb(a,c,d?Hb(a,b,d,"border-box"===n.css(a,"boxSizing",!1,e),e):0)}}}),n.cssHooks.marginRight=yb(k.reliableMarginRight,function(a,b){return b?n.swap(a,{display:"inline-block"},xb,[a,"marginRight"]):void 0}),n.each({margin:"",padding:"",border:"Width"},function(a,b){n.cssHooks[a+b]={expand:function(c){for(var d=0,e={},f="string"==typeof c?c.split(" "):[c];4>d;d++)e[a+R[d]+b]=f[d]||f[d-2]||f[0];return e}},ub.test(a)||(n.cssHooks[a+b].set=Gb)}),n.fn.extend({css:function(a,b){return J(this,function(a,b,c){var d,e,f={},g=0;if(n.isArray(b)){for(d=wb(a),e=b.length;e>g;g++)f[b[g]]=n.css(a,b[g],!1,d);return f}return void 0!==c?n.style(a,b,c):n.css(a,b)},a,b,arguments.length>1)},show:function(){return Jb(this,!0)},hide:function(){return Jb(this)},toggle:function(a){return"boolean"==typeof a?a?this.show():this.hide():this.each(function(){S(this)?n(this).show():n(this).hide()})}}),n.Tween=Kb,Kb.prototype={constructor:Kb,init:function(a,b,c,d,e,f){this.elem=a,this.prop=c,this.easing=e||"swing",this.options=b,this.start=this.now=this.cur(),this.end=d,this.unit=f||(n.cssNumber[c]?"":"px")},cur:function(){var a=Kb.propHooks[this.prop];return a&&a.get?a.get(this):Kb.propHooks._default.get(this)},run:function(a){var b,c=Kb.propHooks[this.prop];return this.pos=b=this.options.duration?n.easing[this.easing](a,this.options.duration*a,0,1,this.options.duration):a,this.now=(this.end-this.start)*b+this.start,this.options.step&&this.options.step.call(this.elem,this.now,this),c&&c.set?c.set(this):Kb.propHooks._default.set(this),this}},Kb.prototype.init.prototype=Kb.prototype,Kb.propHooks={_default:{get:function(a){var b;return null==a.elem[a.prop]||a.elem.style&&null!=a.elem.style[a.prop]?(b=n.css(a.elem,a.prop,""),b&&"auto"!==b?b:0):a.elem[a.prop]},set:function(a){n.fx.step[a.prop]?n.fx.step[a.prop](a):a.elem.style&&(null!=a.elem.style[n.cssProps[a.prop]]||n.cssHooks[a.prop])?n.style(a.elem,a.prop,a.now+a.unit):a.elem[a.prop]=a.now}}},Kb.propHooks.scrollTop=Kb.propHooks.scrollLeft={set:function(a){a.elem.nodeType&&a.elem.parentNode&&(a.elem[a.prop]=a.now)}},n.easing={linear:function(a){return a},swing:function(a){return.5-Math.cos(a*Math.PI)/2}},n.fx=Kb.prototype.init,n.fx.step={};var Lb,Mb,Nb=/^(?:toggle|show|hide)$/,Ob=new RegExp("^(?:([+-])=|)("+Q+")([a-z%]*)$","i"),Pb=/queueHooks$/,Qb=[Vb],Rb={"*":[function(a,b){var c=this.createTween(a,b),d=c.cur(),e=Ob.exec(b),f=e&&e[3]||(n.cssNumber[a]?"":"px"),g=(n.cssNumber[a]||"px"!==f&&+d)&&Ob.exec(n.css(c.elem,a)),h=1,i=20;if(g&&g[3]!==f){f=f||g[3],e=e||[],g=+d||1;do{h=h||".5",g/=h,n.style(c.elem,a,g+f)}while(h!==(h=c.cur()/d)&&1!==h&&--i)}return e&&(g=c.start=+g||+d||0,c.unit=f,c.end=e[1]?g+(e[1]+1)*e[2]:+e[2]),c}]};n.Animation=n.extend(Xb,{tweener:function(a,b){n.isFunction(a)?(b=a,a=["*"]):a=a.split(" ");for(var c,d=0,e=a.length;e>d;d++)c=a[d],Rb[c]=Rb[c]||[],Rb[c].unshift(b)},prefilter:function(a,b){b?Qb.unshift(a):Qb.push(a)}}),n.speed=function(a,b,c){var d=a&&"object"==typeof a?n.extend({},a):{complete:c||!c&&b||n.isFunction(a)&&a,duration:a,easing:c&&b||b&&!n.isFunction(b)&&b};return d.duration=n.fx.off?0:"number"==typeof d.duration?d.duration:d.duration in n.fx.speeds?n.fx.speeds[d.duration]:n.fx.speeds._default,(null==d.queue||!0===d.queue)&&(d.queue="fx"),d.old=d.complete,d.complete=function(){n.isFunction(d.old)&&d.old.call(this),d.queue&&n.dequeue(this,d.queue)},d},n.fn.extend({fadeTo:function(a,b,c,d){return this.filter(S).css("opacity",0).show().end().animate({opacity:b},a,c,d)},animate:function(a,b,c,d){var e=n.isEmptyObject(a),f=n.speed(b,c,d),g=function(){var b=Xb(this,n.extend({},a),f);(e||L.get(this,"finish"))&&b.stop(!0)};return g.finish=g,e||!1===f.queue?this.each(g):this.queue(f.queue,g)},stop:function(a,b,c){var d=function(a){var b=a.stop;delete a.stop,b(c)};return"string"!=typeof a&&(c=b,b=a,a=void 0),b&&!1!==a&&this.queue(a||"fx",[]),this.each(function(){var b=!0,e=null!=a&&a+"queueHooks",f=n.timers,g=L.get(this);if(e)g[e]&&g[e].stop&&d(g[e]);else for(e in g)g[e]&&g[e].stop&&Pb.test(e)&&d(g[e]);for(e=f.length;e--;)f[e].elem!==this||null!=a&&f[e].queue!==a||(f[e].anim.stop(c),b=!1,f.splice(e,1));(b||!c)&&n.dequeue(this,a)})},finish:function(a){return!1!==a&&(a=a||"fx"),this.each(function(){var b,c=L.get(this),d=c[a+"queue"],e=c[a+"queueHooks"],f=n.timers,g=d?d.length:0;for(c.finish=!0,n.queue(this,a,[]),e&&e.stop&&e.stop.call(this,!0),b=f.length;b--;)f[b].elem===this&&f[b].queue===a&&(f[b].anim.stop(!0),f.splice(b,1));for(b=0;g>b;b++)d[b]&&d[b].finish&&d[b].finish.call(this);delete c.finish})}}),n.each(["toggle","show","hide"],function(a,b){var c=n.fn[b];n.fn[b]=function(a,d,e){
return null==a||"boolean"==typeof a?c.apply(this,arguments):this.animate(Tb(b,!0),a,d,e)}}),n.each({slideDown:Tb("show"),slideUp:Tb("hide"),slideToggle:Tb("toggle"),fadeIn:{opacity:"show"},fadeOut:{opacity:"hide"},fadeToggle:{opacity:"toggle"}},function(a,b){n.fn[a]=function(a,c,d){return this.animate(b,a,c,d)}}),n.timers=[],n.fx.tick=function(){var a,b=0,c=n.timers;for(Lb=n.now();b<c.length;b++)(a=c[b])()||c[b]!==a||c.splice(b--,1);c.length||n.fx.stop(),Lb=void 0},n.fx.timer=function(a){n.timers.push(a),a()?n.fx.start():n.timers.pop()},n.fx.interval=13,n.fx.start=function(){Mb||(Mb=setInterval(n.fx.tick,n.fx.interval))},n.fx.stop=function(){clearInterval(Mb),Mb=null},n.fx.speeds={slow:600,fast:200,_default:400},n.fn.delay=function(a,b){return a=n.fx?n.fx.speeds[a]||a:a,b=b||"fx",this.queue(b,function(b,c){var d=setTimeout(b,a);c.stop=function(){clearTimeout(d)}})},function(){var a=l.createElement("input"),b=l.createElement("select"),c=b.appendChild(l.createElement("option"));a.type="checkbox",k.checkOn=""!==a.value,k.optSelected=c.selected,b.disabled=!0,k.optDisabled=!c.disabled,a=l.createElement("input"),a.value="t",a.type="radio",k.radioValue="t"===a.value}();var Zb,$b=n.expr.attrHandle;n.fn.extend({attr:function(a,b){return J(this,n.attr,a,b,arguments.length>1)},removeAttr:function(a){return this.each(function(){n.removeAttr(this,a)})}}),n.extend({attr:function(a,b,c){var d,e,f=a.nodeType;if(a&&3!==f&&8!==f&&2!==f)return typeof a.getAttribute===U?n.prop(a,b,c):(1===f&&n.isXMLDoc(a)||(b=b.toLowerCase(),d=n.attrHooks[b]||(n.expr.match.bool.test(b)?Zb:void 0)),void 0===c?d&&"get"in d&&null!==(e=d.get(a,b))?e:(e=n.find.attr(a,b),null==e?void 0:e):null!==c?d&&"set"in d&&void 0!==(e=d.set(a,c,b))?e:(a.setAttribute(b,c+""),c):void n.removeAttr(a,b))},removeAttr:function(a,b){var c,d,e=0,f=b&&b.match(E);if(f&&1===a.nodeType)for(;c=f[e++];)d=n.propFix[c]||c,n.expr.match.bool.test(c)&&(a[d]=!1),a.removeAttribute(c)},attrHooks:{type:{set:function(a,b){if(!k.radioValue&&"radio"===b&&n.nodeName(a,"input")){var c=a.value;return a.setAttribute("type",b),c&&(a.value=c),b}}}}}),Zb={set:function(a,b,c){return!1===b?n.removeAttr(a,c):a.setAttribute(c,c),c}},n.each(n.expr.match.bool.source.match(/\w+/g),function(a,b){var c=$b[b]||n.find.attr;$b[b]=function(a,b,d){var e,f;return d||(f=$b[b],$b[b]=e,e=null!=c(a,b,d)?b.toLowerCase():null,$b[b]=f),e}});var _b=/^(?:input|select|textarea|button)$/i;n.fn.extend({prop:function(a,b){return J(this,n.prop,a,b,arguments.length>1)},removeProp:function(a){return this.each(function(){delete this[n.propFix[a]||a]})}}),n.extend({propFix:{for:"htmlFor",class:"className"},prop:function(a,b,c){var d,e,f,g=a.nodeType;if(a&&3!==g&&8!==g&&2!==g)return f=1!==g||!n.isXMLDoc(a),f&&(b=n.propFix[b]||b,e=n.propHooks[b]),void 0!==c?e&&"set"in e&&void 0!==(d=e.set(a,c,b))?d:a[b]=c:e&&"get"in e&&null!==(d=e.get(a,b))?d:a[b]},propHooks:{tabIndex:{get:function(a){return a.hasAttribute("tabindex")||_b.test(a.nodeName)||a.href?a.tabIndex:-1}}}}),k.optSelected||(n.propHooks.selected={get:function(a){var b=a.parentNode;return b&&b.parentNode&&b.parentNode.selectedIndex,null}}),n.each(["tabIndex","readOnly","maxLength","cellSpacing","cellPadding","rowSpan","colSpan","useMap","frameBorder","contentEditable"],function(){n.propFix[this.toLowerCase()]=this});var ac=/[\t\r\n\f]/g;n.fn.extend({addClass:function(a){var b,c,d,e,f,g,h="string"==typeof a&&a,i=0,j=this.length;if(n.isFunction(a))return this.each(function(b){n(this).addClass(a.call(this,b,this.className))});if(h)for(b=(a||"").match(E)||[];j>i;i++)if(c=this[i],d=1===c.nodeType&&(c.className?(" "+c.className+" ").replace(ac," "):" ")){for(f=0;e=b[f++];)d.indexOf(" "+e+" ")<0&&(d+=e+" ");g=n.trim(d),c.className!==g&&(c.className=g)}return this},removeClass:function(a){var b,c,d,e,f,g,h=0===arguments.length||"string"==typeof a&&a,i=0,j=this.length;if(n.isFunction(a))return this.each(function(b){n(this).removeClass(a.call(this,b,this.className))});if(h)for(b=(a||"").match(E)||[];j>i;i++)if(c=this[i],d=1===c.nodeType&&(c.className?(" "+c.className+" ").replace(ac," "):"")){for(f=0;e=b[f++];)for(;d.indexOf(" "+e+" ")>=0;)d=d.replace(" "+e+" "," ");g=a?n.trim(d):"",c.className!==g&&(c.className=g)}return this},toggleClass:function(a,b){var c=typeof a;return"boolean"==typeof b&&"string"===c?b?this.addClass(a):this.removeClass(a):this.each(n.isFunction(a)?function(c){n(this).toggleClass(a.call(this,c,this.className,b),b)}:function(){if("string"===c)for(var b,d=0,e=n(this),f=a.match(E)||[];b=f[d++];)e.hasClass(b)?e.removeClass(b):e.addClass(b);else(c===U||"boolean"===c)&&(this.className&&L.set(this,"__className__",this.className),this.className=this.className||!1===a?"":L.get(this,"__className__")||"")})},hasClass:function(a){for(var b=" "+a+" ",c=0,d=this.length;d>c;c++)if(1===this[c].nodeType&&(" "+this[c].className+" ").replace(ac," ").indexOf(b)>=0)return!0;return!1}});n.fn.extend({val:function(a){var b,c,d,e=this[0];return arguments.length?(d=n.isFunction(a),this.each(function(c){var e;1===this.nodeType&&(e=d?a.call(this,c,n(this).val()):a,null==e?e="":"number"==typeof e?e+="":n.isArray(e)&&(e=n.map(e,function(a){return null==a?"":a+""})),(b=n.valHooks[this.type]||n.valHooks[this.nodeName.toLowerCase()])&&"set"in b&&void 0!==b.set(this,e,"value")||(this.value=e))})):e?(b=n.valHooks[e.type]||n.valHooks[e.nodeName.toLowerCase()],b&&"get"in b&&void 0!==(c=b.get(e,"value"))?c:(c=e.value,"string"==typeof c?c.replace(/\r/g,""):null==c?"":c)):void 0}}),n.extend({valHooks:{option:{get:function(a){var b=n.find.attr(a,"value");return null!=b?b:n.trim(n.text(a))}},select:{get:function(a){for(var b,c,d=a.options,e=a.selectedIndex,f="select-one"===a.type||0>e,g=f?null:[],h=f?e+1:d.length,i=0>e?h:f?e:0;h>i;i++)if(c=d[i],!(!c.selected&&i!==e||(k.optDisabled?c.disabled:null!==c.getAttribute("disabled"))||c.parentNode.disabled&&n.nodeName(c.parentNode,"optgroup"))){if(b=n(c).val(),f)return b;g.push(b)}return g},set:function(a,b){for(var c,d,e=a.options,f=n.makeArray(b),g=e.length;g--;)d=e[g],(d.selected=n.inArray(d.value,f)>=0)&&(c=!0);return c||(a.selectedIndex=-1),f}}}}),n.each(["radio","checkbox"],function(){n.valHooks[this]={set:function(a,b){return n.isArray(b)?a.checked=n.inArray(n(a).val(),b)>=0:void 0}},k.checkOn||(n.valHooks[this].get=function(a){return null===a.getAttribute("value")?"on":a.value})}),n.each("blur focus focusin focusout load resize scroll unload click dblclick mousedown mouseup mousemove mouseover mouseout mouseenter mouseleave change select submit keydown keypress keyup error contextmenu".split(" "),function(a,b){n.fn[b]=function(a,c){return arguments.length>0?this.on(b,null,a,c):this.trigger(b)}}),n.fn.extend({hover:function(a,b){return this.mouseenter(a).mouseleave(b||a)},bind:function(a,b,c){return this.on(a,null,b,c)},unbind:function(a,b){return this.off(a,null,b)},delegate:function(a,b,c,d){return this.on(b,a,c,d)},undelegate:function(a,b,c){return 1===arguments.length?this.off(a,"**"):this.off(b,a||"**",c)}});var cc=n.now(),dc=/\?/;n.parseJSON=function(a){return JSON.parse(a+"")},n.parseXML=function(a){var b,c;if(!a||"string"!=typeof a)return null;try{c=new DOMParser,b=c.parseFromString(a,"text/xml")}catch(d){b=void 0}return(!b||b.getElementsByTagName("parsererror").length)&&n.error("Invalid XML: "+a),b};var ec,fc,hc=/([?&])_=[^&]*/,ic=/^(.*?):[ \t]*([^\r\n]*)$/gm,jc=/^(?:about|app|app-storage|.+-extension|file|res|widget):$/,kc=/^(?:GET|HEAD)$/,mc=/^([\w.+-]+:)(?:\/\/(?:[^\/?#]*@|)([^\/?#:]*)(?::(\d+)|)|)/,nc={},oc={},pc="*/".concat("*");try{fc=location.href}catch(qc){fc=l.createElement("a"),fc.href="",fc=fc.href}ec=mc.exec(fc.toLowerCase())||[],n.extend({active:0,lastModified:{},etag:{},ajaxSettings:{url:fc,type:"GET",isLocal:jc.test(ec[1]),global:!0,processData:!0,async:!0,contentType:"application/x-www-form-urlencoded; charset=UTF-8",accepts:{"*":pc,text:"text/plain",html:"text/html",xml:"application/xml, text/xml",json:"application/json, text/javascript"},contents:{xml:/xml/,html:/html/,json:/json/},responseFields:{xml:"responseXML",text:"responseText",json:"responseJSON"},converters:{"* text":String,"text html":!0,"text json":n.parseJSON,"text xml":n.parseXML},flatOptions:{url:!0,context:!0}},ajaxSetup:function(a,b){return b?tc(tc(a,n.ajaxSettings),b):tc(n.ajaxSettings,a)},ajaxPrefilter:rc(nc),ajaxTransport:rc(oc),ajax:function(a,b){function x(a,b,f,h){var j,r,s,u,w,x=b;2!==t&&(t=2,g&&clearTimeout(g),c=void 0,e=h||"",v.readyState=a>0?4:0,j=a>=200&&300>a||304===a,f&&(u=uc(k,v,f)),u=vc(k,u,v,j),j?(k.ifModified&&(w=v.getResponseHeader("Last-Modified"),w&&(n.lastModified[d]=w),(w=v.getResponseHeader("etag"))&&(n.etag[d]=w)),204===a||"HEAD"===k.type?x="nocontent":304===a?x="notmodified":(x=u.loadingState,r=u.data,s=u.error,j=!s)):(s=x,(a||!x)&&(x="error",0>a&&(a=0))),v.status=a,v.statusText=(b||x)+"",j?o.resolveWith(l,[r,x,v]):o.rejectWith(l,[v,x,s]),v.statusCode(q),q=void 0,i&&m.trigger(j?"ajaxSuccess":"ajaxError",[v,k,j?r:s]),p.fireWith(l,[v,x]),i&&(m.trigger("ajaxComplete",[v,k]),--n.active||n.event.trigger("ajaxStop")))}"object"==typeof a&&(b=a,a=void 0),b=b||{};var c,d,e,f,g,h,i,j,k=n.ajaxSetup({},b),l=k.context||k,m=k.context&&(l.nodeType||l.jquery)?n(l):n.event,o=n.Deferred(),p=n.Callbacks("once memory"),q=k.statusCode||{},r={},s={},t=0,u="canceled",v={readyState:0,getResponseHeader:function(a){var b;if(2===t){if(!f)for(f={};b=ic.exec(e);)f[b[1].toLowerCase()]=b[2];b=f[a.toLowerCase()]}return null==b?null:b},getAllResponseHeaders:function(){return 2===t?e:null},setRequestHeader:function(a,b){var c=a.toLowerCase();return t||(a=s[c]=s[c]||a,r[a]=b),this},overrideMimeType:function(a){return t||(k.mimeType=a),this},statusCode:function(a){var b;if(a)if(2>t)for(b in a)q[b]=[q[b],a[b]];else v.always(a[v.status]);return this},abort:function(a){var b=a||u;return c&&c.abort(b),x(0,b),this}};if(o.promise(v).complete=p.add,v.success=v.done,v.error=v.fail,k.url=((a||k.url||fc)+"").replace(/#.*$/,"").replace(/^\/\//,ec[1]+"//"),k.type=b.method||b.type||k.method||k.type,k.dataTypes=n.trim(k.dataType||"*").toLowerCase().match(E)||[""],null==k.crossDomain&&(h=mc.exec(k.url.toLowerCase()),k.crossDomain=!(!h||h[1]===ec[1]&&h[2]===ec[2]&&(h[3]||("http:"===h[1]?"80":"443"))===(ec[3]||("http:"===ec[1]?"80":"443")))),k.data&&k.processData&&"string"!=typeof k.data&&(k.data=n.param(k.data,k.traditional)),sc(nc,k,b,v),2===t)return v;i=k.global,i&&0==n.active++&&n.event.trigger("ajaxStart"),k.type=k.type.toUpperCase(),k.hasContent=!kc.test(k.type),d=k.url,k.hasContent||(k.data&&(d=k.url+=(dc.test(d)?"&":"?")+k.data,delete k.data),!1===k.cache&&(k.url=hc.test(d)?d.replace(hc,"$1_="+cc++):d+(dc.test(d)?"&":"?")+"_="+cc++)),k.ifModified&&(n.lastModified[d]&&v.setRequestHeader("If-Modified-Since",n.lastModified[d]),n.etag[d]&&v.setRequestHeader("If-None-Match",n.etag[d])),(k.data&&k.hasContent&&!1!==k.contentType||b.contentType)&&v.setRequestHeader("Content-Type",k.contentType),v.setRequestHeader("Accept",k.dataTypes[0]&&k.accepts[k.dataTypes[0]]?k.accepts[k.dataTypes[0]]+("*"!==k.dataTypes[0]?", "+pc+"; q=0.01":""):k.accepts["*"]);for(j in k.headers)v.setRequestHeader(j,k.headers[j]);if(k.beforeSend&&(!1===k.beforeSend.call(l,v,k)||2===t))return v.abort();u="abort";for(j in{success:1,error:1,complete:1})v[j](k[j]);if(c=sc(oc,k,b,v)){v.readyState=1,i&&m.trigger("ajaxSend",[v,k]),k.async&&k.timeout>0&&(g=setTimeout(function(){v.abort("timeout")},k.timeout));try{t=1,c.send(r,x)}catch(w){if(!(2>t))throw w;x(-1,w)}}else x(-1,"No Transport");return v},getJSON:function(a,b,c){return n.get(a,b,c,"json")},getScript:function(a,b){return n.get(a,void 0,b,"script")}}),n.each(["get","post"],function(a,b){n[b]=function(a,c,d,e){return n.isFunction(c)&&(e=e||d,d=c,c=void 0),n.ajax({url:a,type:b,dataType:e,data:c,success:d})}}),n.each(["ajaxStart","ajaxStop","ajaxComplete","ajaxError","ajaxSuccess","ajaxSend"],function(a,b){n.fn[b]=function(a){return this.on(b,a)}}),n._evalUrl=function(a){return n.ajax({url:a,type:"GET",dataType:"script",async:!1,global:!1,throws:!0})},n.fn.extend({wrapAll:function(a){var b;return n.isFunction(a)?this.each(function(b){n(this).wrapAll(a.call(this,b))}):(this[0]&&(b=n(a,this[0].ownerDocument).eq(0).clone(!0),this[0].parentNode&&b.insertBefore(this[0]),b.map(function(){for(var a=this;a.firstElementChild;)a=a.firstElementChild;return a}).append(this)),this)},wrapInner:function(a){return this.each(n.isFunction(a)?function(b){n(this).wrapInner(a.call(this,b))}:function(){var b=n(this),c=b.contents();c.length?c.wrapAll(a):b.append(a)})},wrap:function(a){var b=n.isFunction(a);return this.each(function(c){n(this).wrapAll(b?a.call(this,c):a)})},unwrap:function(){return this.parent().each(function(){n.nodeName(this,"body")||n(this).replaceWith(this.childNodes)}).end()}}),n.expr.filters.hidden=function(a){return a.offsetWidth<=0&&a.offsetHeight<=0},n.expr.filters.visible=function(a){return!n.expr.filters.hidden(a)};var xc=/\[\]$/,zc=/^(?:submit|button|image|reset|file)$/i,Ac=/^(?:input|select|textarea|keygen)/i;n.param=function(a,b){var c,d=[],e=function(a,b){b=n.isFunction(b)?b():null==b?"":b,d[d.length]=encodeURIComponent(a)+"="+encodeURIComponent(b)};if(void 0===b&&(b=n.ajaxSettings&&n.ajaxSettings.traditional),n.isArray(a)||a.jquery&&!n.isPlainObject(a))n.each(a,function(){e(this.name,this.value)});else for(c in a)Bc(c,a[c],b,e);return d.join("&").replace(/%20/g,"+")},n.fn.extend({serialize:function(){return n.param(this.serializeArray())},serializeArray:function(){return this.map(function(){var a=n.prop(this,"elements");return a?n.makeArray(a):this}).filter(function(){var a=this.type;return this.name&&!n(this).is(":disabled")&&Ac.test(this.nodeName)&&!zc.test(a)&&(this.checked||!T.test(a))}).map(function(a,b){var c=n(this).val();return null==c?null:n.isArray(c)?n.map(c,function(a){return{name:b.name,value:a.replace(/\r?\n/g,"\r\n")}}):{name:b.name,value:c.replace(/\r?\n/g,"\r\n")}}).get()}}),n.ajaxSettings.xhr=function(){try{return new XMLHttpRequest}catch(a){}};var Cc=0,Dc={},Ec={0:200,1223:204},Fc=n.ajaxSettings.xhr();a.ActiveXObject&&n(a).on("unload",function(){for(var a in Dc)Dc[a]()}),k.cors=!!Fc&&"withCredentials"in Fc,k.ajax=Fc=!!Fc,n.ajaxTransport(function(a){var b;return k.cors||Fc&&!a.crossDomain?{send:function(c,d){var e,f=a.xhr(),g=++Cc;if(f.open(a.type,a.url,a.async,a.username,a.password),a.xhrFields)for(e in a.xhrFields)f[e]=a.xhrFields[e];a.mimeType&&f.overrideMimeType&&f.overrideMimeType(a.mimeType),a.crossDomain||c["X-Requested-With"]||(c["X-Requested-With"]="XMLHttpRequest");for(e in c)f.setRequestHeader(e,c[e]);b=function(a){return function(){b&&(delete Dc[g],b=f.onload=f.onerror=null,"abort"===a?f.abort():"error"===a?d(f.status,f.statusText):d(Ec[f.status]||f.status,f.statusText,"string"==typeof f.responseText?{text:f.responseText}:void 0,f.getAllResponseHeaders()))}},f.onload=b(),f.onerror=b("error"),b=Dc[g]=b("abort");try{f.send(a.hasContent&&a.data||null)}catch(h){if(b)throw h}},abort:function(){b&&b()}}:void 0}),n.ajaxSetup({accepts:{script:"text/javascript, application/javascript, application/ecmascript, application/x-ecmascript"},contents:{script:/(?:java|ecma)script/},converters:{"text script":function(a){return n.globalEval(a),a}}}),n.ajaxPrefilter("script",function(a){void 0===a.cache&&(a.cache=!1),a.crossDomain&&(a.type="GET")}),n.ajaxTransport("script",function(a){if(a.crossDomain){var b,c;return{send:function(d,e){b=n("<script>").prop({async:!0,charset:a.scriptCharset,src:a.url}).on("load error",c=function(a){b.remove(),c=null,a&&e("error"===a.type?404:200,a.type)}),l.head.appendChild(b[0])},abort:function(){c&&c()}}}});var Gc=[],Hc=/(=)\?(?=&|$)|\?\?/;n.ajaxSetup({jsonp:"callback",jsonpCallback:function(){var a=Gc.pop()||n.expando+"_"+cc++;return this[a]=!0,a}}),n.ajaxPrefilter("json jsonp",function(b,c,d){var e,f,g,h=!1!==b.jsonp&&(Hc.test(b.url)?"url":"string"==typeof b.data&&!(b.contentType||"").indexOf("application/x-www-form-urlencoded")&&Hc.test(b.data)&&"data");return h||"jsonp"===b.dataTypes[0]?(e=b.jsonpCallback=n.isFunction(b.jsonpCallback)?b.jsonpCallback():b.jsonpCallback,h?b[h]=b[h].replace(Hc,"$1"+e):!1!==b.jsonp&&(b.url+=(dc.test(b.url)?"&":"?")+b.jsonp+"="+e),b.converters["script json"]=function(){return g||n.error(e+" was not called"),g[0]},b.dataTypes[0]="json",f=a[e],a[e]=function(){g=arguments},d.always(function(){a[e]=f,b[e]&&(b.jsonpCallback=c.jsonpCallback,Gc.push(e)),g&&n.isFunction(f)&&f(g[0]),g=f=void 0}),"script"):void 0}),n.parseHTML=function(a,b,c){if(!a||"string"!=typeof a)return null;"boolean"==typeof b&&(c=b,b=!1),b=b||l;var d=v.exec(a),e=!c&&[];return d?[b.createElement(d[1])]:(d=n.buildFragment([a],b,e),e&&e.length&&n(e).remove(),n.merge([],d.childNodes))};var Ic=n.fn.load;n.fn.load=function(a,b,c){if("string"!=typeof a&&Ic)return Ic.apply(this,arguments);var d,e,f,g=this,h=a.indexOf(" ");return h>=0&&(d=n.trim(a.slice(h)),a=a.slice(0,h)),n.isFunction(b)?(c=b,b=void 0):b&&"object"==typeof b&&(e="POST"),g.length>0&&n.ajax({url:a,type:e,dataType:"html",data:b}).done(function(a){f=arguments,g.html(d?n("<div>").append(n.parseHTML(a)).find(d):a)}).complete(c&&function(a,b){g.each(c,f||[a.responseText,b,a])}),this},n.expr.filters.animated=function(a){return n.grep(n.timers,function(b){return a===b.elem}).length};var Jc=a.document.documentElement;n.offset={setOffset:function(a,b,c){var d,e,f,g,h,i,j,k=n.css(a,"position"),l=n(a),m={};"static"===k&&(a.style.position="relative"),h=l.offset(),f=n.css(a,"top"),i=n.css(a,"left"),j=("absolute"===k||"fixed"===k)&&(f+i).indexOf("auto")>-1,j?(d=l.position(),g=d.top,e=d.left):(g=parseFloat(f)||0,e=parseFloat(i)||0),n.isFunction(b)&&(b=b.call(a,c,h)),null!=b.top&&(m.top=b.top-h.top+g),null!=b.left&&(m.left=b.left-h.left+e),"using"in b?b.using.call(a,m):l.css(m)}},n.fn.extend({offset:function(a){if(arguments.length)return void 0===a?this:this.each(function(b){n.offset.setOffset(this,a,b)});var b,c,d=this[0],e={top:0,left:0},f=d&&d.ownerDocument;return f?(b=f.documentElement,n.contains(b,d)?(typeof d.getBoundingClientRect!==U&&(e=d.getBoundingClientRect()),c=Kc(f),{top:e.top+c.pageYOffset-b.clientTop,left:e.left+c.pageXOffset-b.clientLeft}):e):void 0},position:function(){if(this[0]){var a,b,c=this[0],d={top:0,left:0};return"fixed"===n.css(c,"position")?b=c.getBoundingClientRect():(a=this.offsetParent(),b=this.offset(),n.nodeName(a[0],"html")||(d=a.offset()),d.top+=n.css(a[0],"borderTopWidth",!0),d.left+=n.css(a[0],"borderLeftWidth",!0)),{top:b.top-d.top-n.css(c,"marginTop",!0),left:b.left-d.left-n.css(c,"marginLeft",!0)}}},offsetParent:function(){return this.map(function(){for(var a=this.offsetParent||Jc;a&&!n.nodeName(a,"html")&&"static"===n.css(a,"position");)a=a.offsetParent;return a||Jc})}}),n.each({scrollLeft:"pageXOffset",scrollTop:"pageYOffset"},function(b,c){var d="pageYOffset"===c;n.fn[b]=function(e){return J(this,function(b,e,f){var g=Kc(b);return void 0===f?g?g[c]:b[e]:void(g?g.scrollTo(d?a.pageXOffset:f,d?f:a.pageYOffset):b[e]=f)},b,e,arguments.length,null)}}),n.each(["top","left"],function(a,b){n.cssHooks[b]=yb(k.pixelPosition,function(a,c){return c?(c=xb(a,b),vb.test(c)?n(a).position()[b]+"px":c):void 0})}),n.each({Height:"height",Width:"width"},function(a,b){n.each({padding:"inner"+a,content:b,"":"outer"+a},function(c,d){n.fn[d]=function(d,e){var f=arguments.length&&(c||"boolean"!=typeof d),g=c||(!0===d||!0===e?"margin":"border");return J(this,function(b,c,d){var e;return n.isWindow(b)?b.document.documentElement["client"+a]:9===b.nodeType?(e=b.documentElement,Math.max(b.body["scroll"+a],e["scroll"+a],b.body["offset"+a],e["offset"+a],e["client"+a])):void 0===d?n.css(b,c,g):n.style(b,c,d,g)},b,f?d:void 0,f,null)}})}),n.fn.size=function(){return this.length},n.fn.andSelf=n.fn.addBack,"function"==typeof define&&define.amd&&define("jquery",[],function(){return n});var Lc=a.jQuery,Mc=a.$;return n.noConflict=function(b){return a.$===n&&(a.$=Mc),b&&a.jQuery===n&&(a.jQuery=Lc),n},typeof b===U&&(a.jQuery=a.$=n),n}),function(){var n=this,t=n._,r={},e=Array.prototype,u=Object.prototype,i=Function.prototype,a=e.push,o=e.slice,c=e.concat,l=u.toString,f=u.hasOwnProperty,s=e.forEach,p=e.map,h=e.reduce,v=e.reduceRight,g=e.filter,d=e.every,m=e.some,y=e.indexOf,b=e.lastIndexOf,x=Array.isArray,w=Object.keys,_=i.bind,j=function(n){return n instanceof j?n:this instanceof j?void(this._wrapped=n):new j(n)};"undefined"!=typeof exports?("undefined"!=typeof module&&module.exports&&(exports=module.exports=j),exports._=j):n._=j,j.VERSION="1.6.0";var A=j.each=j.forEach=function(n,t,e){if(null==n)return n;if(s&&n.forEach===s)n.forEach(t,e);else if(n.length===+n.length){for(var u=0,i=n.length;i>u;u++)if(t.call(e,n[u],u,n)===r)return}else for(var a=j.keys(n),u=0,i=a.length;i>u;u++)if(t.call(e,n[a[u]],a[u],n)===r)return;return n};j.map=j.collect=function(n,t,r){var e=[];return null==n?e:p&&n.map===p?n.map(t,r):(A(n,function(n,u,i){e.push(t.call(r,n,u,i))}),e)};var O="Reduce of empty array with no initial value";j.reduce=j.foldl=j.inject=function(n,t,r,e){var u=arguments.length>2;if(null==n&&(n=[]),h&&n.reduce===h)return e&&(t=j.bind(t,e)),u?n.reduce(t,r):n.reduce(t);if(A(n,function(n,i,a){u?r=t.call(e,r,n,i,a):(r=n,u=!0)}),!u)throw new TypeError(O);return r},j.reduceRight=j.foldr=function(n,t,r,e){var u=arguments.length>2;if(null==n&&(n=[]),v&&n.reduceRight===v)return e&&(t=j.bind(t,e)),u?n.reduceRight(t,r):n.reduceRight(t);var i=n.length;if(i!==+i){var a=j.keys(n);i=a.length}if(A(n,function(o,c,l){c=a?a[--i]:--i,u?r=t.call(e,r,n[c],c,l):(r=n[c],u=!0)}),!u)throw new TypeError(O);return r},j.find=j.detect=function(n,t,r){var e;return k(n,function(n,u,i){return t.call(r,n,u,i)?(e=n,!0):void 0}),e},j.filter=j.select=function(n,t,r){var e=[];return null==n?e:g&&n.filter===g?n.filter(t,r):(A(n,function(n,u,i){t.call(r,n,u,i)&&e.push(n)}),e)},j.reject=function(n,t,r){return j.filter(n,function(n,e,u){return!t.call(r,n,e,u)},r)},j.every=j.all=function(n,t,e){t||(t=j.identity);var u=!0;return null==n?u:d&&n.every===d?n.every(t,e):(A(n,function(n,i,a){return(u=u&&t.call(e,n,i,a))?void 0:r}),!!u)};var k=j.some=j.any=function(n,t,e){t||(t=j.identity);var u=!1;return null==n?u:m&&n.some===m?n.some(t,e):(A(n,function(n,i,a){return u||(u=t.call(e,n,i,a))?r:void 0}),!!u)};j.contains=j.include=function(n,t){return null!=n&&(y&&n.indexOf===y?-1!=n.indexOf(t):k(n,function(n){return n===t}))},j.invoke=function(n,t){var r=o.call(arguments,2),e=j.isFunction(t);return j.map(n,function(n){return(e?t:n[t]).apply(n,r)})},j.pluck=function(n,t){return j.map(n,j.property(t))},j.where=function(n,t){return j.filter(n,j.matches(t))},j.findWhere=function(n,t){return j.find(n,j.matches(t))},j.max=function(n,t,r){if(!t&&j.isArray(n)&&n[0]===+n[0]&&n.length<65535)return Math.max.apply(Math,n);var e=-1/0,u=-1/0;return A(n,function(n,i,a){var o=t?t.call(r,n,i,a):n;o>u&&(e=n,u=o)}),e},j.min=function(n,t,r){if(!t&&j.isArray(n)&&n[0]===+n[0]&&n.length<65535)return Math.min.apply(Math,n);var e=1/0,u=1/0;return A(n,function(n,i,a){var o=t?t.call(r,n,i,a):n;u>o&&(e=n,u=o)}),e},j.shuffle=function(n){var t,r=0,e=[];return A(n,function(n){t=j.random(r++),e[r-1]=e[t],e[t]=n}),e},j.sample=function(n,t,r){return null==t||r?(n.length!==+n.length&&(n=j.values(n)),n[j.random(n.length-1)]):j.shuffle(n).slice(0,Math.max(0,t))};var E=function(n){return null==n?j.identity:j.isFunction(n)?n:j.property(n)};j.sortBy=function(n,t,r){return t=E(t),j.pluck(j.map(n,function(n,e,u){return{value:n,index:e,criteria:t.call(r,n,e,u)}}).sort(function(n,t){var r=n.criteria,e=t.criteria;if(r!==e){if(r>e||void 0===r)return 1;if(e>r||void 0===e)return-1}return n.index-t.index}),"value")};var F=function(n){return function(t,r,e){var u={};return r=E(r),A(t,function(i,a){var o=r.call(e,i,a,t);n(u,o,i)}),u}};j.groupBy=F(function(n,t,r){j.has(n,t)?n[t].push(r):n[t]=[r]}),j.indexBy=F(function(n,t,r){n[t]=r}),j.countBy=F(function(n,t){j.has(n,t)?n[t]++:n[t]=1}),j.sortedIndex=function(n,t,r,e){r=E(r);for(var u=r.call(e,t),i=0,a=n.length;a>i;){var o=i+a>>>1;r.call(e,n[o])<u?i=o+1:a=o}return i},j.toArray=function(n){return n?j.isArray(n)?o.call(n):n.length===+n.length?j.map(n,j.identity):j.values(n):[]},j.size=function(n){return null==n?0:n.length===+n.length?n.length:j.keys(n).length},j.first=j.head=j.take=function(n,t,r){return null==n?void 0:null==t||r?n[0]:0>t?[]:o.call(n,0,t)},j.initial=function(n,t,r){return o.call(n,0,n.length-(null==t||r?1:t))},j.last=function(n,t,r){return null==n?void 0:null==t||r?n[n.length-1]:o.call(n,Math.max(n.length-t,0))},j.rest=j.tail=j.drop=function(n,t,r){return o.call(n,null==t||r?1:t)},j.compact=function(n){return j.filter(n,j.identity)};var M=function(n,t,r){return t&&j.every(n,j.isArray)?c.apply(r,n):(A(n,function(n){j.isArray(n)||j.isArguments(n)?t?a.apply(r,n):M(n,t,r):r.push(n)}),r)};j.flatten=function(n,t){return M(n,t,[])},j.without=function(n){return j.difference(n,o.call(arguments,1))},j.partition=function(n,t){var r=[],e=[];return A(n,function(n){(t(n)?r:e).push(n)}),[r,e]},j.uniq=j.unique=function(n,t,r,e){j.isFunction(t)&&(e=r,r=t,t=!1);var u=r?j.map(n,r,e):n,i=[],a=[];return A(u,function(r,e){(t?e&&a[a.length-1]===r:j.contains(a,r))||(a.push(r),i.push(n[e]))}),i},j.union=function(){return j.uniq(j.flatten(arguments,!0))},j.intersection=function(n){var t=o.call(arguments,1);return j.filter(j.uniq(n),function(n){return j.every(t,function(t){return j.contains(t,n)})})},j.difference=function(n){var t=c.apply(e,o.call(arguments,1));return j.filter(n,function(n){return!j.contains(t,n)})},j.zip=function(){for(var n=j.max(j.pluck(arguments,"length").concat(0)),t=new Array(n),r=0;n>r;r++)t[r]=j.pluck(arguments,""+r);return t},j.object=function(n,t){if(null==n)return{};for(var r={},e=0,u=n.length;u>e;e++)t?r[n[e]]=t[e]:r[n[e][0]]=n[e][1];return r},j.indexOf=function(n,t,r){if(null==n)return-1;var e=0,u=n.length;if(r){if("number"!=typeof r)return e=j.sortedIndex(n,t),n[e]===t?e:-1;e=0>r?Math.max(0,u+r):r}if(y&&n.indexOf===y)return n.indexOf(t,r);for(;u>e;e++)if(n[e]===t)return e;return-1},j.lastIndexOf=function(n,t,r){if(null==n)return-1;var e=null!=r;if(b&&n.lastIndexOf===b)return e?n.lastIndexOf(t,r):n.lastIndexOf(t);for(var u=e?r:n.length;u--;)if(n[u]===t)return u;return-1},j.range=function(n,t,r){arguments.length<=1&&(t=n||0,n=0),r=arguments[2]||1;for(var e=Math.max(Math.ceil((t-n)/r),0),u=0,i=new Array(e);e>u;)i[u++]=n,n+=r;return i};var R=function(){};j.bind=function(n,t){var r,e;if(_&&n.bind===_)return _.apply(n,o.call(arguments,1));if(!j.isFunction(n))throw new TypeError;return r=o.call(arguments,2),e=function(){if(!(this instanceof e))return n.apply(t,r.concat(o.call(arguments)));R.prototype=n.prototype;var u=new R;R.prototype=null;var i=n.apply(u,r.concat(o.call(arguments)));return Object(i)===i?i:u}},j.partial=function(n){var t=o.call(arguments,1);return function(){for(var r=0,e=t.slice(),u=0,i=e.length;i>u;u++)e[u]===j&&(e[u]=arguments[r++]);for(;r<arguments.length;)e.push(arguments[r++]);return n.apply(this,e)}},j.bindAll=function(n){var t=o.call(arguments,1);if(0===t.length)throw new Error("bindAll must be passed function names");return A(t,function(t){n[t]=j.bind(n[t],n)}),n},j.memoize=function(n,t){var r={};return t||(t=j.identity),function(){var e=t.apply(this,arguments);return j.has(r,e)?r[e]:r[e]=n.apply(this,arguments)}},j.delay=function(n,t){var r=o.call(arguments,2);return setTimeout(function(){return n.apply(null,r)},t)},j.defer=function(n){return j.delay.apply(j,[n,1].concat(o.call(arguments,1)))},j.throttle=function(n,t,r){var e,u,i,a=null,o=0;r||(r={});var c=function(){o=!1===r.leading?0:j.now(),a=null,i=n.apply(e,u),e=u=null};return function(){var l=j.now();o||!1!==r.leading||(o=l);var f=t-(l-o);return e=this,u=arguments,0>=f?(clearTimeout(a),a=null,o=l,i=n.apply(e,u),e=u=null):a||!1===r.trailing||(a=setTimeout(c,f)),i}},j.debounce=function(n,t,r){var e,u,i,a,o,c=function(){var l=j.now()-a;t>l?e=setTimeout(c,t-l):(e=null,r||(o=n.apply(i,u),i=u=null))};return function(){i=this,u=arguments,a=j.now();var l=r&&!e;return e||(e=setTimeout(c,t)),l&&(o=n.apply(i,u),i=u=null),o}},j.once=function(n){var t,r=!1;return function(){return r?t:(r=!0,t=n.apply(this,arguments),n=null,t)}},j.wrap=function(n,t){return j.partial(t,n)},j.compose=function(){var n=arguments;return function(){for(var t=arguments,r=n.length-1;r>=0;r--)t=[n[r].apply(this,t)];return t[0]}},j.after=function(n,t){return function(){return--n<1?t.apply(this,arguments):void 0}},j.keys=function(n){if(!j.isObject(n))return[];if(w)return w(n);var t=[];for(var r in n)j.has(n,r)&&t.push(r);return t},j.values=function(n){for(var t=j.keys(n),r=t.length,e=new Array(r),u=0;r>u;u++)e[u]=n[t[u]];return e},j.pairs=function(n){for(var t=j.keys(n),r=t.length,e=new Array(r),u=0;r>u;u++)e[u]=[t[u],n[t[u]]];return e},j.invert=function(n){for(var t={},r=j.keys(n),e=0,u=r.length;u>e;e++)t[n[r[e]]]=r[e];return t},j.functions=j.methods=function(n){var t=[];for(var r in n)j.isFunction(n[r])&&t.push(r);return t.sort()},j.extend=function(n){return A(o.call(arguments,1),function(t){if(t)for(var r in t)n[r]=t[r]}),n},j.pick=function(n){var t={},r=c.apply(e,o.call(arguments,1));return A(r,function(r){r in n&&(t[r]=n[r])}),t},j.omit=function(n){var t={},r=c.apply(e,o.call(arguments,1));for(var u in n)j.contains(r,u)||(t[u]=n[u]);return t},j.defaults=function(n){return A(o.call(arguments,1),function(t){if(t)for(var r in t)void 0===n[r]&&(n[r]=t[r])}),n},j.clone=function(n){return j.isObject(n)?j.isArray(n)?n.slice():j.extend({},n):n},j.tap=function(n,t){return t(n),n};var S=function(n,t,r,e){if(n===t)return 0!==n||1/n==1/t;if(null==n||null==t)return n===t;n instanceof j&&(n=n._wrapped),t instanceof j&&(t=t._wrapped);var u=l.call(n);if(u!=l.call(t))return!1;switch(u){case"[object String]":return n==String(t);case"[object Number]":return n!=+n?t!=+t:0==n?1/n==1/t:n==+t;case"[object Date]":case"[object Boolean]":return+n==+t;case"[object RegExp]":return n.source==t.source&&n.global==t.global&&n.multiline==t.multiline&&n.ignoreCase==t.ignoreCase}if("object"!=typeof n||"object"!=typeof t)return!1;for(var i=r.length;i--;)if(r[i]==n)return e[i]==t;var a=n.constructor,o=t.constructor;if(a!==o&&!(j.isFunction(a)&&a instanceof a&&j.isFunction(o)&&o instanceof o)&&"constructor"in n&&"constructor"in t)return!1;r.push(n),e.push(t);var c=0,f=!0;if("[object Array]"==u){if(c=n.length,f=c==t.length)for(;c--&&(f=S(n[c],t[c],r,e)););}else{for(var s in n)if(j.has(n,s)&&(c++,!(f=j.has(t,s)&&S(n[s],t[s],r,e))))break;if(f){for(s in t)if(j.has(t,s)&&!c--)break;f=!c}}return r.pop(),e.pop(),f};j.isEqual=function(n,t){return S(n,t,[],[])},j.isEmpty=function(n){if(null==n)return!0;if(j.isArray(n)||j.isString(n))return 0===n.length;for(var t in n)if(j.has(n,t))return!1;return!0},j.isElement=function(n){return!(!n||1!==n.nodeType)},j.isArray=x||function(n){return"[object Array]"==l.call(n)},j.isObject=function(n){return n===Object(n)},A(["Arguments","Function","String","Number","Date","RegExp"],function(n){j["is"+n]=function(t){return l.call(t)=="[object "+n+"]"}}),j.isArguments(arguments)||(j.isArguments=function(n){return!(!n||!j.has(n,"callee"))}),"function"!=typeof/./&&(j.isFunction=function(n){return"function"==typeof n}),j.isFinite=function(n){return isFinite(n)&&!isNaN(parseFloat(n))},j.isNaN=function(n){return j.isNumber(n)&&n!=+n},j.isBoolean=function(n){return!0===n||!1===n||"[object Boolean]"==l.call(n)},j.isNull=function(n){return null===n},j.isUndefined=function(n){return void 0===n},j.has=function(n,t){return f.call(n,t)},j.noConflict=function(){return n._=t,this},j.identity=function(n){return n},j.constant=function(n){return function(){return n}},j.property=function(n){return function(t){return t[n]}},j.matches=function(n){return function(t){if(t===n)return!0;for(var r in n)if(n[r]!==t[r])return!1;return!0}},j.times=function(n,t,r){for(var e=Array(Math.max(0,n)),u=0;n>u;u++)e[u]=t.call(r,u);return e},j.random=function(n,t){return null==t&&(t=n,n=0),n+Math.floor(Math.random()*(t-n+1))},j.now=Date.now||function(){return(new Date).getTime()};var T={escape:{
"&":"&amp;","<":"&lt;",">":"&gt;",'"':"&quot;","'":"&#x27;"}};T.unescape=j.invert(T.escape);var I={escape:new RegExp("["+j.keys(T.escape).join("")+"]","g"),unescape:new RegExp("("+j.keys(T.unescape).join("|")+")","g")};j.each(["escape","unescape"],function(n){j[n]=function(t){return null==t?"":(""+t).replace(I[n],function(t){return T[n][t]})}}),j.result=function(n,t){if(null!=n){var r=n[t];return j.isFunction(r)?r.call(n):r}},j.mixin=function(n){A(j.functions(n),function(t){var r=j[t]=n[t];j.prototype[t]=function(){var n=[this._wrapped];return a.apply(n,arguments),z.call(this,r.apply(j,n))}})};var N=0;j.uniqueId=function(n){var t=++N+"";return n?n+t:t},j.templateSettings={evaluate:/<%([\s\S]+?)%>/g,interpolate:/<%=([\s\S]+?)%>/g,escape:/<%-([\s\S]+?)%>/g};var q=/(.)^/,B={"'":"'","\\":"\\","\r":"r","\n":"n","\t":"t","\u2028":"u2028","\u2029":"u2029"};j.template=function(n,t,r){var e;r=j.defaults({},r,j.templateSettings);var u=new RegExp([(r.escape||q).source,(r.interpolate||q).source,(r.evaluate||q).source].join("|")+"|$","g"),i=0,a="__p+='";n.replace(u,function(t,r,e,u,o){return a+=n.slice(i,o).replace(/\\|'|\r|\n|\t|\u2028|\u2029/g,function(n){return"\\"+B[n]}),r&&(a+="'+\n((__t=("+r+"))==null?'':_.escape(__t))+\n'"),e&&(a+="'+\n((__t=("+e+"))==null?'':__t)+\n'"),u&&(a+="';\n"+u+"\n__p+='"),i=o+t.length,t}),a+="';\n",r.variable||(a="with(obj||{}){\n"+a+"}\n"),a="var __t,__p='',__j=Array.prototype.join,print=function(){__p+=__j.call(arguments,'');};\n"+a+"return __p;\n";try{e=new Function(r.variable||"obj","_",a)}catch(o){throw o.source=a,o}if(t)return e(t,j);var c=function(n){return e.call(this,n,j)};return c.source="function("+(r.variable||"obj")+"){\n"+a+"}",c},j.chain=function(n){return j(n).chain()};var z=function(n){return this._chain?j(n).chain():n};j.mixin(j),A(["pop","push","reverse","shift","sort","splice","unshift"],function(n){var t=e[n];j.prototype[n]=function(){var r=this._wrapped;return t.apply(r,arguments),"shift"!=n&&"splice"!=n||0!==r.length||delete r[0],z.call(this,r)}}),A(["concat","join","slice"],function(n){var t=e[n];j.prototype[n]=function(){return z.call(this,t.apply(this._wrapped,arguments))}}),j.extend(j.prototype,{chain:function(){return this._chain=!0,this},value:function(){return this._wrapped}}),"function"==typeof define&&define.amd&&define("underscore",[],function(){return j})}.call(this),function(t,e){if("function"==typeof define&&define.amd)define(["underscore","jquery","exports"],function(i,r,s){t.Backbone=e(t,s,i,r)});else if("undefined"!=typeof exports){var i=require("underscore");e(t,exports,i)}else t.Backbone=e(t,{},t._,t.jQuery||t.Zepto||t.ender||t.$)}(this,function(t,e,i,r){var s=t.Backbone,n=[],o=n.slice;e.VERSION="1.1.2",e.$=r,e.noConflict=function(){return t.Backbone=s,this},e.emulateHTTP=!1,e.emulateJSON=!1;var u=e.Events={on:function(t,e,i){return c(this,"on",t,[e,i])&&e?(this._events||(this._events={}),(this._events[t]||(this._events[t]=[])).push({callback:e,context:i,ctx:i||this}),this):this},once:function(t,e,r){if(!c(this,"once",t,[e,r])||!e)return this;var s=this,n=i.once(function(){s.off(t,n),e.apply(this,arguments)});return n._callback=e,this.on(t,n,r)},off:function(t,e,r){var s,n,a,o,h,u,l,f;if(!this._events||!c(this,"off",t,[e,r]))return this;if(!t&&!e&&!r)return this._events=void 0,this;for(o=t?[t]:i.keys(this._events),h=0,u=o.length;h<u;h++)if(t=o[h],a=this._events[t]){if(this._events[t]=s=[],e||r)for(l=0,f=a.length;l<f;l++)n=a[l],(e&&e!==n.callback&&e!==n.callback._callback||r&&r!==n.context)&&s.push(n);s.length||delete this._events[t]}return this},trigger:function(t){if(!this._events)return this;var e=o.call(arguments,1);if(!c(this,"trigger",t,e))return this;var i=this._events[t],r=this._events.all;return i&&f(i,e),r&&f(r,arguments),this},stopListening:function(t,e,r){var s=this._listeningTo;if(!s)return this;var n=!e&&!r;r||"object"!=typeof e||(r=this),t&&((s={})[t._listenId]=t);for(var a in s)t=s[a],t.off(e,r,this),(n||i.isEmpty(t._events))&&delete this._listeningTo[a];return this}},l=/\s+/,c=function(t,e,i,r){if(!i)return!0;if("object"==typeof i){for(var s in i)t[e].apply(t,[s,i[s]].concat(r));return!1}if(l.test(i)){for(var n=i.split(l),a=0,o=n.length;a<o;a++)t[e].apply(t,[n[a]].concat(r));return!1}return!0},f=function(t,e){var i,r=-1,s=t.length,n=e[0],a=e[1],o=e[2];switch(e.length){case 0:for(;++r<s;)(i=t[r]).callback.call(i.ctx);return;case 1:for(;++r<s;)(i=t[r]).callback.call(i.ctx,n);return;case 2:for(;++r<s;)(i=t[r]).callback.call(i.ctx,n,a);return;case 3:for(;++r<s;)(i=t[r]).callback.call(i.ctx,n,a,o);return;default:for(;++r<s;)(i=t[r]).callback.apply(i.ctx,e);return}},d={listenTo:"on",listenToOnce:"once"};i.each(d,function(t,e){u[e]=function(e,r,s){return(this._listeningTo||(this._listeningTo={}))[e._listenId||(e._listenId=i.uniqueId("l"))]=e,s||"object"!=typeof r||(s=this),e[t](r,s,this),this}}),u.bind=u.on,u.unbind=u.off,i.extend(e,u);var p=e.Model=function(t,e){var r=t||{};e||(e={}),this.cid=i.uniqueId("c"),this.attributes={},e.collection&&(this.collection=e.collection),e.parse&&(r=this.parse(r,e)||{}),r=i.defaults({},r,i.result(this,"defaults")),this.set(r,e),this.changed={},this.initialize.apply(this,arguments)};i.extend(p.prototype,u,{changed:null,validationError:null,idAttribute:"id",initialize:function(){},toJSON:function(t){return i.clone(this.attributes)},sync:function(){return e.sync.apply(this,arguments)},get:function(t){return this.attributes[t]},escape:function(t){return i.escape(this.get(t))},has:function(t){return null!=this.get(t)},set:function(t,e,r){var s,n,a,o,h,u,l,c;if(null==t)return this;if("object"==typeof t?(n=t,r=e):(n={})[t]=e,r||(r={}),!this._validate(n,r))return!1;a=r.unset,h=r.silent,o=[],u=this._changing,this._changing=!0,u||(this._previousAttributes=i.clone(this.attributes),this.changed={}),c=this.attributes,l=this._previousAttributes,this.idAttribute in n&&(this.id=n[this.idAttribute]);for(s in n)e=n[s],i.isEqual(c[s],e)||o.push(s),i.isEqual(l[s],e)?delete this.changed[s]:this.changed[s]=e,a?delete c[s]:c[s]=e;if(!h){o.length&&(this._pending=r);for(var f=0,d=o.length;f<d;f++)this.trigger("change:"+o[f],this,c[o[f]],r)}if(u)return this;if(!h)for(;this._pending;)r=this._pending,this._pending=!1,this.trigger("change",this,r);return this._pending=!1,this._changing=!1,this},unset:function(t,e){return this.set(t,void 0,i.extend({},e,{unset:!0}))},clear:function(t){var e={};for(var r in this.attributes)e[r]=void 0;return this.set(e,i.extend({},t,{unset:!0}))},hasChanged:function(t){return null==t?!i.isEmpty(this.changed):i.has(this.changed,t)},changedAttributes:function(t){if(!t)return!!this.hasChanged()&&i.clone(this.changed);var e,r=!1,s=this._changing?this._previousAttributes:this.attributes;for(var n in t)i.isEqual(s[n],e=t[n])||((r||(r={}))[n]=e);return r},previous:function(t){return null!=t&&this._previousAttributes?this._previousAttributes[t]:null},previousAttributes:function(){return i.clone(this._previousAttributes)},fetch:function(t){t=t?i.clone(t):{},void 0===t.parse&&(t.parse=!0);var e=this,r=t.success;return t.success=function(i){if(!e.set(e.parse(i,t),t))return!1;r&&r(e,i,t),e.trigger("sync",e,i,t)},q(this,t),this.sync("read",this,t)},save:function(t,e,r){var s,n,a,o=this.attributes;if(null==t||"object"==typeof t?(s=t,r=e):(s={})[t]=e,r=i.extend({validate:!0},r),s&&!r.wait){if(!this.set(s,r))return!1}else if(!this._validate(s,r))return!1;s&&r.wait&&(this.attributes=i.extend({},o,s)),void 0===r.parse&&(r.parse=!0);var h=this,u=r.success;return r.success=function(t){h.attributes=o;var e=h.parse(t,r);if(r.wait&&(e=i.extend(s||{},e)),i.isObject(e)&&!h.set(e,r))return!1;u&&u(h,t,r),h.trigger("sync",h,t,r)},q(this,r),n=this.isNew()?"create":r.patch?"patch":"update","patch"===n&&(r.attrs=s),a=this.sync(n,this,r),s&&r.wait&&(this.attributes=o),a},destroy:function(t){t=t?i.clone(t):{};var e=this,r=t.success,s=function(){e.trigger("destroy",e,e.collection,t)};if(t.success=function(i){(t.wait||e.isNew())&&s(),r&&r(e,i,t),e.isNew()||e.trigger("sync",e,i,t)},this.isNew())return t.success(),!1;q(this,t);var n=this.sync("delete",this,t);return t.wait||s(),n},url:function(){var t=i.result(this,"urlRoot")||i.result(this.collection,"url")||M();return this.isNew()?t:t.replace(/([^\/])$/,"$1/")+encodeURIComponent(this.id)},parse:function(t,e){return t},clone:function(){return new this.constructor(this.attributes)},isNew:function(){return!this.has(this.idAttribute)},isValid:function(t){return this._validate({},i.extend(t||{},{validate:!0}))},_validate:function(t,e){if(!e.validate||!this.validate)return!0;t=i.extend({},this.attributes,t);var r=this.validationError=this.validate(t,e)||null;return!r||(this.trigger("invalid",this,r,i.extend(e,{validationError:r})),!1)}});var v=["keys","values","pairs","invert","pick","omit"];i.each(v,function(t){p.prototype[t]=function(){var e=o.call(arguments);return e.unshift(this.attributes),i[t].apply(i,e)}});var g=e.Collection=function(t,e){e||(e={}),e.model&&(this.model=e.model),void 0!==e.comparator&&(this.comparator=e.comparator),this._reset(),this.initialize.apply(this,arguments),t&&this.reset(t,i.extend({silent:!0},e))},m={add:!0,remove:!0,merge:!0},y={add:!0,remove:!1};i.extend(g.prototype,u,{model:p,initialize:function(){},toJSON:function(t){return this.map(function(e){return e.toJSON(t)})},sync:function(){return e.sync.apply(this,arguments)},add:function(t,e){return this.set(t,i.extend({merge:!1},e,y))},remove:function(t,e){var r=!i.isArray(t);t=r?[t]:i.clone(t),e||(e={});var s,n,a,o;for(s=0,n=t.length;s<n;s++)(o=t[s]=this.get(t[s]))&&(delete this._byId[o.id],delete this._byId[o.cid],a=this.indexOf(o),this.models.splice(a,1),this.length--,e.silent||(e.index=a,o.trigger("remove",o,this,e)),this._removeReference(o,e));return r?t[0]:t},set:function(t,e){e=i.defaults({},e,m),e.parse&&(t=this.parse(t,e));var r=!i.isArray(t);t=r?t?[t]:[]:i.clone(t);var s,n,a,o,h,u,l,c=e.at,f=this.model,d=this.comparator&&null==c&&!1!==e.sort,v=i.isString(this.comparator)?this.comparator:null,g=[],y=[],_={},b=e.add,w=e.merge,x=e.remove,E=!(d||!b||!x)&&[];for(s=0,n=t.length;s<n;s++){if(h=t[s]||{},a=h instanceof p?o=h:h[f.prototype.idAttribute||"id"],u=this.get(a))x&&(_[u.cid]=!0),w&&(h=h===o?o.attributes:h,e.parse&&(h=u.parse(h,e)),u.set(h,e),d&&!l&&u.hasChanged(v)&&(l=!0)),t[s]=u;else if(b){if(!(o=t[s]=this._prepareModel(h,e)))continue;g.push(o),this._addReference(o,e)}o=u||o,!E||!o.isNew()&&_[o.id]||E.push(o),_[o.id]=!0}if(x){for(s=0,n=this.length;s<n;++s)_[(o=this.models[s]).cid]||y.push(o);y.length&&this.remove(y,e)}if(g.length||E&&E.length)if(d&&(l=!0),this.length+=g.length,null!=c)for(s=0,n=g.length;s<n;s++)this.models.splice(c+s,0,g[s]);else{E&&(this.models.length=0);var k=E||g;for(s=0,n=k.length;s<n;s++)this.models.push(k[s])}if(l&&this.sort({silent:!0}),!e.silent){for(s=0,n=g.length;s<n;s++)(o=g[s]).trigger("add",o,this,e);(l||E&&E.length)&&this.trigger("sort",this,e)}return r?t[0]:t},reset:function(t,e){e||(e={});for(var r=0,s=this.models.length;r<s;r++)this._removeReference(this.models[r],e);return e.previousModels=this.models,this._reset(),t=this.add(t,i.extend({silent:!0},e)),e.silent||this.trigger("reset",this,e),t},push:function(t,e){return this.add(t,i.extend({at:this.length},e))},pop:function(t){var e=this.at(this.length-1);return this.remove(e,t),e},unshift:function(t,e){return this.add(t,i.extend({at:0},e))},shift:function(t){var e=this.at(0);return this.remove(e,t),e},slice:function(){return o.apply(this.models,arguments)},get:function(t){if(null!=t)return this._byId[t]||this._byId[t.id]||this._byId[t.cid]},at:function(t){return this.models[t]},where:function(t,e){return i.isEmpty(t)?e?void 0:[]:this[e?"find":"filter"](function(e){for(var i in t)if(t[i]!==e.get(i))return!1;return!0})},findWhere:function(t){return this.where(t,!0)},sort:function(t){if(!this.comparator)throw new Error("Cannot sort a set without a comparator");return t||(t={}),i.isString(this.comparator)||1===this.comparator.length?this.models=this.sortBy(this.comparator,this):this.models.sort(i.bind(this.comparator,this)),t.silent||this.trigger("sort",this,t),this},pluck:function(t){return i.invoke(this.models,"get",t)},fetch:function(t){t=t?i.clone(t):{},void 0===t.parse&&(t.parse=!0);var e=t.success,r=this;return t.success=function(i){var s=t.reset?"reset":"set";r[s](i,t),e&&e(r,i,t),r.trigger("sync",r,i,t)},q(this,t),this.sync("read",this,t)},create:function(t,e){if(e=e?i.clone(e):{},!(t=this._prepareModel(t,e)))return!1;e.wait||this.add(t,e);var r=this,s=e.success;return e.success=function(t,i){e.wait&&r.add(t,e),s&&s(t,i,e)},t.save(null,e),t},parse:function(t,e){return t},clone:function(){return new this.constructor(this.models)},_reset:function(){this.length=0,this.models=[],this._byId={}},_prepareModel:function(t,e){if(t instanceof p)return t;e=e?i.clone(e):{},e.collection=this;var r=new this.model(t,e);return r.validationError?(this.trigger("invalid",this,r.validationError,e),!1):r},_addReference:function(t,e){this._byId[t.cid]=t,null!=t.id&&(this._byId[t.id]=t),t.collection||(t.collection=this),t.on("all",this._onModelEvent,this)},_removeReference:function(t,e){this===t.collection&&delete t.collection,t.off("all",this._onModelEvent,this)},_onModelEvent:function(t,e,i,r){("add"!==t&&"remove"!==t||i===this)&&("destroy"===t&&this.remove(e,r),e&&t==="change:"+e.idAttribute&&(delete this._byId[e.previous(e.idAttribute)],null!=e.id&&(this._byId[e.id]=e)),this.trigger.apply(this,arguments))}});var _=["forEach","each","map","collect","reduce","foldl","inject","reduceRight","foldr","find","detect","filter","select","reject","every","all","some","any","include","contains","invoke","max","min","toArray","size","first","head","take","initial","rest","tail","drop","last","without","difference","indexOf","shuffle","lastIndexOf","isEmpty","chain","sample"];i.each(_,function(t){g.prototype[t]=function(){var e=o.call(arguments);return e.unshift(this.models),i[t].apply(i,e)}});var b=["groupBy","countBy","sortBy","indexBy"];i.each(b,function(t){g.prototype[t]=function(e,r){var s=i.isFunction(e)?e:function(t){return t.get(e)};return i[t](this.models,s,r)}});var w=e.View=function(t){this.cid=i.uniqueId("view"),t||(t={}),i.extend(this,i.pick(t,E)),this._ensureElement(),this.initialize.apply(this,arguments),this.delegateEvents()},E=["model","collection","el","id","attributes","className","tagName","events"];i.extend(w.prototype,u,{tagName:"div",$:function(t){return this.$el.find(t)},initialize:function(){},render:function(){return this},remove:function(){return this.$el.remove(),this.stopListening(),this},setElement:function(t,i){return this.$el&&this.undelegateEvents(),this.$el=t instanceof e.$?t:e.$(t),this.el=this.$el[0],!1!==i&&this.delegateEvents(),this},delegateEvents:function(t){if(!t&&!(t=i.result(this,"events")))return this;this.undelegateEvents();for(var e in t){var r=t[e];if(i.isFunction(r)||(r=this[t[e]]),r){var s=e.match(/^(\S+)\s*(.*)$/),n=s[1],a=s[2];r=i.bind(r,this),n+=".delegateEvents"+this.cid,""===a?this.$el.on(n,r):this.$el.on(n,a,r)}}return this},undelegateEvents:function(){return this.$el.off(".delegateEvents"+this.cid),this},_ensureElement:function(){if(this.el)this.setElement(i.result(this,"el"),!1);else{var t=i.extend({},i.result(this,"attributes"));this.id&&(t.id=i.result(this,"id")),this.className&&(t.class=i.result(this,"className"));var r=e.$("<"+i.result(this,"tagName")+">").attr(t);this.setElement(r,!1)}}}),e.sync=function(t,r,s){var n=T[t];i.defaults(s||(s={}),{emulateHTTP:e.emulateHTTP,emulateJSON:e.emulateJSON});var a={type:n,dataType:"json"};if(s.url||(a.url=i.result(r,"url")||M()),null!=s.data||!r||"create"!==t&&"update"!==t&&"patch"!==t||(a.contentType="application/json",a.data=JSON.stringify(s.attrs||r.toJSON(s))),s.emulateJSON&&(a.contentType="application/x-www-form-urlencoded",a.data=a.data?{model:a.data}:{}),s.emulateHTTP&&("PUT"===n||"DELETE"===n||"PATCH"===n)){a.type="POST",s.emulateJSON&&(a.data._method=n);var o=s.beforeSend;s.beforeSend=function(t){if(t.setRequestHeader("X-HTTP-Method-Override",n),o)return o.apply(this,arguments)}}"GET"===a.type||s.emulateJSON||(a.processData=!1),"PATCH"===a.type&&k&&(a.xhr=function(){return new ActiveXObject("Microsoft.XMLHTTP")});var h=s.xhr=e.ajax(i.extend(a,s));return r.trigger("request",r,h,s),h};var k=!("undefined"==typeof window||!window.ActiveXObject||window.XMLHttpRequest&&(new XMLHttpRequest).dispatchEvent),T={create:"POST",update:"PUT",patch:"PATCH",delete:"DELETE",read:"GET"};e.ajax=function(){return e.$.ajax.apply(e.$,arguments)};var $=e.Router=function(t){t||(t={}),t.routes&&(this.routes=t.routes),this._bindRoutes(),this.initialize.apply(this,arguments)};i.extend($.prototype,u,{initialize:function(){},route:function(t,r,s){i.isRegExp(t)||(t=this._routeToRegExp(t)),i.isFunction(r)&&(s=r,r=""),s||(s=this[r]);var n=this;return e.history.route(t,function(i){var a=n._extractParameters(t,i);n.execute(s,a),n.trigger.apply(n,["route:"+r].concat(a)),n.trigger("route",r,a),e.history.trigger("route",n,r,a)}),this},execute:function(t,e){t&&t.apply(this,e)},navigate:function(t,i){return e.history.navigate(t,i),this},_bindRoutes:function(){if(this.routes){this.routes=i.result(this,"routes");for(var t,e=i.keys(this.routes);null!=(t=e.pop());)this.route(t,this.routes[t])}},_routeToRegExp:function(t){return t=t.replace(/[\-{}\[\]+?.,\\\^$|#\s]/g,"\\$&").replace(/\((.*?)\)/g,"(?:$1)?").replace(/(\(\?)?:\w+/g,function(t,e){return e?t:"([^/?]+)"}).replace(/\*\w+/g,"([^?]*?)"),new RegExp("^"+t+"(?:\\?([\\s\\S]*))?$")},_extractParameters:function(t,e){var r=t.exec(e).slice(1);return i.map(r,function(t,e){return e===r.length-1?t||null:t?decodeURIComponent(t):null})}});var N=e.History=function(){this.handlers=[],i.bindAll(this,"checkUrl"),"undefined"!=typeof window&&(this.location=window.location,this.history=window.history)},R=/^[#\/]|\s+$/g,P=/msie [\w.]+/;N.started=!1,i.extend(N.prototype,u,{interval:50,atRoot:function(){return this.location.pathname.replace(/[^\/]$/,"$&/")===this.root},getHash:function(t){var e=(t||this).location.href.match(/#(.*)$/);return e?e[1]:""},getFragment:function(t,e){if(null==t)if(this._hasPushState||!this._wantsHashChange||e){t=decodeURI(this.location.pathname+this.location.search);var i=this.root.replace(/\/$/,"");t.indexOf(i)||(t=t.slice(i.length))}else t=this.getHash();return t.replace(R,"")},start:function(t){if(N.started)throw new Error("Backbone.history has already been started");N.started=!0,this.options=i.extend({root:"/"},this.options,t),this.root=this.options.root,this._wantsHashChange=!1!==this.options.hashChange,this._wantsPushState=!!this.options.pushState,this._hasPushState=!!(this.options.pushState&&this.history&&this.history.pushState);var r=this.getFragment(),s=document.documentMode,n=P.exec(navigator.userAgent.toLowerCase())&&(!s||s<=7);if(this.root=("/"+this.root+"/").replace(/^\/+|\/+$/g,"/"),n&&this._wantsHashChange){var a=e.$('<iframe src="javascript:0" tabindex="-1">');this.iframe=a.hide().appendTo("body")[0].contentWindow,this.navigate(r)}this._hasPushState?e.$(window).on("popstate",this.checkUrl):this._wantsHashChange&&"onhashchange"in window&&!n?e.$(window).on("hashchange",this.checkUrl):this._wantsHashChange&&(this._checkUrlInterval=setInterval(this.checkUrl,this.interval)),this.fragment=r;var o=this.location;if(this._wantsHashChange&&this._wantsPushState){if(!this._hasPushState&&!this.atRoot())return this.fragment=this.getFragment(null,!0),this.location.replace(this.root+"#"+this.fragment),!0;this._hasPushState&&this.atRoot()&&o.hash&&(this.fragment=this.getHash().replace(R,""),this.history.replaceState({},document.title,this.root+this.fragment))}if(!this.options.silent)return this.loadUrl()},stop:function(){e.$(window).off("popstate",this.checkUrl).off("hashchange",this.checkUrl),this._checkUrlInterval&&clearInterval(this._checkUrlInterval),N.started=!1},route:function(t,e){this.handlers.unshift({route:t,callback:e})},checkUrl:function(t){var e=this.getFragment();if(e===this.fragment&&this.iframe&&(e=this.getFragment(this.getHash(this.iframe))),e===this.fragment)return!1;this.iframe&&this.navigate(e),this.loadUrl()},loadUrl:function(t){return t=this.fragment=this.getFragment(t),i.any(this.handlers,function(e){if(e.route.test(t))return e.callback(t),!0})},navigate:function(t,e){if(!N.started)return!1;e&&!0!==e||(e={trigger:!!e});var i=this.root+(t=this.getFragment(t||""));if(t=t.replace(/#.*$/,""),this.fragment!==t){if(this.fragment=t,""===t&&"/"!==i&&(i=i.slice(0,-1)),this._hasPushState)this.history[e.replace?"replaceState":"pushState"]({},document.title,i);else{if(!this._wantsHashChange)return this.location.assign(i);this._updateHash(this.location,t,e.replace),this.iframe&&t!==this.getFragment(this.getHash(this.iframe))&&(e.replace||this.iframe.document.open().close(),this._updateHash(this.iframe.location,t,e.replace))}return e.trigger?this.loadUrl(t):void 0}},_updateHash:function(t,e,i){if(i){var r=t.href.replace(/(javascript:|#).*$/,"");t.replace(r+"#"+e)}else t.hash="#"+e}}),e.history=new N;var U=function(t,e){var s,r=this;s=t&&i.has(t,"constructor")?t.constructor:function(){return r.apply(this,arguments)},i.extend(s,r,e);var n=function(){this.constructor=s};return n.prototype=r.prototype,s.prototype=new n,t&&i.extend(s.prototype,t),s.__super__=r.prototype,s};p.extend=g.extend=$.extend=w.extend=N.extend=U;var M=function(){throw new Error('A "url" property or function must be specified')},q=function(t,e){var i=e.error;e.error=function(r){i&&i(t,r,e),t.trigger("error",t,r,e)}};return e}),function(){var t=function(e){var n=new t.Index;return n.pipeline.add(t.trimmer,t.stopWordFilter,t.stemmer),e&&e.call(n,n),n};t.version="0.5.3",t.utils={},t.utils.warn=function(t){return function(e){t.console&&console.warn&&console.warn(e)}}(this),t.EventEmitter=function(){this.events={}},t.EventEmitter.prototype.addListener=function(){var t=Array.prototype.slice.call(arguments),e=t.pop(),n=t;if("function"!=typeof e)throw new TypeError("last argument must be a function");n.forEach(function(t){this.hasHandler(t)||(this.events[t]=[]),this.events[t].push(e)},this)},t.EventEmitter.prototype.removeListener=function(t,e){if(this.hasHandler(t)){var n=this.events[t].indexOf(e);this.events[t].splice(n,1),this.events[t].length||delete this.events[t]}},t.EventEmitter.prototype.emit=function(t){if(this.hasHandler(t)){var e=Array.prototype.slice.call(arguments,1);this.events[t].forEach(function(t){t.apply(void 0,e)})}},t.EventEmitter.prototype.hasHandler=function(t){return t in this.events},t.tokenizer=function(t){if(!arguments.length||null==t||void 0==t)return[];if(Array.isArray(t))return t.map(function(t){return t.toLowerCase()});for(var e=t.toString().replace(/^\s+/,""),n=e.length-1;n>=0;n--)if(/\S/.test(e.charAt(n))){e=e.substring(0,n+1);break}return e.split(/\s+/).map(function(t){return t.toLowerCase()})},t.Pipeline=function(){this._stack=[]},t.Pipeline.registeredFunctions={},t.Pipeline.registerFunction=function(e,n){n in this.registeredFunctions&&t.utils.warn("Overwriting existing registered function: "+n),e.label=n,t.Pipeline.registeredFunctions[e.label]=e},t.Pipeline.warnIfFunctionNotRegistered=function(e){e.label&&e.label in this.registeredFunctions||t.utils.warn("Function is not registered with pipeline. This may cause problems when serialising the index.\n",e)},t.Pipeline.load=function(e){var n=new t.Pipeline;return e.forEach(function(e){var i=t.Pipeline.registeredFunctions[e];if(!i)throw new Error("Cannot load un-registered function: "+e);n.add(i)}),n},t.Pipeline.prototype.add=function(){Array.prototype.slice.call(arguments).forEach(function(e){t.Pipeline.warnIfFunctionNotRegistered(e),this._stack.push(e)},this)},t.Pipeline.prototype.after=function(e,n){t.Pipeline.warnIfFunctionNotRegistered(n);var i=this._stack.indexOf(e)+1;this._stack.splice(i,0,n)},t.Pipeline.prototype.before=function(e,n){t.Pipeline.warnIfFunctionNotRegistered(n);var i=this._stack.indexOf(e);this._stack.splice(i,0,n)},t.Pipeline.prototype.remove=function(t){var e=this._stack.indexOf(t);this._stack.splice(e,1)},t.Pipeline.prototype.run=function(t){for(var e=[],n=t.length,i=this._stack.length,o=0;n>o;o++){for(var r=t[o],s=0;i>s&&void 0!==(r=this._stack[s](r,o,t));s++);void 0!==r&&e.push(r)}return e},t.Pipeline.prototype.reset=function(){this._stack=[]},t.Pipeline.prototype.toJSON=function(){return this._stack.map(function(e){return t.Pipeline.warnIfFunctionNotRegistered(e),e.label})},t.Vector=function(){this._magnitude=null,this.list=void 0,this.length=0},t.Vector.Node=function(t,e,n){this.idx=t,this.val=e,this.next=n},t.Vector.prototype.insert=function(e,n){var i=this.list;if(!i)return this.list=new t.Vector.Node(e,n,i),this.length++;for(var o=i,r=i.next;void 0!=r;){if(e<r.idx)return o.next=new t.Vector.Node(e,n,r),this.length++;o=r,r=r.next}return o.next=new t.Vector.Node(e,n,r),this.length++},t.Vector.prototype.magnitude=function(){if(this._magniture)return this._magnitude;for(var t,e=this.list,n=0;e;)t=e.val,n+=t*t,e=e.next;return this._magnitude=Math.sqrt(n)},t.Vector.prototype.dot=function(t){for(var e=this.list,n=t.list,i=0;e&&n;)e.idx<n.idx?e=e.next:e.idx>n.idx?n=n.next:(i+=e.val*n.val,e=e.next,n=n.next);return i},t.Vector.prototype.similarity=function(t){return this.dot(t)/(this.magnitude()*t.magnitude())},t.SortedSet=function(){this.length=0,this.elements=[]},t.SortedSet.load=function(t){var e=new this;return e.elements=t,e.length=t.length,e},t.SortedSet.prototype.add=function(){Array.prototype.slice.call(arguments).forEach(function(t){~this.indexOf(t)||this.elements.splice(this.locationFor(t),0,t)},this),this.length=this.elements.length},t.SortedSet.prototype.toArray=function(){return this.elements.slice()},t.SortedSet.prototype.map=function(t,e){return this.elements.map(t,e)},t.SortedSet.prototype.forEach=function(t,e){return this.elements.forEach(t,e)},t.SortedSet.prototype.indexOf=function(t,e,n){var e=e||0,n=n||this.elements.length,i=n-e,o=e+Math.floor(i/2),r=this.elements[o];return 1>=i?r===t?o:-1:t>r?this.indexOf(t,o,n):r>t?this.indexOf(t,e,o):r===t?o:void 0},t.SortedSet.prototype.locationFor=function(t,e,n){var e=e||0,n=n||this.elements.length,i=n-e,o=e+Math.floor(i/2),r=this.elements[o];if(1>=i){if(r>t)return o;if(t>r)return o+1}return t>r?this.locationFor(t,o,n):r>t?this.locationFor(t,e,o):void 0},t.SortedSet.prototype.intersect=function(e){for(var n=new t.SortedSet,i=0,o=0,r=this.length,s=e.length,a=this.elements,h=e.elements;!(i>r-1||o>s-1);)a[i]!==h[o]?a[i]<h[o]?i++:a[i]>h[o]&&o++:(n.add(a[i]),i++,o++);return n},t.SortedSet.prototype.clone=function(){var e=new t.SortedSet;return e.elements=this.toArray(),e.length=e.elements.length,e},t.SortedSet.prototype.union=function(t){var e,n,i;return this.length>=t.length?(e=this,n=t):(e=t,n=this),i=e.clone(),i.add.apply(i,n.toArray()),i},t.SortedSet.prototype.toJSON=function(){return this.toArray()},t.Index=function(){this._fields=[],this._ref="id",this.pipeline=new t.Pipeline,this.documentStore=new t.Store,this.tokenStore=new t.TokenStore,this.corpusTokens=new t.SortedSet,this.eventEmitter=new t.EventEmitter,this._idfCache={},this.on("add","remove","update",function(){this._idfCache={}}.bind(this))},t.Index.prototype.on=function(){var t=Array.prototype.slice.call(arguments);return this.eventEmitter.addListener.apply(this.eventEmitter,t)},t.Index.prototype.off=function(t,e){return this.eventEmitter.removeListener(t,e)},t.Index.load=function(e){e.version!==t.version&&t.utils.warn("version mismatch: current "+t.version+" importing "+e.version);var n=new this;return n._fields=e.fields,n._ref=e.ref,n.documentStore=t.Store.load(e.documentStore),n.tokenStore=t.TokenStore.load(e.tokenStore),n.corpusTokens=t.SortedSet.load(e.corpusTokens),n.pipeline=t.Pipeline.load(e.pipeline),n},t.Index.prototype.field=function(t,e){var e=e||{},n={name:t,boost:e.boost||1};return this._fields.push(n),this},t.Index.prototype.ref=function(t){return this._ref=t,this},t.Index.prototype.add=function(e,n){var i={},o=new t.SortedSet,r=e[this._ref],n=void 0===n||n;this._fields.forEach(function(n){var r=this.pipeline.run(t.tokenizer(e[n.name]));i[n.name]=r,t.SortedSet.prototype.add.apply(o,r)},this),this.documentStore.set(r,o),t.SortedSet.prototype.add.apply(this.corpusTokens,o.toArray());for(var s=0;s<o.length;s++){var a=o.elements[s],h=this._fields.reduce(function(t,e){var n=i[e.name].length;return n?t+i[e.name].filter(function(t){return t===a}).length/n*e.boost:t},0);this.tokenStore.add(a,{ref:r,tf:h})}n&&this.eventEmitter.emit("add",e,this)},t.Index.prototype.remove=function(t,e){var n=t[this._ref],e=void 0===e||e;if(this.documentStore.has(n)){var i=this.documentStore.get(n);this.documentStore.remove(n),i.forEach(function(t){this.tokenStore.remove(t,n)},this),e&&this.eventEmitter.emit("remove",t,this)}},t.Index.prototype.update=function(t,e){var e=void 0===e||e;this.remove(t,!1),this.add(t,!1),e&&this.eventEmitter.emit("update",t,this)},t.Index.prototype.idf=function(t){var e="@"+t;if(Object.prototype.hasOwnProperty.call(this._idfCache,e))return this._idfCache[e];var n=this.tokenStore.count(t),i=1;return n>0&&(i=1+Math.log(this.tokenStore.length/n)),this._idfCache[e]=i},t.Index.prototype.search=function(e){var n=this.pipeline.run(t.tokenizer(e)),i=new t.Vector,o=[],r=this._fields.reduce(function(t,e){return t+e.boost},0);return n.some(function(t){return this.tokenStore.has(t)},this)?(n.forEach(function(e,n,s){var a=1/s.length*this._fields.length*r,h=this,l=this.tokenStore.expand(e).reduce(function(n,o){var r=h.corpusTokens.indexOf(o),s=h.idf(o),l=1,u=new t.SortedSet;if(o!==e){var c=Math.max(3,o.length-e.length);l=1/Math.log(c)}return r>-1&&i.insert(r,a*s*l),Object.keys(h.tokenStore.get(o)).forEach(function(t){u.add(t)}),n.union(u)},new t.SortedSet);o.push(l)},this),o.reduce(function(t,e){return t.intersect(e)}).map(function(t){return{ref:t,score:i.similarity(this.documentVector(t))}},this).sort(function(t,e){return e.score-t.score})):[]},t.Index.prototype.documentVector=function(e){for(var n=this.documentStore.get(e),i=n.length,o=new t.Vector,r=0;i>r;r++){var s=n.elements[r],a=this.tokenStore.get(s)[e].tf,h=this.idf(s);o.insert(this.corpusTokens.indexOf(s),a*h)}return o},t.Index.prototype.toJSON=function(){return{version:t.version,fields:this._fields,ref:this._ref,documentStore:this.documentStore.toJSON(),tokenStore:this.tokenStore.toJSON(),corpusTokens:this.corpusTokens.toJSON(),pipeline:this.pipeline.toJSON()}},t.Index.prototype.use=function(t){var e=Array.prototype.slice.call(arguments,1);e.unshift(this),t.apply(this,e)},t.Store=function(){this.store={},this.length=0},t.Store.load=function(e){var n=new this;return n.length=e.length,n.store=Object.keys(e.store).reduce(function(n,i){return n[i]=t.SortedSet.load(e.store[i]),n},{}),n},t.Store.prototype.set=function(t,e){this.store[t]=e,this.length=Object.keys(this.store).length},t.Store.prototype.get=function(t){return this.store[t]},t.Store.prototype.has=function(t){return t in this.store},t.Store.prototype.remove=function(t){this.has(t)&&(delete this.store[t],this.length--)},t.Store.prototype.toJSON=function(){return{store:this.store,length:this.length}},t.stemmer=function(){var t={ational:"ate",tional:"tion",enci:"ence",anci:"ance",izer:"ize",bli:"ble",alli:"al",entli:"ent",eli:"e",ousli:"ous",ization:"ize",ation:"ate",ator:"ate",alism:"al",iveness:"ive",fulness:"ful",ousness:"ous",aliti:"al",iviti:"ive",biliti:"ble",logi:"log"},e={icate:"ic",ative:"",alize:"al",iciti:"ic",ical:"ic",ful:"",ness:""},i="[aeiouy]",o="[^aeiou][^aeiouy]*",r=i+"[aeiou]*",s="^("+o+")?"+r+o,h="^("+o+")?"+r+o+r+o;return function(n){var r,u,c,p,f,d,v;if(n.length<3)return n;if(c=n.substr(0,1),"y"==c&&(n=c.toUpperCase()+n.substr(1)),p=/^(.+?)(ss|i)es$/,f=/^(.+?)([^s])s$/,p.test(n)?n=n.replace(p,"$1$2"):f.test(n)&&(n=n.replace(f,"$1$2")),p=/^(.+?)eed$/,f=/^(.+?)(ed|ing)$/,p.test(n)){var m=p.exec(n);p=new RegExp(s),p.test(m[1])&&(p=/.$/,n=n.replace(p,""))}else if(f.test(n)){var m=f.exec(n);r=m[1],f=new RegExp("^([^aeiou][^aeiouy]*)?[aeiouy]"),f.test(r)&&(n=r,
f=/(at|bl|iz)$/,d=new RegExp("([^aeiouylsz])\\1$"),v=new RegExp("^"+o+i+"[^aeiouwxy]$"),f.test(n)?n+="e":d.test(n)?(p=/.$/,n=n.replace(p,"")):v.test(n)&&(n+="e"))}if(p=/^(.+?[^aeiou])y$/,p.test(n)){var m=p.exec(n);r=m[1],n=r+"i"}if(p=/^(.+?)(ational|tional|enci|anci|izer|bli|alli|entli|eli|ousli|ization|ation|ator|alism|iveness|fulness|ousness|aliti|iviti|biliti|logi)$/,p.test(n)){var m=p.exec(n);r=m[1],u=m[2],p=new RegExp(s),p.test(r)&&(n=r+t[u])}if(p=/^(.+?)(icate|ative|alize|iciti|ical|ful|ness)$/,p.test(n)){var m=p.exec(n);r=m[1],u=m[2],p=new RegExp(s),p.test(r)&&(n=r+e[u])}if(p=/^(.+?)(al|ance|ence|er|ic|able|ible|ant|ement|ment|ent|ou|ism|ate|iti|ous|ive|ize)$/,f=/^(.+?)(s|t)(ion)$/,p.test(n)){var m=p.exec(n);r=m[1],p=new RegExp(h),p.test(r)&&(n=r)}else if(f.test(n)){var m=f.exec(n);r=m[1]+m[2],f=new RegExp(h),f.test(r)&&(n=r)}if(p=/^(.+?)e$/,p.test(n)){var m=p.exec(n);r=m[1],p=new RegExp(h),f=new RegExp("^([^aeiou][^aeiouy]*)?[aeiouy][aeiou]*[^aeiou][^aeiouy]*([aeiouy][aeiou]*)?$"),d=new RegExp("^"+o+i+"[^aeiouwxy]$"),(p.test(r)||f.test(r)&&!d.test(r))&&(n=r)}return p=/ll$/,f=new RegExp(h),p.test(n)&&f.test(n)&&(p=/.$/,n=n.replace(p,"")),"y"==c&&(n=c.toLowerCase()+n.substr(1)),n}}(),t.Pipeline.registerFunction(t.stemmer,"stemmer"),t.stopWordFilter=function(e){return-1===t.stopWordFilter.stopWords.indexOf(e)?e:void 0},t.stopWordFilter.stopWords=new t.SortedSet,t.stopWordFilter.stopWords.length=119,t.stopWordFilter.stopWords.elements=["","a","able","about","across","after","all","almost","also","am","among","an","and","any","are","as","at","be","because","been","but","by","can","cannot","could","dear","did","do","does","either","else","ever","every","for","from","get","got","had","has","have","he","her","hers","him","his","how","however","i","if","in","into","is","it","its","just","least","let","like","likely","may","me","might","most","must","my","neither","no","nor","not","of","off","often","on","only","or","other","our","own","rather","said","say","says","she","should","since","so","some","than","that","the","their","them","then","there","these","they","this","tis","to","too","twas","us","wants","was","we","were","what","when","where","which","while","who","whom","why","will","with","would","yet","you","your"],t.Pipeline.registerFunction(t.stopWordFilter,"stopWordFilter"),t.trimmer=function(t){return t.replace(/^\W+/,"").replace(/\W+$/,"")},t.Pipeline.registerFunction(t.trimmer,"trimmer"),t.TokenStore=function(){this.root={docs:{}},this.length=0},t.TokenStore.load=function(t){var e=new this;return e.root=t.root,e.length=t.length,e},t.TokenStore.prototype.add=function(t,e,n){var n=n||this.root,i=t[0],o=t.slice(1);return i in n||(n[i]={docs:{}}),0===o.length?(n[i].docs[e.ref]=e,void(this.length+=1)):this.add(o,e,n[i])},t.TokenStore.prototype.has=function(t){if(!t)return!1;for(var e=this.root,n=0;n<t.length;n++){if(!e[t[n]])return!1;e=e[t[n]]}return!0},t.TokenStore.prototype.getNode=function(t){if(!t)return{};for(var e=this.root,n=0;n<t.length;n++){if(!e[t[n]])return{};e=e[t[n]]}return e},t.TokenStore.prototype.get=function(t,e){return this.getNode(t,e).docs||{}},t.TokenStore.prototype.count=function(t,e){return Object.keys(this.get(t,e)).length},t.TokenStore.prototype.remove=function(t,e){if(t){for(var n=this.root,i=0;i<t.length;i++){if(!(t[i]in n))return;n=n[t[i]]}delete n.docs[e]}},t.TokenStore.prototype.expand=function(t,e){var n=this.getNode(t),i=n.docs||{},e=e||[];return Object.keys(i).length&&e.push(t),Object.keys(n).forEach(function(n){"docs"!==n&&e.concat(this.expand(t+n,e))},this),e},t.TokenStore.prototype.toJSON=function(){return{root:this.root,length:this.length}},function(t,e){"function"==typeof define&&define.amd?define(e):"object"==typeof exports?module.exports=e():t.lunr=e()}(this,function(){return t})}();var __extends=this&&this.__extends||function(){var extendStatics=Object.setPrototypeOf||{__proto__:[]}instanceof Array&&function(d,b){d.__proto__=b}||function(d,b){for(var p in b)b.hasOwnProperty(p)&&(d[p]=b[p])};return function(d,b){function __(){this.constructor=d}extendStatics(d,b),d.prototype=null===b?Object.create(b):(__.prototype=b.prototype,new __)}}(),typedoc;!function(typedoc){function registerService(constructor,name,priority){void 0===priority&&(priority=0),services.push({constructor:constructor,name:name,priority:priority,instance:null}),services.sort(function(a,b){return a.priority-b.priority})}function registerComponent(constructor,selector,priority,namespace){void 0===priority&&(priority=0),void 0===namespace&&(namespace="*"),components.push({selector:selector,constructor:constructor,priority:priority,namespace:namespace}),components.sort(function(a,b){return a.priority-b.priority})}typedoc.$html=$("html");var services=[],components=[];typedoc.$document=$(document),typedoc.$window=$(window),typedoc.$body=$("body"),typedoc.registerService=registerService,typedoc.registerComponent=registerComponent,"undefined"!=typeof Backbone&&(typedoc.Events=function(){var res=function(){};return _.extend(res.prototype,Backbone.Events),res}());var Application=function(_super){function Application(){var _this=_super.call(this)||this;return _this.createServices(),_this.createComponents(typedoc.$body),_this}return __extends(Application,_super),Application.prototype.createServices=function(){_(services).forEach(function(c){c.instance=new c.constructor,typedoc[c.name]=c.instance})},Application.prototype.createComponents=function($context,namespace){void 0===namespace&&(namespace="default");var result=[];return _(components).forEach(function(c){c.namespace!=namespace&&"*"!=c.namespace||$context.find(c.selector).each(function(m,el){var instance,$el=$(el);(instance=$el.data("component"))?-1==_(result).indexOf(instance)&&result.push(instance):(instance=new c.constructor({el:el}),$el.data("component",instance),result.push(instance))})}),result},Application}(typedoc.Events);typedoc.Application=Application}(typedoc||(typedoc={}));var typedoc;!function(typedoc){var FilterItem=function(){function FilterItem(key,value){this.key=key,this.value=value,this.defaultValue=value,this.initialize(),window.localStorage[this.key]&&this.setValue(this.fromLocalStorage(window.localStorage[this.key]))}return FilterItem.prototype.initialize=function(){},FilterItem.prototype.handleValueChange=function(oldValue,newValue){},FilterItem.prototype.fromLocalStorage=function(value){return value},FilterItem.prototype.toLocalStorage=function(value){return value},FilterItem.prototype.setValue=function(value){if(this.value!=value){var oldValue=this.value;this.value=value,window.localStorage[this.key]=this.toLocalStorage(value),this.handleValueChange(oldValue,value)}},FilterItem}(),FilterItemCheckbox=function(_super){function FilterItemCheckbox(){return null!==_super&&_super.apply(this,arguments)||this}return __extends(FilterItemCheckbox,_super),FilterItemCheckbox.prototype.initialize=function(){var _this=this;this.$checkbox=$("#tsd-filter-"+this.key),this.$checkbox.on("change",function(){_this.setValue(_this.$checkbox.prop("checked"))})},FilterItemCheckbox.prototype.handleValueChange=function(oldValue,newValue){this.$checkbox.prop("checked",this.value),typedoc.$html.toggleClass("toggle-"+this.key,this.value!=this.defaultValue)},FilterItemCheckbox.prototype.fromLocalStorage=function(value){return"true"==value},FilterItemCheckbox.prototype.toLocalStorage=function(value){return value?"true":"false"},FilterItemCheckbox}(FilterItem),FilterItemSelect=function(_super){function FilterItemSelect(){return null!==_super&&_super.apply(this,arguments)||this}return __extends(FilterItemSelect,_super),FilterItemSelect.prototype.initialize=function(){var _this=this;typedoc.$html.addClass("toggle-"+this.key+this.value),this.$select=$("#tsd-filter-"+this.key),this.$select.on(typedoc.pointerDown+" mouseover",function(){_this.$select.addClass("active")}).on("mouseleave",function(){_this.$select.removeClass("active")}).on(typedoc.pointerUp,"li",function(e){_this.$select.removeClass("active"),_this.setValue($(e.target).attr("data-value"))}),typedoc.$document.on(typedoc.pointerDown,function(e){$(e.target).parents().addBack().is(_this.$select)||_this.$select.removeClass("active")})},FilterItemSelect.prototype.handleValueChange=function(oldValue,newValue){this.$select.find("li.selected").removeClass("selected"),this.$select.find(".tsd-select-label").text(this.$select.find('li[data-value="'+newValue+'"]').addClass("selected").text()),typedoc.$html.removeClass("toggle-"+oldValue),typedoc.$html.addClass("toggle-"+newValue)},FilterItemSelect}(FilterItem),Filter=function(_super){function Filter(options){var _this=_super.call(this,options)||this;return _this.optionVisibility=new FilterItemSelect("visibility","private"),_this.optionInherited=new FilterItemCheckbox("inherited",!0),_this.optionExternals=new FilterItemCheckbox("externals",!0),_this.optionOnlyExported=new FilterItemCheckbox("only-exported",!1),_this}return __extends(Filter,_super),Filter.isSupported=function(){try{return void 0!==window.localStorage}catch(e){return!1}},Filter}(Backbone.View);Filter.isSupported()?typedoc.registerComponent(Filter,"#tsd-filter"):typedoc.$html.addClass("no-filter")}(typedoc||(typedoc={}));var typedoc;!function(typedoc){var MenuHighlight=function(_super){function MenuHighlight(options){var _this=_super.call(this,options)||this;return _this.index=0,_this.listenTo(typedoc.viewport,"resize",_this.onResize),_this.listenTo(typedoc.viewport,"scroll",_this.onScroll),_this.createAnchors(),_this}return __extends(MenuHighlight,_super),MenuHighlight.prototype.createAnchors=function(){var _this=this;this.index=0,this.anchors=[{position:0}];var base=window.location.href;-1!=base.indexOf("#")&&(base=base.substr(0,base.indexOf("#"))),this.$el.find("a").each(function(index,el){var href=el.href;if(-1!=href.indexOf("#")&&href.substr(0,base.length)==base){var hash=href.substr(href.indexOf("#")+1),$anchor=$("a.tsd-anchor[name="+hash+"]");0!=$anchor.length&&_this.anchors.push({$link:$(el.parentNode),$anchor:$anchor,position:0})}}),this.onResize()},MenuHighlight.prototype.onResize=function(){for(var anchor,index=1,count=this.anchors.length;index<count;index++)anchor=this.anchors[index],anchor.position=anchor.$anchor.offset().top;this.anchors.sort(function(a,b){return a.position-b.position}),this.onScroll(typedoc.viewport.scrollTop)},MenuHighlight.prototype.onScroll=function(scrollTop){var anchors=this.anchors,index=this.index,count=anchors.length-1;for(scrollTop+=5;index>0&&anchors[index].position>scrollTop;)index-=1;for(;index<count&&anchors[index+1].position<scrollTop;)index+=1;this.index!=index&&(this.index>0&&this.anchors[this.index].$link.removeClass("focus"),this.index=index,this.index>0&&this.anchors[this.index].$link.addClass("focus"))},MenuHighlight}(Backbone.View);typedoc.MenuHighlight=MenuHighlight,typedoc.registerComponent(MenuHighlight,".menu-highlight")}(typedoc||(typedoc={}));var typedoc;!function(typedoc){var StickyMode,hasPositionSticky=typedoc.$html.hasClass("csspositionsticky");!function(StickyMode){StickyMode[StickyMode.None=0]="None",StickyMode[StickyMode.Secondary=1]="Secondary",StickyMode[StickyMode.Current=2]="Current"}(StickyMode||(StickyMode={}));var MenuSticky=function(_super){function MenuSticky(options){var _this=_super.call(this,options)||this;return _this.state="",_this.stickyMode=StickyMode.None,_this.$current=_this.$el.find("> ul.current"),_this.$navigation=_this.$el.parents(".menu-sticky-wrap"),_this.$container=_this.$el.parents(".row"),_this.listenTo(typedoc.viewport,"resize",_this.onResize),hasPositionSticky||_this.listenTo(typedoc.viewport,"scroll",_this.onScroll),_this.onResize(typedoc.viewport.width,typedoc.viewport.height),_this}return __extends(MenuSticky,_super),MenuSticky.prototype.setState=function(state){this.state!=state&&(""!=this.state&&this.$navigation.removeClass(this.state),this.state=state,""!=this.state&&this.$navigation.addClass(this.state))},MenuSticky.prototype.onResize=function(width,height){this.stickyMode=StickyMode.None,this.setState("");var containerTop=this.$container.offset().top,containerHeight=this.$container.height(),bottom=containerTop+containerHeight;if(this.$navigation.height()<containerHeight){var elHeight=this.$el.height(),elTop=this.$el.offset().top;if(this.$current.length){var currentHeight=this.$current.height(),currentTop=this.$current.offset().top;this.$navigation.css("top",containerTop-currentTop+20),currentHeight<height&&(this.stickyMode=StickyMode.Current,this.stickyTop=currentTop,this.stickyBottom=bottom-elHeight+(currentTop-elTop)-20)}elHeight<height&&(this.$navigation.css("top",containerTop-elTop+20),this.stickyMode=StickyMode.Secondary,this.stickyTop=elTop,this.stickyBottom=bottom-elHeight-20)}hasPositionSticky?this.stickyMode==StickyMode.Current?this.setState("sticky-current"):this.stickyMode==StickyMode.Secondary?this.setState("sticky"):this.setState(""):(this.$navigation.css("left",this.$navigation.offset().left),this.onScroll(typedoc.viewport.scrollTop))},MenuSticky.prototype.onScroll=function(scrollTop){this.stickyMode==StickyMode.Current?scrollTop>this.stickyBottom?this.setState("sticky-bottom"):this.setState(scrollTop+20>this.stickyTop?"sticky-current":""):this.stickyMode==StickyMode.Secondary&&(scrollTop>this.stickyBottom?this.setState("sticky-bottom"):this.setState(scrollTop+20>this.stickyTop?"sticky":""))},MenuSticky}(Backbone.View);typedoc.MenuSticky=MenuSticky,typedoc.registerComponent(MenuSticky,".menu-sticky")}(typedoc||(typedoc={}));var typedoc;!function(typedoc){var search;!function(search){function createIndex(){function batch(){for(var cycles=0;cycles++<100;)if(index.add(rows[pos]),++pos==length)return setLoadingState(SearchLoadingState.Ready);setTimeout(batch,10)}index=new lunr.Index,index.pipeline.add(lunr.trimmer),index.field("name",{boost:10}),index.field("parent"),index.ref("id");var rows=search.data.rows,pos=0,length=rows.length;batch()}function loadIndex(){loadingState==SearchLoadingState.Idle&&(setTimeout(function(){loadingState==SearchLoadingState.Idle&&setLoadingState(SearchLoadingState.Loading)},500),void 0!==search.data?createIndex():$.get($el.attr("data-index")).done(function(source){eval(source),createIndex()}).fail(function(){setLoadingState(SearchLoadingState.Failure)}))}function updateResults(){if(loadingState==SearchLoadingState.Ready){$results.empty();for(var res=index.search(query),i=0,c=Math.min(10,res.length);i<c;i++){var row=search.data.rows[res[i].ref],name=row.name;row.parent&&(name='<span class="parent">'+row.parent+".</span>"+name),$results.append('<li class="'+row.classes+'"><a href="'+base+row.url+'" class="tsd-kind-icon">'+name+"</li>")}}}function setLoadingState(value){loadingState!=value&&($el.removeClass(SearchLoadingState[loadingState].toLowerCase()),loadingState=value,$el.addClass(SearchLoadingState[loadingState].toLowerCase()),value==SearchLoadingState.Ready&&updateResults())}function setHasFocus(value){hasFocus!=value&&(hasFocus=value,$el.toggleClass("has-focus"),value?(setQuery(""),$field.val("")):$field.val(query))}function setQuery(value){query=$.trim(value),updateResults()}function setCurrentResult(dir){var $current=$results.find(".current");if(0==$current.length)$results.find(1==dir?"li:first-child":"li:last-child").addClass("current");else{var $rel=1==dir?$current.next("li"):$current.prev("li");$rel.length>0&&($current.removeClass("current"),$rel.addClass("current"))}}function gotoCurrentResult(){var $current=$results.find(".current");0==$current.length&&($current=$results.find("li:first-child")),$current.length>0&&(window.location.href=$current.find("a").prop("href"),$field.blur())}var SearchLoadingState;!function(SearchLoadingState){SearchLoadingState[SearchLoadingState.Idle=0]="Idle",SearchLoadingState[SearchLoadingState.Loading=1]="Loading",SearchLoadingState[SearchLoadingState.Ready=2]="Ready",SearchLoadingState[SearchLoadingState.Failure=3]="Failure"}(SearchLoadingState||(SearchLoadingState={}));var $el=$("#tsd-search"),$field=$("#tsd-search-field"),$results=$(".results"),base=$el.attr("data-base")+"/",query="",loadingState=SearchLoadingState.Idle,hasFocus=!1,preventPress=!1,index;$field.on("focusin",function(){setHasFocus(!0),loadIndex()}).on("focusout",function(){setTimeout(function(){return setHasFocus(!1)},100)}).on("input",function(){setQuery($.trim($field.val()))}).on("keydown",function(e){13==e.keyCode||27==e.keyCode||38==e.keyCode||40==e.keyCode?(preventPress=!0,e.preventDefault(),13==e.keyCode?gotoCurrentResult():27==e.keyCode?$field.blur():38==e.keyCode?setCurrentResult(-1):40==e.keyCode&&setCurrentResult(1)):preventPress=!1}).on("keypress",function(e){preventPress&&e.preventDefault()}),$("body").on("keydown",function(e){e.altKey||e.ctrlKey||e.metaKey||!hasFocus&&e.keyCode>47&&e.keyCode<112&&$field.focus()})}(search=typedoc.search||(typedoc.search={}))}(typedoc||(typedoc={}));var typedoc;!function(typedoc){var SignatureGroup=function(){function SignatureGroup($signature,$description){this.$signature=$signature,this.$description=$description}return SignatureGroup.prototype.addClass=function(className){return this.$signature.addClass(className),this.$description.addClass(className),this},SignatureGroup.prototype.removeClass=function(className){return this.$signature.removeClass(className),this.$description.removeClass(className),this},SignatureGroup}(),Signature=function(_super){function Signature(options){var _this=_super.call(this,options)||this;return _this.index=-1,_this.createGroups(),_this.groups&&(_this.$el.addClass("active").on("touchstart",".tsd-signature",function(event){return _this.onClick(event)}).on("click",".tsd-signature",function(event){return _this.onClick(event)}),_this.$container.addClass("active"),_this.setIndex(0)),_this}return __extends(Signature,_super),Signature.prototype.setIndex=function(index){if(index<0&&(index=0),index>this.groups.length-1&&(index=this.groups.length-1),this.index!=index){var to=this.groups[index];if(this.index>-1){var from=this.groups[this.index];typedoc.animateHeight(this.$container,function(){from.removeClass("current").addClass("fade-out"),to.addClass("current fade-in"),typedoc.viewport.triggerResize()}),setTimeout(function(){from.removeClass("fade-out"),to.removeClass("fade-in")},300)}else to.addClass("current"),typedoc.viewport.triggerResize();this.index=index}},Signature.prototype.createGroups=function(){var _this=this,$signatures=this.$el.find("> .tsd-signature");if(!($signatures.length<2)){this.$container=this.$el.siblings(".tsd-descriptions");var $descriptions=this.$container.find("> .tsd-description");this.groups=[],$signatures.each(function(index,el){_this.groups.push(new SignatureGroup($(el),$descriptions.eq(index)))})}},Signature.prototype.onClick=function(e){var _this=this;e.preventDefault(),_(this.groups).forEach(function(group,index){group.$signature.is(e.currentTarget)&&_this.setIndex(index)})},Signature}(Backbone.View);typedoc.registerComponent(Signature,".tsd-signatures")}(typedoc||(typedoc={}));var typedoc;!function(typedoc){var Toggle=function(_super){function Toggle(options){var _this=_super.call(this,options)||this;return _this.className=_this.$el.attr("data-toggle"),_this.$el.on(typedoc.pointerUp,function(e){return _this.onPointerUp(e)}),_this.$el.on("click",function(e){return e.preventDefault()}),typedoc.$document.on(typedoc.pointerDown,function(e){return _this.onDocumentPointerDown(e)}),typedoc.$document.on(typedoc.pointerUp,function(e){return _this.onDocumentPointerUp(e)}),_this}return __extends(Toggle,_super),Toggle.prototype.setActive=function(value){if(this.active!=value){this.active=value,typedoc.$html.toggleClass("has-"+this.className,value),this.$el.toggleClass("active",value);var transition=(this.active?"to-has-":"from-has-")+this.className;typedoc.$html.addClass(transition),setTimeout(function(){return typedoc.$html.removeClass(transition)},500)}},Toggle.prototype.onPointerUp=function(event){typedoc.hasPointerMoved||(this.setActive(!0),event.preventDefault())},Toggle.prototype.onDocumentPointerDown=function(e){if(this.active){var $path=$(e.target).parents().addBack();if($path.hasClass("col-menu"))return;if($path.hasClass("tsd-filter-group"))return;this.setActive(!1)}},Toggle.prototype.onDocumentPointerUp=function(e){var _this=this;if(!typedoc.hasPointerMoved&&this.active){var $path=$(e.target).parents().addBack();if($path.hasClass("col-menu")){var $link=$path.filter("a");if($link.length){var href=window.location.href;-1!=href.indexOf("#")&&(href=href.substr(0,href.indexOf("#"))),$link.prop("href").substr(0,href.length)==href&&setTimeout(function(){return _this.setActive(!1)},250)}}}},Toggle}(Backbone.View);typedoc.registerComponent(Toggle,"a[data-toggle]")}(typedoc||(typedoc={}));var typedoc;!function(typedoc){var Viewport=function(_super){function Viewport(){var _this=_super.call(this)||this;return _this.scrollTop=0,_this.width=0,_this.height=0,typedoc.$window.on("scroll",_(function(){return _this.onScroll()}).throttle(10)),typedoc.$window.on("resize",_(function(){return _this.onResize()}).throttle(10)),_this.onResize(),_this.onScroll(),_this}return __extends(Viewport,_super),Viewport.prototype.triggerResize=function(){this.trigger("resize",this.width,this.height)},Viewport.prototype.onResize=function(){this.width=typedoc.$window.width(),this.height=typedoc.$window.height(),this.trigger("resize",this.width,this.height)},Viewport.prototype.onScroll=function(){this.scrollTop=typedoc.$window.scrollTop(),this.trigger("scroll",this.scrollTop)},Viewport}(typedoc.Events);typedoc.Viewport=Viewport,typedoc.registerService(Viewport,"viewport")}(typedoc||(typedoc={}));var typedoc;!function(typedoc){typedoc.pointerDown="mousedown",typedoc.pointerMove="mousemove",typedoc.pointerUp="mouseup",typedoc.pointerDownPosition={x:0,y:0},typedoc.preventNextClick=!1,typedoc.isPointerDown=!1,typedoc.isPointerTouch=!1,typedoc.hasPointerMoved=!1,typedoc.isMobile=/Android|webOS|iPhone|iPad|iPod|BlackBerry|IEMobile|Opera Mini/i.test(navigator.userAgent),typedoc.$html.addClass(typedoc.isMobile?"is-mobile":"not-mobile"),typedoc.isMobile&&"ontouchstart"in document.documentElement&&(typedoc.isPointerTouch=!0,typedoc.pointerDown="touchstart",typedoc.pointerMove="touchmove",typedoc.pointerUp="touchend"),typedoc.$document.on(typedoc.pointerDown,function(e){typedoc.isPointerDown=!0,typedoc.hasPointerMoved=!1;var t="touchstart"==typedoc.pointerDown?e.originalEvent.targetTouches[0]:e;typedoc.pointerDownPosition.x=t.pageX,typedoc.pointerDownPosition.y=t.pageY}).on(typedoc.pointerMove,function(e){if(typedoc.isPointerDown&&!typedoc.hasPointerMoved){var t="touchstart"==typedoc.pointerDown?e.originalEvent.targetTouches[0]:e,x=typedoc.pointerDownPosition.x-t.pageX,y=typedoc.pointerDownPosition.y-t.pageY;typedoc.hasPointerMoved=Math.sqrt(x*x+y*y)>10}}).on(typedoc.pointerUp,function(e){typedoc.isPointerDown=!1}).on("click",function(e){typedoc.preventNextClick&&(e.preventDefault(),e.stopImmediatePropagation(),typedoc.preventNextClick=!1)})}(typedoc||(typedoc={}));var typedoc;!function(typedoc){function noTransition($el,callback){$el.addClass("no-transition"),callback(),$el.offset(),$el.removeClass("no-transition")}function animateHeight($el,callback,success){var to,from=$el.height();noTransition($el,function(){callback(),$el.css("height",""),to=$el.height(),from!=to&&typedoc.transition&&$el.css("height",from)}),from!=to&&typedoc.transition?($el.css("height",to),$el.on(typedoc.transition.endEvent,function(){noTransition($el,function(){$el.off(typedoc.transition.endEvent).css("height",""),success&&success()})})):success&&success()}typedoc.transition=function(tuples){for(var name in tuples)if(tuples.hasOwnProperty(name)&&void 0!==document.body.style[name])return{name:name,endEvent:tuples[name]};return null}({transition:"transitionend",OTransition:"oTransitionEnd",msTransition:"msTransitionEnd",MozTransition:"transitionend",WebkitTransition:"webkitTransitionEnd"}),typedoc.noTransition=noTransition,typedoc.animateHeight=animateHeight}(typedoc||(typedoc={}));var typedoc;!function(typedoc){typedoc.app=new typedoc.Application}(typedoc||(typedoc={}));
</script>
<!-- Global site tag (gtag.js) - Google Analytics -->
<script async src="https://www.googletagmanager.com/gtag/js?id=UA-115615468-1"></script>
<script>
  window.dataLayer = window.dataLayer || [];
  function gtag(){dataLayer.push(arguments);}
  gtag('js', new Date());

  gtag('config', 'UA-115615468-1');
</script>
</body>
</html><|MERGE_RESOLUTION|>--- conflicted
+++ resolved
@@ -1050,11 +1050,7 @@
 				<li class="tsd-description">
 					<aside class="tsd-sources">
 						<ul>
-<<<<<<< HEAD
-							<li>Defined in <a href="https://github.com/aws-amplify/amplify-js/blob/346091cd8/packages/api/src/internals/InternalAPI.ts#L42">packages/api/src/internals/InternalAPI.ts:42</a></li>
-=======
 							<li>Defined in <a href="https://github.com/aws-amplify/amplify-js/blob/d35fc7e10/packages/api/src/internals/InternalAPI.ts#L42">packages/api/src/internals/InternalAPI.ts:42</a></li>
->>>>>>> 471cf2a8
 						</ul>
 					</aside>
 					<div class="tsd-comment tsd-typography">
@@ -1086,11 +1082,7 @@
 			<div class="tsd-signature tsd-kind-icon">Auth<span class="tsd-signature-symbol">:</span> <span class="tsd-signature-type">AuthClass</span><span class="tsd-signature-symbol"> = Auth</span></div>
 			<aside class="tsd-sources">
 				<ul>
-<<<<<<< HEAD
-					<li>Defined in <a href="https://github.com/aws-amplify/amplify-js/blob/346091cd8/packages/api/src/internals/InternalAPI.ts#L40">packages/api/src/internals/InternalAPI.ts:40</a></li>
-=======
 					<li>Defined in <a href="https://github.com/aws-amplify/amplify-js/blob/d35fc7e10/packages/api/src/internals/InternalAPI.ts#L40">packages/api/src/internals/InternalAPI.ts:40</a></li>
->>>>>>> 471cf2a8
 				</ul>
 			</aside>
 		</section>
@@ -1100,11 +1092,7 @@
 			<div class="tsd-signature tsd-kind-icon">Cache<span class="tsd-signature-symbol">:</span> <span class="tsd-signature-type">ICache</span><span class="tsd-signature-symbol"> = Cache</span></div>
 			<aside class="tsd-sources">
 				<ul>
-<<<<<<< HEAD
-					<li>Defined in <a href="https://github.com/aws-amplify/amplify-js/blob/346091cd8/packages/api/src/internals/InternalAPI.ts#L41">packages/api/src/internals/InternalAPI.ts:41</a></li>
-=======
 					<li>Defined in <a href="https://github.com/aws-amplify/amplify-js/blob/d35fc7e10/packages/api/src/internals/InternalAPI.ts#L41">packages/api/src/internals/InternalAPI.ts:41</a></li>
->>>>>>> 471cf2a8
 				</ul>
 			</aside>
 		</section>
@@ -1114,11 +1102,7 @@
 			<div class="tsd-signature tsd-kind-icon">Credentials<span class="tsd-signature-symbol">:</span> <span class="tsd-signature-type">CredentialsClass</span><span class="tsd-signature-symbol"> = Credentials</span></div>
 			<aside class="tsd-sources">
 				<ul>
-<<<<<<< HEAD
-					<li>Defined in <a href="https://github.com/aws-amplify/amplify-js/blob/346091cd8/packages/api/src/internals/InternalAPI.ts#L42">packages/api/src/internals/InternalAPI.ts:42</a></li>
-=======
 					<li>Defined in <a href="https://github.com/aws-amplify/amplify-js/blob/d35fc7e10/packages/api/src/internals/InternalAPI.ts#L42">packages/api/src/internals/InternalAPI.ts:42</a></li>
->>>>>>> 471cf2a8
 				</ul>
 			</aside>
 		</section>
@@ -1135,11 +1119,7 @@
 				<li class="tsd-description">
 					<aside class="tsd-sources">
 						<ul>
-<<<<<<< HEAD
-							<li>Defined in <a href="https://github.com/aws-amplify/amplify-js/blob/346091cd8/packages/api/src/internals/InternalAPI.ts#L208">packages/api/src/internals/InternalAPI.ts:208</a></li>
-=======
 							<li>Defined in <a href="https://github.com/aws-amplify/amplify-js/blob/d35fc7e10/packages/api/src/internals/InternalAPI.ts#L208">packages/api/src/internals/InternalAPI.ts:208</a></li>
->>>>>>> 471cf2a8
 						</ul>
 					</aside>
 					<div class="tsd-comment tsd-typography">
@@ -1174,11 +1154,7 @@
 				<li class="tsd-description">
 					<aside class="tsd-sources">
 						<ul>
-<<<<<<< HEAD
-							<li>Defined in <a href="https://github.com/aws-amplify/amplify-js/blob/346091cd8/packages/api/src/internals/InternalAPI.ts#L64">packages/api/src/internals/InternalAPI.ts:64</a></li>
-=======
 							<li>Defined in <a href="https://github.com/aws-amplify/amplify-js/blob/d35fc7e10/packages/api/src/internals/InternalAPI.ts#L64">packages/api/src/internals/InternalAPI.ts:64</a></li>
->>>>>>> 471cf2a8
 						</ul>
 					</aside>
 					<div class="tsd-comment tsd-typography">
@@ -1209,11 +1185,7 @@
 				<li class="tsd-description">
 					<aside class="tsd-sources">
 						<ul>
-<<<<<<< HEAD
-							<li>Defined in <a href="https://github.com/aws-amplify/amplify-js/blob/346091cd8/packages/api/src/internals/InternalAPI.ts#L163">packages/api/src/internals/InternalAPI.ts:163</a></li>
-=======
 							<li>Defined in <a href="https://github.com/aws-amplify/amplify-js/blob/d35fc7e10/packages/api/src/internals/InternalAPI.ts#L163">packages/api/src/internals/InternalAPI.ts:163</a></li>
->>>>>>> 471cf2a8
 						</ul>
 					</aside>
 					<div class="tsd-comment tsd-typography">
@@ -1259,11 +1231,7 @@
 				<li class="tsd-description">
 					<aside class="tsd-sources">
 						<ul>
-<<<<<<< HEAD
-							<li>Defined in <a href="https://github.com/aws-amplify/amplify-js/blob/346091cd8/packages/api/src/internals/InternalAPI.ts#L234">packages/api/src/internals/InternalAPI.ts:234</a></li>
-=======
 							<li>Defined in <a href="https://github.com/aws-amplify/amplify-js/blob/d35fc7e10/packages/api/src/internals/InternalAPI.ts#L234">packages/api/src/internals/InternalAPI.ts:234</a></li>
->>>>>>> 471cf2a8
 						</ul>
 					</aside>
 					<div class="tsd-comment tsd-typography">
@@ -1295,11 +1263,7 @@
 				<li class="tsd-description">
 					<aside class="tsd-sources">
 						<ul>
-<<<<<<< HEAD
-							<li>Defined in <a href="https://github.com/aws-amplify/amplify-js/blob/346091cd8/packages/api/src/internals/InternalAPI.ts#L87">packages/api/src/internals/InternalAPI.ts:87</a></li>
-=======
 							<li>Defined in <a href="https://github.com/aws-amplify/amplify-js/blob/d35fc7e10/packages/api/src/internals/InternalAPI.ts#L87">packages/api/src/internals/InternalAPI.ts:87</a></li>
->>>>>>> 471cf2a8
 						</ul>
 					</aside>
 					<div class="tsd-comment tsd-typography">
@@ -1345,11 +1309,7 @@
 				<li class="tsd-description">
 					<aside class="tsd-sources">
 						<ul>
-<<<<<<< HEAD
-							<li>Defined in <a href="https://github.com/aws-amplify/amplify-js/blob/346091cd8/packages/api/src/internals/InternalAPI.ts#L242">packages/api/src/internals/InternalAPI.ts:242</a></li>
-=======
 							<li>Defined in <a href="https://github.com/aws-amplify/amplify-js/blob/d35fc7e10/packages/api/src/internals/InternalAPI.ts#L242">packages/api/src/internals/InternalAPI.ts:242</a></li>
->>>>>>> 471cf2a8
 						</ul>
 					</aside>
 					<div class="tsd-comment tsd-typography">
@@ -1379,11 +1339,7 @@
 				<li class="tsd-description">
 					<aside class="tsd-sources">
 						<ul>
-<<<<<<< HEAD
-							<li>Defined in <a href="https://github.com/aws-amplify/amplify-js/blob/346091cd8/packages/api/src/internals/InternalAPI.ts#L55">packages/api/src/internals/InternalAPI.ts:55</a></li>
-=======
 							<li>Defined in <a href="https://github.com/aws-amplify/amplify-js/blob/d35fc7e10/packages/api/src/internals/InternalAPI.ts#L55">packages/api/src/internals/InternalAPI.ts:55</a></li>
->>>>>>> 471cf2a8
 						</ul>
 					</aside>
 					<h4 class="tsd-returns-title">Returns <span class="tsd-signature-type">string</span></h4>
@@ -1400,11 +1356,7 @@
 				<li class="tsd-description">
 					<aside class="tsd-sources">
 						<ul>
-<<<<<<< HEAD
-							<li>Defined in <a href="https://github.com/aws-amplify/amplify-js/blob/346091cd8/packages/api/src/internals/InternalAPI.ts#L253">packages/api/src/internals/InternalAPI.ts:253</a></li>
-=======
 							<li>Defined in <a href="https://github.com/aws-amplify/amplify-js/blob/d35fc7e10/packages/api/src/internals/InternalAPI.ts#L253">packages/api/src/internals/InternalAPI.ts:253</a></li>
->>>>>>> 471cf2a8
 						</ul>
 					</aside>
 					<div class="tsd-comment tsd-typography">
@@ -1453,11 +1405,7 @@
 				<li class="tsd-description">
 					<aside class="tsd-sources">
 						<ul>
-<<<<<<< HEAD
-							<li>Defined in <a href="https://github.com/aws-amplify/amplify-js/blob/346091cd8/packages/api/src/internals/InternalAPI.ts#L182">packages/api/src/internals/InternalAPI.ts:182</a></li>
-=======
 							<li>Defined in <a href="https://github.com/aws-amplify/amplify-js/blob/d35fc7e10/packages/api/src/internals/InternalAPI.ts#L182">packages/api/src/internals/InternalAPI.ts:182</a></li>
->>>>>>> 471cf2a8
 						</ul>
 					</aside>
 					<div class="tsd-comment tsd-typography">
@@ -1503,11 +1451,7 @@
 				<li class="tsd-description">
 					<aside class="tsd-sources">
 						<ul>
-<<<<<<< HEAD
-							<li>Defined in <a href="https://github.com/aws-amplify/amplify-js/blob/346091cd8/packages/api/src/internals/InternalAPI.ts#L199">packages/api/src/internals/InternalAPI.ts:199</a></li>
-=======
 							<li>Defined in <a href="https://github.com/aws-amplify/amplify-js/blob/d35fc7e10/packages/api/src/internals/InternalAPI.ts#L199">packages/api/src/internals/InternalAPI.ts:199</a></li>
->>>>>>> 471cf2a8
 						</ul>
 					</aside>
 					<div class="tsd-comment tsd-typography">
@@ -1539,11 +1483,7 @@
 				<li class="tsd-description">
 					<aside class="tsd-sources">
 						<ul>
-<<<<<<< HEAD
-							<li>Defined in <a href="https://github.com/aws-amplify/amplify-js/blob/346091cd8/packages/api/src/internals/InternalAPI.ts#L144">packages/api/src/internals/InternalAPI.ts:144</a></li>
-=======
 							<li>Defined in <a href="https://github.com/aws-amplify/amplify-js/blob/d35fc7e10/packages/api/src/internals/InternalAPI.ts#L144">packages/api/src/internals/InternalAPI.ts:144</a></li>
->>>>>>> 471cf2a8
 						</ul>
 					</aside>
 					<div class="tsd-comment tsd-typography">
@@ -1589,11 +1529,7 @@
 				<li class="tsd-description">
 					<aside class="tsd-sources">
 						<ul>
-<<<<<<< HEAD
-							<li>Defined in <a href="https://github.com/aws-amplify/amplify-js/blob/346091cd8/packages/api/src/internals/InternalAPI.ts#L106">packages/api/src/internals/InternalAPI.ts:106</a></li>
-=======
 							<li>Defined in <a href="https://github.com/aws-amplify/amplify-js/blob/d35fc7e10/packages/api/src/internals/InternalAPI.ts#L106">packages/api/src/internals/InternalAPI.ts:106</a></li>
->>>>>>> 471cf2a8
 						</ul>
 					</aside>
 					<div class="tsd-comment tsd-typography">
@@ -1639,11 +1575,7 @@
 				<li class="tsd-description">
 					<aside class="tsd-sources">
 						<ul>
-<<<<<<< HEAD
-							<li>Defined in <a href="https://github.com/aws-amplify/amplify-js/blob/346091cd8/packages/api/src/internals/InternalAPI.ts#L125">packages/api/src/internals/InternalAPI.ts:125</a></li>
-=======
 							<li>Defined in <a href="https://github.com/aws-amplify/amplify-js/blob/d35fc7e10/packages/api/src/internals/InternalAPI.ts#L125">packages/api/src/internals/InternalAPI.ts:125</a></li>
->>>>>>> 471cf2a8
 						</ul>
 					</aside>
 					<div class="tsd-comment tsd-typography">
