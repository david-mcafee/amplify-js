<!doctype html>
<html class="minimal no-js">
<head>
	<meta charset="utf-8">
	<meta http-equiv="X-UA-Compatible" content="IE=edge">
	<title>Storage | amplify-js</title>
	<meta name="description" content="">
	<meta name="viewport" content="width=device-width, initial-scale=1">
	<link rel="icon" type="image/x-icon" href="https://aws-amplify.github.io/amplify-js/images/layout/favicon.ico">
	<style type="text/css">/*! normalize.css v1.1.3 | MIT License | git.io/normalize */
/* ========================================================================== HTML5 display definitions ========================================================================== */
/** Correct `block` display not defined in IE 6/7/8/9 and Firefox 3. */
article, aside, details, figcaption, figure, footer, header, hgroup, main, nav, section, summary { display: block; }

/** Correct `inline-block` display not defined in IE 6/7/8/9 and Firefox 3. */
audio, canvas, video { display: inline-block; *display: inline; *zoom: 1; }

/** Prevent modern browsers from displaying `audio` without controls. Remove excess height in iOS 5 devices. */
audio:not([controls]) { display: none; height: 0; }

/** Address styling not present in IE 7/8/9, Firefox 3, and Safari 4. Known issue: no IE 6 support. */
[hidden] { display: none; }

/* ========================================================================== Base ========================================================================== */
/** 1. Correct text resizing oddly in IE 6/7 when body `font-size` is set using `em` units. 2. Prevent iOS text size adjust after orientation change, without disabling user zoom. */
html { font-size: 100%; /* 1 */ -ms-text-size-adjust: 100%; /* 2 */ -webkit-text-size-adjust: 100%; /* 2 */ font-family: sans-serif; }

/** Address `font-family` inconsistency between `textarea` and other form elements. */
button, input, select, textarea { font-family: sans-serif; }

/** Address margins handled incorrectly in IE 6/7. */
body { margin: 0; }

/* ========================================================================== Links ========================================================================== */
/** Address `outline` inconsistency between Chrome and other browsers. */
a:focus { outline: thin dotted; }
a:active, a:hover { outline: 0; }

/** Improve readability when focused and also mouse hovered in all browsers. */
/* ========================================================================== Typography ========================================================================== */
/** Address font sizes and margins set differently in IE 6/7. Address font sizes within `section` and `article` in Firefox 4+, Safari 5, and Chrome. */
h1 { font-size: 2em; margin: 0.67em 0; }

h2 { font-size: 1.5em; margin: 0.83em 0; }

h3 { font-size: 1.17em; margin: 1em 0; }

h4, .tsd-index-panel h3 { font-size: 1em; margin: 1.33em 0; }

h5 { font-size: 0.83em; margin: 1.67em 0; }

h6 { font-size: 0.67em; margin: 2.33em 0; }

/** Address styling not present in IE 7/8/9, Safari 5, and Chrome. */
abbr[title] { border-bottom: 1px dotted; }

/** Address style set to `bolder` in Firefox 3+, Safari 4/5, and Chrome. */
b, strong { font-weight: bold; }

blockquote { margin: 1em 40px; }

/** Address styling not present in Safari 5 and Chrome. */
dfn { font-style: italic; }

/** Address differences between Firefox and other browsers. Known issue: no IE 6/7 normalization. */
hr { box-sizing: content-box; height: 0; }

/** Address styling not present in IE 6/7/8/9. */
mark { background: #ff0; color: #000; }

/** Address margins set differently in IE 6/7. */
p, pre { margin: 1em 0; }

/** Correct font family set oddly in IE 6, Safari 4/5, and Chrome. */
code, kbd, pre, samp { font-family: monospace, serif; _font-family: "courier new", monospace; font-size: 1em; }

/** Improve readability of pre-formatted text in all browsers. */
pre { white-space: pre; white-space: pre-wrap; word-wrap: break-word; }

/** Address CSS quotes not supported in IE 6/7. */
q { quotes: none; }
q:before, q:after { content: ""; content: none; }

/** Address `quotes` property not supported in Safari 4. */
/** Address inconsistent and variable font size in all browsers. */
small { font-size: 80%; }

/** Prevent `sub` and `sup` affecting `line-height` in all browsers. */
sub { font-size: 75%; line-height: 0; position: relative; vertical-align: baseline; }

sup { font-size: 75%; line-height: 0; position: relative; vertical-align: baseline; top: -0.5em; }

sub { bottom: -0.25em; }

/* ========================================================================== Lists ========================================================================== */
/** Address margins set differently in IE 6/7. */
dl, menu, ol, ul { margin: 1em 0; }

dd { margin: 0 0 0 40px; }

/** Address paddings set differently in IE 6/7. */
menu, ol, ul { padding: 0 0 0 40px; }

/** Correct list images handled incorrectly in IE 7. */
nav ul, nav ol { list-style: none; list-style-image: none; }

/* ========================================================================== Embedded content ========================================================================== */
/** 1. Remove border when inside `a` element in IE 6/7/8/9 and Firefox 3. 2. Improve image quality when scaled in IE 7. */
img { border: 0; /* 1 */ -ms-interpolation-mode: bicubic; }

/* 2 */
/** Correct overflow displayed oddly in IE 9. */
svg:not(:root) { overflow: hidden; }

/* ========================================================================== Figures ========================================================================== */
/** Address margin not present in IE 6/7/8/9, Safari 5, and Opera 11. */
figure, form { margin: 0; }

/* ========================================================================== Forms ========================================================================== */
/** Correct margin displayed oddly in IE 6/7. */
/** Define consistent border, margin, and padding. */
fieldset { border: 1px solid #c0c0c0; margin: 0 2px; padding: 0.35em 0.625em 0.75em; }

/** 1. Correct color not being inherited in IE 6/7/8/9. 2. Correct text not wrapping in Firefox 3. 3. Correct alignment displayed oddly in IE 6/7. */
legend { border: 0; /* 1 */ padding: 0; white-space: normal; /* 2 */ *margin-left: -7px; }

/* 3 */
/** 1. Correct font size not being inherited in all browsers. 2. Address margins set differently in IE 6/7, Firefox 3+, Safari 5, and Chrome. 3. Improve appearance and consistency in all browsers. */
button, input, select, textarea { font-size: 100%; /* 1 */ margin: 0; /* 2 */ vertical-align: baseline; /* 3 */ *vertical-align: middle; }

/* 3 */
/** Address Firefox 3+ setting `line-height` on `input` using `!important` in the UA stylesheet. */
button, input { line-height: normal; }

/** Address inconsistent `text-transform` inheritance for `button` and `select`. All other form control elements do not inherit `text-transform` values. Correct `button` style inheritance in Chrome, Safari 5+, and IE 6+. Correct `select` style inheritance in Firefox 4+ and Opera. */
button, select { text-transform: none; }

/** 1. Avoid the WebKit bug in Android 4.0.* where (2) destroys native `audio` and `video` controls. 2. Correct inability to style clickable `input` types in iOS. 3. Improve usability and consistency of cursor style between image-type `input` and others. 4. Remove inner spacing in IE 7 without affecting normal text inputs. Known issue: inner spacing remains in IE 6. */
button, html input[type="button"] { -webkit-appearance: button; /* 2 */ cursor: pointer; /* 3 */ *overflow: visible; }

/* 4 */
input[type="reset"], input[type="submit"] { -webkit-appearance: button; /* 2 */ cursor: pointer; /* 3 */ *overflow: visible; }

/* 4 */
/** Re-set default cursor for disabled elements. */
button[disabled], html input[disabled] { cursor: default; }

/** 1. Address box sizing set to content-box in IE 8/9. 2. Remove excess padding in IE 8/9. 3. Remove excess padding in IE 7. Known issue: excess padding remains in IE 6. */
input { /* 3 */ }
input[type="checkbox"], input[type="radio"] { box-sizing: border-box; /* 1 */ padding: 0; /* 2 */ *height: 13px; /* 3 */ *width: 13px; }
input[type="search"] { -webkit-appearance: textfield; /* 1 */ /* 2 */ box-sizing: content-box; }
input[type="search"]::-webkit-search-cancel-button, input[type="search"]::-webkit-search-decoration { -webkit-appearance: none; }

/** 1. Address `appearance` set to `searchfield` in Safari 5 and Chrome. 2. Address `box-sizing` set to `border-box` in Safari 5 and Chrome (include `-moz` to future-proof). */
/** Remove inner padding and search cancel button in Safari 5 and Chrome on OS X. */
/** Remove inner padding and border in Firefox 3+. */
button::-moz-focus-inner, input::-moz-focus-inner { border: 0; padding: 0; }

/** 1. Remove default vertical scrollbar in IE 6/7/8/9. 2. Improve readability and alignment in all browsers. */
textarea { overflow: auto; /* 1 */ vertical-align: top; }

/* 2 */
/* ========================================================================== Tables ========================================================================== */
/** Remove most spacing between table cells. */
table { border-collapse: collapse; border-spacing: 0; }

/* Visual Studio-like style based on original C# coloring by Jason Diamond <jason@diamond.name> */
.hljs { display: inline-block; padding: 0.5em; background: white; color: black; }

.hljs-comment, .hljs-annotation, .hljs-template_comment, .diff .hljs-header, .hljs-chunk, .apache .hljs-cbracket { color: #008000; }

.hljs-keyword, .hljs-id, .hljs-built_in, .css .smalltalk .hljs-class, .hljs-winutils, .bash .hljs-variable, .tex .hljs-command, .hljs-request, .hljs-status, .nginx .hljs-title { color: #00f; }

.xml .hljs-tag { color: #00f; }
.xml .hljs-tag .hljs-value { color: #00f; }

.hljs-string, .hljs-title, .hljs-parent, .hljs-tag .hljs-value, .hljs-rules .hljs-value { color: #a31515; }

.ruby .hljs-symbol { color: #a31515; }
.ruby .hljs-symbol .hljs-string { color: #a31515; }

.hljs-template_tag, .django .hljs-variable, .hljs-addition, .hljs-flow, .hljs-stream, .apache .hljs-tag, .hljs-date, .tex .hljs-formula, .coffeescript .hljs-attribute { color: #a31515; }

.ruby .hljs-string, .hljs-decorator, .hljs-filter .hljs-argument, .hljs-localvars, .hljs-array, .hljs-attr_selector, .hljs-pseudo, .hljs-pi, .hljs-doctype, .hljs-deletion, .hljs-envvar, .hljs-shebang, .hljs-preprocessor, .hljs-pragma, .userType, .apache .hljs-sqbracket, .nginx .hljs-built_in, .tex .hljs-special, .hljs-prompt { color: #2b91af; }

.hljs-phpdoc, .hljs-javadoc, .hljs-xmlDocTag { color: #808080; }

.vhdl .hljs-typename { font-weight: bold; }
.vhdl .hljs-string { color: #666666; }
.vhdl .hljs-literal { color: #a31515; }
.vhdl .hljs-attribute { color: #00b0e8; }

.xml .hljs-attribute { color: #f00; }

.col > :first-child, .col-1 > :first-child, .col-2 > :first-child, .col-3 > :first-child, .col-4 > :first-child, .col-5 > :first-child, .col-6 > :first-child, .col-7 > :first-child, .col-8 > :first-child, .col-9 > :first-child, .col-10 > :first-child, .col-11 > :first-child, .tsd-panel > :first-child, ul.tsd-descriptions > li > :first-child, .col > :first-child > :first-child, .col-1 > :first-child > :first-child, .col-2 > :first-child > :first-child, .col-3 > :first-child > :first-child, .col-4 > :first-child > :first-child, .col-5 > :first-child > :first-child, .col-6 > :first-child > :first-child, .col-7 > :first-child > :first-child, .col-8 > :first-child > :first-child, .col-9 > :first-child > :first-child, .col-10 > :first-child > :first-child, .col-11 > :first-child > :first-child, .tsd-panel > :first-child > :first-child, ul.tsd-descriptions > li > :first-child > :first-child, .col > :first-child > :first-child > :first-child, .col-1 > :first-child > :first-child > :first-child, .col-2 > :first-child > :first-child > :first-child, .col-3 > :first-child > :first-child > :first-child, .col-4 > :first-child > :first-child > :first-child, .col-5 > :first-child > :first-child > :first-child, .col-6 > :first-child > :first-child > :first-child, .col-7 > :first-child > :first-child > :first-child, .col-8 > :first-child > :first-child > :first-child, .col-9 > :first-child > :first-child > :first-child, .col-10 > :first-child > :first-child > :first-child, .col-11 > :first-child > :first-child > :first-child, .tsd-panel > :first-child > :first-child > :first-child, ul.tsd-descriptions > li > :first-child > :first-child > :first-child { margin-top: 0; }
.col > :last-child, .col-1 > :last-child, .col-2 > :last-child, .col-3 > :last-child, .col-4 > :last-child, .col-5 > :last-child, .col-6 > :last-child, .col-7 > :last-child, .col-8 > :last-child, .col-9 > :last-child, .col-10 > :last-child, .col-11 > :last-child, .tsd-panel > :last-child, ul.tsd-descriptions > li > :last-child, .col > :last-child > :last-child, .col-1 > :last-child > :last-child, .col-2 > :last-child > :last-child, .col-3 > :last-child > :last-child, .col-4 > :last-child > :last-child, .col-5 > :last-child > :last-child, .col-6 > :last-child > :last-child, .col-7 > :last-child > :last-child, .col-8 > :last-child > :last-child, .col-9 > :last-child > :last-child, .col-10 > :last-child > :last-child, .col-11 > :last-child > :last-child, .tsd-panel > :last-child > :last-child, ul.tsd-descriptions > li > :last-child > :last-child, .col > :last-child > :last-child > :last-child, .col-1 > :last-child > :last-child > :last-child, .col-2 > :last-child > :last-child > :last-child, .col-3 > :last-child > :last-child > :last-child, .col-4 > :last-child > :last-child > :last-child, .col-5 > :last-child > :last-child > :last-child, .col-6 > :last-child > :last-child > :last-child, .col-7 > :last-child > :last-child > :last-child, .col-8 > :last-child > :last-child > :last-child, .col-9 > :last-child > :last-child > :last-child, .col-10 > :last-child > :last-child > :last-child, .col-11 > :last-child > :last-child > :last-child, .tsd-panel > :last-child > :last-child > :last-child, ul.tsd-descriptions > li > :last-child > :last-child > :last-child { margin-bottom: 0; }

.container { max-width: 1200px; margin: 0 auto; padding: 0 40px; }
@media (max-width: 640px) { .container { padding: 0 20px; } }

.container-main { padding-bottom: 200px; }

.row { position: relative; margin: 0 -10px; }
.row:after { visibility: hidden; display: block; content: ""; clear: both; height: 0; }

.col, .col-1, .col-2, .col-3, .col-4, .col-5, .col-6, .col-7, .col-8, .col-9, .col-10, .col-11 { box-sizing: border-box; float: left; padding: 0 10px; }

.col-1 { width: 8.33333%; }

.offset-1 { margin-left: 8.33333%; }

.col-2 { width: 16.66667%; }

.offset-2 { margin-left: 16.66667%; }

.col-3 { width: 25%; }

.offset-3 { margin-left: 25%; }

.col-4 { width: 33.33333%; }

.offset-4 { margin-left: 33.33333%; }

.col-5 { width: 41.66667%; }

.offset-5 { margin-left: 41.66667%; }

.col-6 { width: 50%; }

.offset-6 { margin-left: 50%; }

.col-7 { width: 58.33333%; }

.offset-7 { margin-left: 58.33333%; }

.col-8 { width: 66.66667%; }

.offset-8 { margin-left: 66.66667%; }

.col-9 { width: 75%; }

.offset-9 { margin-left: 75%; }

.col-10 { width: 83.33333%; }

.offset-10 { margin-left: 83.33333%; }

.col-11 { width: 91.66667%; }

.offset-11 { margin-left: 91.66667%; }

.tsd-kind-icon { display: block; position: relative; padding-left: 20px; text-indent: -20px; }
.tsd-kind-icon:before { content: ''; display: inline-block; vertical-align: middle; width: 17px; height: 17px; margin: 0 3px 2px 0; background-image: url(data:image/png;base64,iVBORw0KGgoAAAANSUhEUgAAAO4AAADMCAYAAAB0ip8fAAAAGXRFWHRTb2Z0d2FyZQBBZG9iZSBJbWFnZVJlYWR5ccllPAAAJLFJREFUeNrsnQ+sXUWdx+e9PnFbumFDrCmpqRZhdV3EurI1mrLPAI1t7ILIGkFX2y6EBqKugejq6mLLwkpgTTASTAnYV0iKWdQGgqEraZdnX2RF2C2srBKJha4NzbYQSUrZ16S+nd+7M+/OmTt/fr+Zufecd+7vl0xv773nft7vzDnfM3PmnO+ZsZmZGcHRiYvvz2c8dEV78uDojRt2vK0ReYzBP98ZSfvxNYbmSzB27NiRxNiwYUP2Tl96R29KHiXqtCn7x1N3pUHed/VMUUYTYpSPoRwc2fFuWR6Q5beyzKjXB9TnsVgqy2Iqwyfc5bLcKcuLCgKv29Tn2GgD45OyXCDLCs6DGY44RZavyvJDWfbK8kFZRtTro+pz+H6B57efUP//WyrDJdw1sjwLvRQjeXi9Wn2+BrFC850BlfSgLKer/z8z5Hkwwx3flGVclvfC2YAsB9Xn8HqX+hy+v93x21tleV6JkswYdRx9HlBNtysWq++XR45g853xZSWWhzgPZni+Xw1DGbJ8XJZjnmWOqe8vVsubv10iy8JUhi3cL8pyWuQoc5pazhfznbEMBg/V0Y/zYIaPAa30bbK8GmG8qpa7xvrtzhyGLdxLkecFlyZ+Nx8Ya9T5xyTnwYzActB93YVk7FLLm799IodhC3cJErIk8bv5wFiqXo9wHswILLdEbRtM2NtwifFZEmPM8eUyJCT0HZphXt9bNJHGqFyrPGVD7roctip3oPVhXP/NykNzLhMF6lRsaMT+sWpbffupvv57CYwWvvGtppAOIcV/xCHCZIbd4j6EVP9Did8J1fV7vyxvqZnhWw6G4E+obkmd9UHJo+l12sY8JtWAESYuVsubv12Vw7CFe1tgdMsc5bot8H2McbkaTfuZ6Fw3+5nV/x8Uw7cucPS72Rg4qKs+KHk0vU7bmIceNFwcyWOxWu471m8/kcOwhXtAlo+J8ND0x9RyvogxoAv4PXXEG1Gv36uBEVqXm9VI3pqa6wObx3yo07blMSW6N0iELin9UC03Zf32mCpJDNcNGLDAuaJz8fewsRJ3qc8fRTTrIYYeeLnNOPItrYERWpeTsqyX5XVV3ltTfWDzmA912sY8Pic6o8P/KTo3bSw1fne1+vwJtZwdX5BlpSw3pjBGwB1Uw03krju2RxZN7Mhm/KA7OEUKuLm/pCuHyHKuC/FPOxmXnciv0+MbNzRi/1i1beAmA2ceanDKDBAg3AG1WgnusGodoce0P/I3lqle1VkUxsggbX3GxtN/FFqTh3Uu1yBSMUY7nQzT1UKNQdvpjL/nXJdE4VYYmHz6WaeD3j9KhCFuZx4O4Q48xmr6u7tlWWtUxu6aGMmiG0R9YPIxxN/IOq1x/+hbHjdueCEJVtLLO5baTXZ1hwixrkDu60pvpRoN7OsK5NPIOm1jHk0w02NaXOiDH8r5I/LgsEwK/FBOV0d255bJLtuhWLetDUb6kgcQNtKXNdI35QkYISM9nCQ/JjqG3sdE1d2AFexqWWYZ8ArvEwS7WpZZBrzCe8HB0axohJFeC3af6F5wHlfvUQI2BNvDwArYEGwPgyhgNtKXy4MZ1ajPSP/OjVLuy72CtaMi4FfmPL9BwToZPgF7BOtkIARsG6UPinwDO5bRpjyY4Q6XkV5zcoz0UcboH8ou+5/8jRBSwPukgMcxhygp2PF/FxP7HhffrXyewrA/P+uss/adeuqpKMbLL788PjU1tS9wJLWN0ueL7hMGUg3sWEab8mCGu2fqMsHvM36TaqSPMua6yoaAdQvsEpuQYhMg2JfFCz3fl2AsXrxYnH322SBgIQXsE6yQghX79u0TR48e9W0Yl1H6oLVxUgzsGEab8mCGZ9xMuE3wyy3hpRjpo4xRjPhiYusHwyVgpGB1aAP0iFFcGwdjYKcy2pQHM/yna9oEP2MUl/AwRnoSYywmvn/b9XPx+NM/ShpqK8HQAn7sscdmBUuIJUaFYJYzR/kgjmQw2pQHM/yfHzHEHwqMkZ7EiF7H/f0bprPHykMM8/pe6DrvyZMnQyPQxlhdj+kbXv9RFlcTvVPgjPRUhl3haEbESI/OI2CkRzEiRvqB1UfESD+wPCJGejgfvlCWRQ7G/QJnpCcx6ngg+qxB+SNiywiUHMZHP/rRESieZR4ydnw4V3yTsTF0MZfT4TKwUxmUPDYLvJGeyiiRR4k6bWMepgle2/OOG0LTRQickZ7EqEO4l0vBxozSUYYULMVs/SZr4wijsrBGegqDkgfVSE9hlMijRJ22MQ/bBH/cEp4wRqexRno0wxTuh0TV7BuKKbW8HVGGFG3MoBxlSNGmmK31xjE3LNVIT2Fg80gx0lMYJfIoUadty8NlpNfCMwVHNdKjGKNW831+RDhasOdbTf9snPd1MSnL+QjxeQ3K73nPeyZlyWJY3U3TKP0mkW+kxzKweYTWBZtHifrod522MQ+Xkf64yDfSRxljnr77+apbcJPoXPQFAX3NJVZXgICB8eRWJ0NHcNQLBAyMp59+OplhHFk3q0KN+4z/pzKweUwXyGO6z3mUqNM25XFC7Y/fF507oLaKqgkebpzYH/jthBogu4XKGIsMAIGAV0S6HFEB73lYrHh4ZssBh0PENCgHBbxnz54Vu3btOuBwu1QYTZkXluilRdcHIioMjAk+VqclDOwYRmz/KDHVJYbhcBDFtst+JbCUOJTCGEMekbLi736+2maQjdLXXXddNqOE2PoUbKSfR3k0wkh/4x/HFLNanggXd9KxkR6xLmykb2YeQ2OklzvgMrlDs5EemQcb6d0MNtJ3o69GerkDrpZllgGv8D5BsGyk52h6tMNIbwi2h4EVMBvpG5kHM6pRn5H+wjOFWLLIK1g7KgJ+/ehBjGCdDJ+A+2ykPyryDexYRpvyYIY7XEb6RSLfSB9ljL75VCEuersQUsD7pIBRtx5KwY7/z08m9h2crBrpUxj253020t8oujeTpxrYsYw25cEMd8/UZYJfI7pGgVQjfZQx11U2BKxbYJfYhBSbAMEeP/JCz/clGH020h+1Nk6KgR3DaFMezPCMmwm3CX6RJbwUI32UMeYT3/++Jvtlh4U4crwjtqP/vdcpNFeUYGgBHzt2TLz00kvitddemxXsL3/5S4yJHuJS4/zQtXH0TeWw3Oeso502sN+ayGhTHsxwM6BX+CX1/ys8wtOGgV2q92T+9gvqXDqJMRYT3yOTPxfPTaaZ4EswChjpdyKXM0f5II5kMNqUBzP8n2t/bOwCHsZIT2JEr+OOnsw30ocY5jXL0LXUDCM93HH1ISGsR1J2YkbgjPRUhl3haEbESI/OI2CkRzEiRvqB1UfESD+wPCJG+hVqwNZ1PjwicEZ6EqM2I/07LtsyAiWHgTTSrxDVZ/fYz/bBGOmpDEoesLGwRnoqo0QeJeq0jXmYJngQv/mcKvs5VhgjPYlRi5FeCnbQRnr7wVvCGLHDGukpDEoeVCM9hVEijxJ12sY8bBO8/ZA5YYxOY430aMbAjfRStHUZ6fXGMTcs1UhPYWDzSDHSUxgl8ihRp23Lw2Wk18IzBUc10qMYRY30V5wjJmVpspF+ucg30mMZ2DxC64LNo0R99LtO25iHy0h/UOQb6aOMvhjpQcDAuP8XbKQn5MFG+vmXRzuN9FrA/7pXrHju+1sOpBjH2UhPDjbSB4KN9ISY+Dwb6SPBRvp5lEcjjPT3/1dkiSWrxTsuYyN9n8XPRvp5lMfQGelzWjQ20qetDxvp2UjPRnoODnewkd4hWDbSs5G+qQw20kcE62TwjPQ8m7wY1hnph8xIzzPSM6MUoxkz0g+JkZ5npGdGKUazZqR3iS8mtn4weEZ6npG+4YxmzkjfIiM9z0iflwcz/J83d0Z6NtKzkZ6N9GykF4KN9Gykb0ce9Rrp4ZZHddvjmfIVFjrTc/Txtpi6IBlOI/1lJ3boo/yZ+/fvjzLYSM9G+przaIaRXgpuXL1e4PmxGU4jPYYRM9JL0Y6rVy+DjfRspBdspJ+N7bJcqQZENkrhbfWIJmSkxzL0wIvLoFxhSPGmMOzuJhvp8/MoUadtzKNWIz0I5a9kgTPuV9T594tSeFNXvHu2H64NvSEjPYWhYxrDkOKdWrlyJZbhO7Kykb5MHiXqtE151Gqkv0d07sh4UC30gIJMSOGdPL1zrhnz5EYZCCO9lyHFCy3PmWykRwUb6QPRNiP9JtXiHVZHgQnVTRMCb6T3MghGei+DjfRR8bORfkB5NMJIb7Wa5mvnjP20vxbL/zJ0qNkiYgxHVAzKMKKcyygRbKRnIz0mj0YY6VeeiCYRNNJjdlS5osvkUSpgpEd159hIn7A+bKQfXiP9iyLRSC9XcrUsswx4hfdUhmHze5GN9BwNjUYZ6e9V55iL1Ou9WAEbgu1hYAVsCLaHwUZ6NsE3hFGbkX7MEuxNKmG4tnSfMUA1od5/WgkJrjPBMPiULVibIbvIcwz5/RxD/n+WIb+fsgVrM2S3bY4hv59jyP/PMuT3vgenrxHVi9t6Q12txPAx4b7et0B0L3rD/aHPJDDalAcz3AFG+neIzvV100+rTfA7FR9aVfta7q1KU19NYZgtLtw1AtdLb7ZEq+Ok+vxmtZzLqlNhGKIVajSOzDBEq8+9MAy9AUyjNFyne934PsXATmG0KQ9muHumtgkeWuqFxjIpRnoUw+4qX6uOAPDYjo1G87xAvX9WfX9toELmGLJV3SjLAtUaL4D3VIZsVTfKskC1xgvgPZJhG6Xh6GXfhUU1sGMZbcqDGZ5xM9Frgr9a9N7zTDXSoxi2cKFLfLbo3MlxgxKI+XqL+n7CVxuyVe1hSMH2MNRyvhHNHoYUbA9DLecLlwH6KdUl2R1YzmVgpzLalAcz3GGa4CsD0KJzm+Ja4zOMkZ7EcPlxT1rntHD/8CZP99kn3pPWOe0cw+4+B8R70jqnnWPY3WdP+AzQcDvlOlUxKwXOwE5ltCkPZvh/7/P7wunNI+ogsF/gjPQkRshIrwW8PdTCIgW8HVpYuAZmXwcz37vuSDEEvB1aWLguaV+bjBjpXRVyr9ooQuCM9FSGGSRGxEiPziNgpEcxIkb6gdVHxEg/sDwiRnqX+D8juvcYY4z0JEYdRnozRvrIcJmoYWM8KctHAsu5DOxUBiWP2YcCCJyRnsookUeJOm1jHqYJ3gwQ2nmymM9qwhjpSQxbuOaAlC/0QJUzzAGpQMDO6DVKmwNSqQxRNUpDwD3QPxWda6HmiB3WSE9hUPKgGukpjBJ5lKjTNuZhm+Ah4DZduP56wBqdxhrp0Qx7RvorHSPKwjGyfKXwz0h/pT2ibDEgYjPSX2mPKBMZQvQape92DLNTjfQUBjaPFCM9hVEijxJ12rY8XEb6q0TvJSWqkR7FcM1Iv9kSsLAEu1l4ZqSX56iTslQY6hKQMC4F6YEXp0FZnsdOylJhqEtAwrgUFGRY3U3TKK03SI6RHsvA5hFaF2weJeqj33XaxjxcRnr9uxwjfZQx8g8Tbw11RaMz0ocsTlKsPobLFDniYkmxkhg/OGWDSInSN/cTWTMFzv+dDMt5lcQ4vjGtTjNMBs48Vm0buMnAmYcanLLPjb+q9lHTBH+z8BvpdSxTvaqzKIyQcHUEZ6THeBOlgFfI5Q4YI8i6QkyD8kiIJQW8QrbEppHeycAYx30xaFuf8fec65Io3AoDk08/65QShrideZQw9GPCELczD4dwBx4DmZEeRGt9RDZKg2hzGSVFVzjYSD+P8miakX6QwTPSI9aFjfTNzGNoZqTXRvrUI5XqzrGRPmF92EjPRno20nNwuION9A7BspGejfRNZbCR3hSsYCN90/JghjvYSO9jsJGejfQNZbCRPsRgIz0b6RvKYCO9Y0Szh8FG+tryYIY72EjvES8b6ZuRBzP8v2cjvVo+JGA20hPyYCN92TzYSF8NNtL7DdsPCzbSNzmPWo30psnAZyaYscSxwOi62qLxMmRrOmK0ruNqOHyV6ut/6e1i62SMIVvcEaMl6GHAilnuIFi5n6gTffA5ftsxYge2rgPWHUtwXe1fZHmJwgjsJCHGGepyQM+6EPJwMi47sWMyN4/jGzdQGJX6gLuePHdMkfNYtW0kOQ+468lzxxQ5D9na6jz+QJb/U43f79Vn4On9nGN0+hnVek4Zo8rQGfpKKmPUOmGGAA/sqSLNSI9hQIQMyiUYG9XrRaqSDgqa2fpbsnw4k4HNI2TYxuZxuEB9HO5znbYtj8vV6yajAaMY6W/KYThnpJflDlneLLrzdZqC9RnpgwykkT7IQBrpbcaN6gT/KWODxMzWg2SUWJemMJpSH4PO47tKYEuM38WM9P+cw/DOSK/U/bDR+m0WxBnpPQwd06UZspscYpyHPGeuizHdIoYY0jx2q1PL2Iz02Qx9jgtHkLNEdyb451WTfVJEjPTWkczLiBnp5TnuSIyBMdJL8XoZMQeQcY4bygMb0TwQRnpKHj0MeY4bZGgHUKhO5TlukBEztxvnuFFGyEgvz3GDecRmmjfOcaOMkJFenuOO9Hv/wPx4IDPSE4z0XgbBSB9aF5G7LgTxU/Igr4tD/CXqo5Y6bVMekUc5peYhfC2uN87Y+ELw+5cm3hb9I3plfF5G2dpGGY7WwRmhZ04RRNfXSHwuFSkwz5qK1SnmWVOEFjfK8C2LedYUocWNMnzLNuGRNXPCvVNEH+QTNNJjngMkN8gyuVyWGV8b6WPLNcXAzkZ6NtL3M/pqpJcba7Usswx4hfcJgmUjPUfTo1FG+j2ic3/yIvW6BytgQ7A9DKyADcH2MNhIzyb4hjAaZ6S/Qy34RdVVhh0HriXBRWivkV4JEsWQy84yZFcoZKQPMthIzyZ4wUb6ioEdBANzmCxRK7FEvb9D4E3wdTL0BjCN0nA3yvtF966UFAM7hdGmPJjh7pnaJng915C+AyvFSI9i+Iz0v1NHE/jBW9TrN9XnWBP8HEO2qtkM2apSGbZRekq11mbrTDWwYxltyoMZnnEz0WuCX60aE1OkVCM9iuEz0i9UC9+pdp471fuFImKklyLtYchucQ9DLecb0exhKCN9hYE00sMR9CnVLRHq9SnjyIoxsFMZbcqDGe4wTfCwP4L5/dPq/afVe91qYoz0JIYt3O1G10A/gWKr6D75QncxtgcGplAMtZxvYArFUMv5Qt/zCSf551kb5jz1ubmcOconRNW4TGW0KQ9m+H+v/bEwPeeTluieVJ/b29D8bTLDNar8K0OgE0ZLvNz6PhRzDN2yqtceBlzf08XH0C2reu1haHO9dc2SUiFmHE7cML4gMQJGelIewLGuB5MYhes0meHZPwaeB1z/hXLJ9Isi8YAaMtKTGbZw4Tascw1hbDdaYi2Uc9Vyvq5yhaFbVvX6K9X1O01UrUx2V7nC0C2rekUxRNcoHeuCYIz0VAYljycEfkZ6KqNEHiXqtI15mCb4WHcbY6QnMVwz0j9vCNQM/f55EZiRXgo0xrhcVUhwRvpchuidcXy12iDmST91Rnosg5JHyoz0WEaJPErUaRvzcM0mP6XEZg5wUWekRzF8M9JrgW4yWmItJNSM9JqhWmDdEj8v4gblHoZqgXVLjGFA2DOOL1RdIHOYnTojPYWBzSNlRnoKo0QeJeq0bXm4ZqR/XXVvzUtK1BnpUQzfjPRTwj0j/ZQIzEgvxTkpS4WhWmDdElNnpJ9l8Iz0PCN9Q/Oob0b6gMkANSN9yGQgxUqaTd7F4hnp8xg8I31LZ6RHuIOCRnqkO2iFXO5AzozjPCM9eifjGekzg2ek74qbZ6QPB89IP4/yaMSM9NijmDwKLZNdjixPrezqLHti8ywjZ8Zx7Q/mGekRjBJ51BA8I31uiysFq906q+X/Z88xpYCniF2POYYUbxLDcA3Nneu6XEE8I311fdhIP2RGehCbLI+J6sTSs35Y9TlKsLkMzwTXc75cwcFRf9RvpHeI7WwlFPAnflF1U8eJgiUzHIIlM1Swkb5cHsyoRm1GeleLa/phwXoEt4DZ02zGoimMNeo31xgbQhuln1XfuwIq6UHR8cLC/59JYLQpD2a445uq8YDr63BXk55bV5vg36u+v93xWzDSP69ESWb4usqmH3ZOKLKfP0E4mvWNYZkNQkdS0yhtR4qBncJoUx7M6A2Xkd6OFCM9ijHqORHXXdOFpthk99c0G8RO5rMZli93TrCG2SAU2ih9oei9JjqiPsca2KmMNuXBDM+4meia4PeI3ps1ZtTnWCM9iTHqOUc1/bC22M5FDkxlMyxfri3YGEMboPd6KmSvtZzZfbIN7FRGm/JghjtME/wFHvFfoP6PMdKTGKHHs/7Kej1Xtpqm2QATfWEYZoNQLEHyU2aCp/yt+Z4HM/yfH0EyUmakDzJ8XWXTDzsnNtlqbhTdm/xjXeUoQ5uTdXF0lSsMLVjTbGAavj2mb0yFmHE4ccOkfNezXMRIj84jYKRHMQrXaTIjYqQfWB4RIz1G/DEjPYnh6ypvNFo0U2x6gAjTVfYxPqxOsqNXwi1frilYDEMbpdd6uiBrreV0uAzsVAYlDxg5xxrpqYwSeZSo0zbmYZrgd3u62/pWTYyRnsTwdZVvMFrWZx2jwpjwMeCenj8VYaN0CYY2Sj/iqZBHBN5IT2VQ8jgo8EZ6KqNEHiXqtI15mCb4dR7xrxN4Iz2J4RPu2UbLeotjVPhVhHB7GKL7DKuYUboEwzZKu4bZqUZ6CgObR4qRnsIokUeJOm1bHi4jvR0pRnoUwyfc5bpltQT7pGoJML6mHoboPsMKY5SeZTgeFEdhsJG+TB4l6rSNedRnpJ+ZmbHPTW9S3TM4wmxULdzFqpm+TYow2tpGGF8THoOyeTO4PJ9NYrCRvspgI31LjfS2cNXKwYXn65Rg7sMKNsYwuthOg7I9x6kUL5nBRno20ufGvDXSK5F+XZXUo1wPw6gQlFFa7jA9DGMnYyO9YCN9HXk0wkhfU4X03fRNaT1NgZT28yJ5fTfSI32565AtIqmbnMBYh2wRSd3kBMa6UkIEsWvBpwrYPGAMVLi+SqREwW7bUmNAghLmhfBUhjMP4gHEmUdGr2GOkVHHResjo2tcNI+M/bZv+9ioGM64W3TuA6YGDEJ8NpPRpjyYUdO2HUbhgkka7lo5SPwdPIkALtZPZTDalAczaty2mGdOnaaOAHBNCa5v3ZE4wpzFUCPMFYYavKLEner330qo0B+LzrW3SxMZbcqDGTVv29Azp06TBa4r/UZ0rjFdpV5/Iz+/ASvYXAYIVhYnQ82ZS6lQ7Wd8lPC7dxkVOp7IaFMezGjAth1FiO2DlhUPbsHaShQsmeEQ7ActO1+UYcS3jcqAO5D2EioUjMzXi86F8RRGm/JgRkO2ravFBd8SPDLlU0psJxJM8EUZSrAniEZ6HbcbJ/sQC9X5w1LkUfB6da6RwmhTHsxo0LZ1CRfOJb8vy4NSbHtEmgm+KEMKtsJAGukhPiA6M//ZAQ+e+7X63hffEJ3pDn+bwWhTHsxo0Lb13Tm1SQruFiWWd8r3z8n3C5Sn9sui6nQQqQz7Irh9vQwEKkU7x5Dvn5PvFyhf7izDvrHAugb5OPxOdJ6o90krxXvU9764RP0G7tr6vCwXJTBIeXiu3ZLysBnWdV1UHn2sUxLDvlnDuq47sDwi+2kt+xjVSA9Hhc0y8fMRA1M+Bkwe/OeiM1VnbGCqwjCM9GiG6LiZrhLd+UZn9wk1EBCLnarStmQw2pQHMxqybV3C/ZCoTixdEawsk4hkvAzRsSf9mYgb6UswdFwguhMWQ2VcS9gowJ3MZMTyGEesSyyP8QL1MT6gOuU8MvexUUcXd1K1qCCQ+4iCDTJE99EbUSO9NcH1LEO9RzOsioG4i1ihp6vzi90ZDEwesXXB5FGiPgZRp5xHgX1sLCQ+4ZjImhIBhm1QvsnHAAHnMkTH4XGPOghQj8Svqkr9ciIDk0dsXTB5lKiPQdQp51FgH6vLHQQxPSDGcjVyd1UCH+4bhQdjL85gYPOYLpDHdJ/zKFGnnEeBfazue5XXD4ABz/XZlMi+Q3SePpDDoOSxvkAe6/uYR4k65TwK7GN1CVcbo3NN3xjGKxl5Hi7AwOQRW5fDBRhiQIxB1Eeb8kjax0YmJiay1hqu8WEnTz5nemPw+1+8cSJ7K+T4df/in57K/vs/+fv3oZeNeW5/dyCezx+tCP894qNritcpJWIm+xoeXeMbu0lml3gKBhjqB3qO6xMmRfyxnStVfBTB9fMgAHlQfusTt14fnpG+7Iz0OeJLfeQNpaucM8N20xgcHK0LW7g5M2w3jWFePPcV10V1uAAOTo/FGYw25cGMBm5bW7g5M2w3jQEXy1dFDlyrRO9FdbixG1waxzIYbcqDGWHGV1Sj4itfQWxbMsMUrmuG7W2iewuWEP4ZtpvGgMDasuzlTi/AaFMezAh/F/Pd7kVsWzLDFK45O7YOeHzGPtGdXFoI9wzbTWNwcAzNOa45O3ZlQE105i9Za3y2S/hvhG8Cg4NjaIQbmkAZmnZ4+txK9d43IW9TGBwcrQ7zOq4WwSHHcnBXx2dEd/Ihn7iSGI5ZzzMY58zrDVLiJhCTc+WytN9Xt8mG2urDvP67alt926Vy/bcBcweZLa45O7YZIJLzZPmR8Zk9w3YKA4T5lj4x5lPA+sLM5yMtYDSlPtqUR1S45uzYOsBiBNdOzQmCXTNsUxkhg3IJxnyKy0V8Bvb5wmhKfbQpj6hwXTNs24/S8M2wTWFAUGf6pjKEp6vtikOO7n4ug5KHb+bzIwUYYsCMftZHU/NYG+GsRexjZIZ9A0bODNtYhv5/zkzfGMZVIj7h0mHR63/cqcqyDAY1D9e6UPMoUR/9qtM257FdhO962o7Yx8gM22RwQnRme4fHosIthVtFdXbsj4v4DNsxxl1quek+M8CCdUZCLwRa9k8ZR8MURkoe0wXymO5DHiXqlPMovI/53EH7lUhzAsMwZ/ouwijt8kkNTB6OEeRYfWCiwsBY8hwOogqjhJ0Ow3A4iCp5lJimFcNwOIgqeZR0+aTGWAmvJZYRm02euJMVn7W8RtE714Uofp6Rfh7kUUr0rZ2RPiUGbaSPrQsxn0bWKedRjXlppB9E6z5sRvrY+rCRvp1G+rGcirXPW0owUna0QT1ahYOjKdHmGenZSF8mD2Y0cNu6hDuDKLFoAoON9GXyYEaYUbuRvtIdV91o/TzZ9er9jZQufc0M+2I5PB3+dcRypxdgtCkPZoQZpgnefuCDEHQjPYrhEi7c4ADT/p20Pj+pPp9CiKYpDDPgpg2Ye+hgRvebGcwIheuBD31huIQbm7oSM7VlUxh2wHAtPK8q53ocM5gRCtcDH4oz2jw45Qvw9ML1uf3MYEafGPYDH4ozxupWkXkJKfXWuuolpHMwFXJvgUrtC4N4DdebB8FI72QQjfR9qw+ikb4veYyMniL+4+43dpd4wxkY8X+mwAHEyxi2Fhc2xpOyfKRBjFTDdhMZTamPYnlI0VLzcD3wQZRm1CXcEiZ4KgNms/+pLCsy8u4HI8Ww3VRGU+qjSB5StNQ8XA98oAaKERPuAus1JVwMykzfqQzbvHy36B1mdy13pACDkkeKkR7LEANm9LM+BpqHFG2Kkd71wAeqkR7FCAn3TtGdgft29Z4aPkbMoFyCwUb6MnmUqNM259EII70Z1xboEocY031msJG+TB4l6nRe5QGDUU3fx+oeVS5uHGcjPRvpQ4FhVEaQHXk0wkg/yI1jbBivQTm2o7GR3it+NtLPgzzYSB9hUK6HmgIp7edF8vpupEfaJdcRW0TyQRzJCOZB8dT6WtgQw+gqB/Og+HJNwZbw8w5UuCVa9YLe26WIwQlXmLM4pDKceRAPIM48MnoNc4yMOi5aHxn7S1YeM78/UWFkdNH7to8N4y2PEDD0f0rC7+AC/WczGW3Kgxk1bdthFC7cOAc+S6oL5N2ic+/oVAajTXkwo8ZtO2zChWvAYJvam1ChP5blC7JcmshoUx7MqHnbjg6ZaPUk2I8Sfvcuo0LHExltyoMZDdi2wyLcbxuV8TrhaAgVukeW62VZnchoUx7MaMi2HQbh3m6c7EMsVOcPS5FHwevVuUYKo015MKNB27btwv2A6Lg+7ICHdf1afe+Lb4jOExF+m8FoUx7MaNC2HWu5cB+X5Z2y3CrLJ63v7lHf++IS9Rt4vtXnZbkogUHKw3PtlpSHzbCu66LysG/WsK7r5tQpiWHfrGFd1x1YHvbNGtZ13Vr2sWHoKsNN3LZV6jtqICAWO1WlbclgtCkPZjRk2w7L4NQFouu1hMqgOJ9glG8ykxHLA/NQgFgelAcL9JMxqPpoUx7kfWxYhKsr/C5ihZ6uzi92ZzAwecQM25g8KA8n6CdjEPXRpjyS9rFhEe5ada6wOeFI/KroukRSGJg8YoZtTB6UhxP0kzGI+mhTHkn72NgQiHa5Grm7KuG3cN/ohaIzx0sqA5vHdIE8pvucR4k65TwK7GPD0OLC/CybEn97h+g8cS+HQcljfYE81vcxjxJ1ynkU2MeGQbivZPz2cAEGJg9t0PYZtg8XYIgBMQZRH23KI2kf+38BBgBl/ARfytYPuAAAAABJRU5ErkJggg==); }
@media (-webkit-min-device-pixel-ratio: 1.5), (min-device-pixel-ratio: 1.5), (min-resolution: 144dpi) { .tsd-kind-icon:before { background-image: url(data:image/png;base64,iVBORw0KGgoAAAANSUhEUgAAAdwAAAGYCAYAAADoalOPAAAAGXRFWHRTb2Z0d2FyZQBBZG9iZSBJbWFnZVJlYWR5ccllPAAAa/5JREFUeNrsvQ+MFce9JlozRpNlzdOs0HKFNRb+E/y4zxvb5GFhxYIdhJcIiwgShysc7suOvbEcEdmyZYsIL/OYgMyCgoyMsIKCzI3nWtcx73ltwYvFKF4j5jKyn5Hnhdj3Ostby39mGXm02OjOXjvszgt7Xv3oXzM1Pf2nqruqq8453yeVzpk+3VXffF3dX1d1Vf06Go2GAAAAAIBWw47BG4PhsqvvE9GJUwIAAAAA7jEHEgB5WP9rf2Uf/wH0CF0PAAi1pUktytCAFi4AAAAA+GjhHupwX+gWjdfGofAYHBx0zqOvry+IllUztaCgR5j1FPePmRg97J7IsocbTcNDAzfJtEmmNTJ1y7SUt5+VaVKmN2Q6KtPHjv8dJzzQpQwAAAD4xgqZnpapN8vP+XO1THtkGpGpX6ZhC+VeluntOniU6VKeTw93Mh2T6V2Z/sTpXd62hfdxDfDwz4Oe/B7gp0HoAT3AAzxM0SXTQZlOs8ldpA4KmTbIdCc3Cufw9w3820U2xlN8bFeFcnvYbGvhYWK4c2XaJtNHMv1CpvXs9tdwWsbbfsH7bONjbAM8/POg45+Q6XfcpfIx9IAe4AEeJUz+tzI9ItMlmfbKdLNMP5HpuEyj3Pq8zN+P8283876X+NjfGj4MxOVOiKhbuDYeuoa7kF18Dz/F6zzp7+FjFlqsHODhn0dcJnW73M9dKdADeoAHeJga/QluTZLxrZLpKRG9Hy3CJO+7io/t5bzmGpRLrdPddfPQMVxqcr8j0/ISoi7nY3ssVA7w8M9jgVLm4zKdgR7QAzzAowSe5XzGZbqLrx1TnOFjxzmvZzXLpQFQj/rgUWS41Cf9qkyLKgi7iPPoqpAHePjnQfsd4+OoW+Uw9IAe4AEeJY6lbuqHZZqS6T6ZxirwGOM8pjjPZRrlHmBzrJ1HkeE+UfIJKO2J6IkKx4OHfx70juJb/P2n0AN6gAd4lOTxc/7cX7JFmdbC3J/IO6tceg+7zxePPMOl/vqtwh62Cr33BOARHg/6fTt/p3loJ6EH9AAP8CjBg7pzaUrNpGJ8NrCP81wtpufMppU7JNMFXzzyDHedsDsMnPLaXOI48PDPY6NS5ivQA3qAB3iU5LGRP18X0cAlW6C8XkqUkVbukE8eeYa7SdjH2hLHgId/Hurvb0MP6AEe4FGSR/wa5qgDHkOJMtLKHfXJI89wlzggsqzEMeDhn8dtyvdz0AN6gAd4lOSxJHHd2MRozv8Yb/vQJ488w13ogMiCEseAh38eapkXoAf0AA/wKMkj3nfCAY8LOXzibZM+edQdLWhKhAHwAA/wAA/waC0eXaHzyDNcF84/XuIY8PDPY6KmJ1TogXoKHq3Nw2WPUE+ijLRyu33yyDNcF33b52o6Bjzs5vm+8n0J9IAe4AEeJfN0OeYh71qMty32ySMvPB9Nd1hvmchQiWNs8KAnsCdFFErp6tNYVszMjDiXznhkxTLNiD/q47zQ7/EQdxp5d7Id6kdOzF1XeqTyyOKTEa+3netpq98/gtYjK+ZuIk4ujepfzdfPcct6rFXKSCIudyl/98Ijr4VLJCYtkqC8XipxXFUe9JRxu4iGf49XyKdVeJQ5L3SRxnPVNqJ+ONED9RT3j3bQI563TqbfbVEPymtzooy0ctf55NFZcEL3WiSyt+SJrsqjX7k5Ut/6yzKdl6nB6Txv62kTHmXOC/2+m7/TE2Jvm9cPF3qgnuL+0Q560Mpsw2xM2yzqsY3zHOYysspdI6JxF154FI1SpnUhRy2QoDwOVDi+Co83+JP61d8T0cRvtTL08Db67dY24FH2vDwnptcbfQb1w7oeqKe4f7SLHk/yJ63DvMyCHpTHY4m8s8rtEtPrP9fOo8hwabj3hopdKeOcx6UKeVThET8FUrzS+ZwXPaVdz6mft83nfVqdR9nzEpc5JmZG2WjX+mFbD9RT3D/aRQ81utYxUS3MXw/nMZfzHC14UDnMBtvjg0en5gm+W5SPE3h3xQpmg4fgrgTCAHcHjnPazdvUfVqdR9nzQlMK4piRahzJdq0ftvVAPcX9o130UONHvyXKx+V9i/M4w3kWgfahrt6DPnjoLnxBT/Gr+OlF573BJO+7SlSLMWiDR4z4xfiRlP3ibfPagEfV8zLBx+8S0bua3javH7b0QD3F/aOd9KAW+r0ietdJsXVPcYtYZwBTN+97io8d5rx0Wv1xudQC3143D5OVpi7x08vNMj0qoigL6kvhs7ztUd5nd8VuD1s8krigua1Vedg4L3Q8Dby4U0Tz2ha1ef2woQfqKe4f7aYHDb76Nhv0XDbAj7j1SaOJ1fB2S3nbQd5nOx9zhPMwifgTl3uTiN4318ZjTokTRBk+x8knyvJogIfVMo+gfjjRA/UU94920IPe9z4k04sy7RHRvPZHOOWB5rg+xa3KKuX2chqug8csw93SEEHAFo+syem6yJjUb4ysRQN0kbHIQdvClh45i1s0FUKpp7h/zERi0QdvsMUja3ELCyDDonfKNPqZ5rbT+99upXVJLW3q0qZR0jS/9ZzFcmvjMUe0L+7hzzfBA0D9QD2FHkHoQQa2W0zPc/cFJzza2XC7wAMt6zLnxYUmOS1t1FPcP5pej119n0ChNjNcGrKuzrM6kbFPu/AAUD9QT6EH9IDhOgG9EP+VyA7HNMH7tAsPAPUD9RR6tLQeobWs28lwKbLGdeABoH6gnkKP9tBjx+CNwXAh8+9oNBqoOgAAAEDLITTDbfoWbtVh+1WnD1SdRmFrOocr+Jw2E+KALegBAM1hfCEO1OqsmoE0vBWUAvhfVnACDwAAACA4lG7hssnSOpK9/DdNGO6XLcYRDwZ3lYeIJi7T2qAtxaOOllUztaCgx0xU7WnRgU5vzKEO9/+rTq9UKDwcLhRxFTqLWoTCQwPxcot5C04cleljx/+OEx7GLVxu0Z6SX08r5iL4+2n6rY4WbxEPES0oXUdLcwWX5ZsHAABAsyK+j9L6xLS04moRhb28htMy3raH90neb6uU+626eGgbbo7BJeHUeE15uDI82aJYIZN3Hgoo+sUWEcVkfFemP3F6l7dt4X1sgp78HuCnQZ88oEeYeoAHeBSBFsw4qNxHaU3nQyKK10vBQOZwupO3HeJ9YmM8KMotQhKXS3OJ366LR6HhGhicU+OtysOW4RkYbV3GS5EqtvHT1i9kWp/yRLaef/uI951roUwK4vw77lL52BMP6BGmHuABHrom/1sRBQiII25RRKKfyHRcREHcL3Ma5W0/4X328jGPcB7zS5RLc4WP1smj04HBWTVe2zzKGl4Fo3VpvAs5nz1CP37jHj5mYcUy6X31/SJ6V+2DB/QIUw/wAA9doz/B98M4pjRF3dGNy/sUHzPBeZzQfBCIy6XW6e66eXQ6NLhKxuuah67hWTTaVB6UN5VR4njqCnlHpuUZv+/KOXY5H9tjWOYCpczHZTrjiQf0CFMP8AAPXTzL+dDyj3fxtZOGHTl5nOFjxzmvZzXLpQFQj/rgMctw//wBcXreIqvGMgMXxVjv/y1eOF20Xyg8Fi9efPraa691xuOLL77oHRkZOW14GL0reFVEgc6zMFBw0SziPLoMyjzGx1G3ymFPPKBHmHqAB3jogrqpHxZRTNr7ZBrL2XdngdmNcR5TnOcyjXIPsDnWzmOW4f5PNwrxv/ybK4Yn5i2yanBCGpx4W/yV+EJ8Urh/KDzmzZsnbrnlFjJeIY3XptEKabTi9OnT4vPPPzc9/ImcJ1OTi2Y556UDekcRj+b7qUce0CNMPcADPHTxc/7cn9OiNDG7M5yXmndWufQedp8vHp2uDc/U4ELlYct4Kxotgd6jbDXYv+ii2SqK39/Q79v5O81DO+mJB/QIUw/wAA9dUHcuTauZVIxPB0Vmt4/zXC2m58ymlUtrQF/wxaNwlHJZw6tqcKHyKGu8Fow2xjphPjw/76KhvDYXHL9RKfMVjzygR5h6gAd46GIjf74uooFLJsgzO8rrpUQZaeUO+eShPQ9X1/BsG1yoPHSN16LRxtiU+LsjI5lcNGsLylR/f9sjD+gRph7gAR66iF/DHE1sb2QkE7MbSpSRVu6oTx7GSzvGhveP0sPOnxTiy7Fpg/t/xUkn5hYyj9h4v/zyS/HZZ5+Jr7766qrR/uEPf7BlsiqWVDh2gD+TFWVZwXG3Kd/PeeQBPcLUAzzAw7T8cxV47OTP5APAaM7/GG/70CeP0mspq4b3wgsv1GZwofJQjZd4ODDaGAtTnsiqYoFBmRc88oAeYeoBHuBhuu9ESku7Ki7k8Im3TfrkUTlaEBmeL5MLkQcZr0OzdYUp8AAP8ACPJufRFTqPpo+H24agJ7LkqEAauPOqYT4vKd/HDcpcwPv74AE9wtQDPMDDpPXXwy3t5GpO9KrmG4Y81LhhPYkWZlq53fzdC4/KLVygdqS9c6DRcPdZzlPF+8r3JR55QI8w9QAP8DDdd0nGdfV3FXjkXYvxtsU+ebRLC5eewJ6UaWSd+NmMp7G0uJlbGu55fPe7353BIy2eaUb8UXoaXZ9x0YiUJ9WXNHgNafwe508j70564uFKDzoXtA7yiPq0nhNz15UeqTyy+GTE63XGIyvmbkD1tFY9smLuZtw/Wl6PrJi7iTi5NKp/NZd3POdh9hs5LcgsrFXKSCIudyl/98KjHVq49JRxuzTao0mz9cFDGu3RpNka4rjIXli7zJPqpMbFTRfpxcSF6YOHCz2unBcRTQ8YN7hp2dajDI9Q9AilnkKP8PWI562T6Xfn9CCZtjApr82JMtLKXeeTRzsYbr802vjmSH3rL8t0XkzPrzrP23pc85BGa4MHXSx7c343vXj3iuLIGPT7bv5OT4i9nni40KNfMU/d8+JCjzI8QtEjlHoKPcLXg1ZmG2Zj2pZTjqnZbeM8h7mMrHLXiGjchRce7WC4b/An9au/J6KJ32pl6OFt9NutTcKD1usctXDxUh4HNPk/J6bXG33GIw/bepQ9L7b1CKV+NHs9hR7h6/Ekf9I6zMssmB3l8Vgi76xyu8T0+s+180gz3FUi6pt3hREuowhWeMjWbfwUSPFKaRmyKX5Ku55TP2+bz/s44SFbt1V5qKD9NhR06RRdvOOcxyXNfyEuc0zMjLJRNw/bepQ9L7b1CKV+NHs9hR7h66FG1zpW0DtQZHY9nMdcznO04EHlMBtsjw8eswz3zgExLNNKB8Z7xWh/0/jZSpmGi3Z2wGMNfw5wd+A4p91iegWVNcmD7rjjjmGZvPPIuPDuFvlRLjZmbD/Dx5q+g6EpBXHMSDWOZN08bOtR9rzY1iOU+tHs9RR6hK+HGj/6LZEfvej9jO3L+dgezutxjf+b9qGu3oM+eHTWYHhGRuuQR/xi/EjKb/G2eVkHWzTeSjwSGGM+/ULvfc4k77tK5Md+LDJdOp6WM6N3Nb2eeNjSo+p5saVHKPWjVeop9AhbD2qh3yuid520Kv4pbhHrRB7q5n1P8bHDnJdOqz8ul1rg2+vmUfgOt4LhVTJah8Z7QXOba+OtxCNRgeip8maZHhVR9Av1Zf1Z3vYo77O7YndUXCYNvLhTRPPaFnniYUMPG+fFhh6h1I9WqqfQI2w9aPDVt9mg57IBfsStTxpNrIa3W8rbDvI+2/mYI5yHScSfuNybRPS+uTYe2vNwyfDkx8p3d155gidXX5FjtP02TNYGj5TtVmbZkvESj9///vdeeSQq0XOc6sLFlCdcHzxs6tEIRI9GC+gRSj2FHuHqQe97H5LpRZn2iGhe+yOc8kBzXJ/iVmWVcns5DdfBw3jhixzDc2q0pjwqnAhTXOHBJ80Zj4xFDtoWtvRY/+vW0CNj8QljZC1uoQuHi8Z44XGo4lL2iUUfvMEWj6zFLSzdR+mdMo1+pnfH9P63W2ldUkuburRplDTNbz1nsdzaeJReaSpheKIuoy0wPGFgcPfw55stxgOwg1DOC3igfrSTHmRgu8X0PHdfcMKj8tKOZLy/GfhZCCfc1PC7WpxHUC3JJkRXnZrktLSDj4CC+gEU6bGr7xMoJFpgLeU7B6a/pxm/0iVEQ9bVeVYnUrIzHm5/xx13zNr22muvzdqmdNU54QFURijnBTxQP6AHDLfpQS/EfyVmB2COMcH7tAsPAPUD9RR6tLQeobWs28lwKbLGdeABoH6gnkKP9tBjx+CNwXAh8+9oNBqoOgAAAEDLITTDbfoWbtVpHVUHwFSdRmFrOkeo+vo8N9ADANrX+EIcqFU5WpC8Aa2gFMD/skII8AAAAADCROkWLpssLfTQy3/TdJh++RQ+UvP/MIOHiKbl0IITLcWjjpZVM7WgoMdMVO1p0YFOb8yhDvf/q86iFqHwcLhQxFXoLGoRCg8NxMst5i04cVSmjx3/O054GBtu0mgV0N+n6zLeIh41Gm8oPAAAAJoVWffRq37On6tFtPSirZX8qNzLIlqi0TkPbcPNMThRp/Ga8nBleLJFEQQPBfP5iWytiObHqU9kNB9uiJ/ILlosk578vsf/28ceeUCPMPUAD/AoAi2Y8YyYXrP4IpczxOXGgRSWMq+1zJPuv6dEtPYzBXufKlnuCJdXC49CwzUwOKfGW5WHLcMzMNq6jJciVTwm0zaRHlJqGaf1/ERGUW0OiGqRR6jMLVw5H2Rz8cEDeoSpB3iAh67Jv8r3xkucL+WfFipwlNNxEQUL2Ma86Zq7Tab7DB4G4nLjbuHaeMxxYHBWjdc2j7KGV8FoXRovTTo/JvKDJidbYHu4FbZBRJPTy5ZJlWuViAIu++ABPcLUAzzAQ9foT3DZE5zfGc1jJ9nsXmP+vZzXKo0HgbhcarXurptHZ5rByXSKTaFX2ENsvKd0RjW75sHdAIU8yGhlcsaD8mYzNwV1a7yTc7G8mnPscj62x7DMBUqZj3PF9MEDeoSpB3iAhy6e5XzI+O7KMblv5ORxho8d57ye1SyXuoUf9cFjluHec7M4veCfWjWWGbj0+Vjvf/7bF04X7RcKj8WLF5++9tprnfH44osvekdGRk4bHtbFF8SinH1eKbhoFvHvXQZlHuPjqEvlsCce0CNMPcADPHRBXdQPi+h9J3XBjuXse1uB2Y1xHlOc5zKNcg+wOdbOY5bh/tm1Qvyrr18xPCENz6bBCWlwYmz4r8QfL3xSuH8oPObNmyduueUWMl4hjdem0QpptOL06dPi888/Nz38Cc1uoKKLZjnnpQN6R/Et/v5TjzygR5h6gAd46OLn/Llf6HXfFpndGc5LzTurXBqRvM8Xj07XhmdqcKHysGW8FY2WQO9RthrsX3TRbBXpgyWSZW7n7zRa76QnHtAjTD3AAzx0Qd25NKVmUjE+HRSZ3T7Oc7WYHmGdVi6NOr7gi0fhSlNlDa+qwYXKo6zxWjDaGOtENKpOWLpoKK/NBcdvVMp8xSMP6BGmHuABHrrYyJ+vC/MpRnlmR3m9lCgjrdwhnzy05+HGhvdfvhLivQn5iPDHbIP7/IOTVswtZB6x8X755Zfis88+E1999VWm0f7hD3+oarIqNiX+3mxw0RDuS/mN5pQdyjl2rfL9bY88oEeYeoAHeOjyiF/DHE1s113X7Tb+/LuU38hMtyhlpJU76pOH8UpTWYbn2uBC5ZFlvA6MNsaSCsdmXTTLNCsX4ZxHHtAjTD3AAzxMyz9XgUeW2Y3m/I/xtg998ii9lrJqeC+88EJtBhcqD9V4iYcDo42RDPj8koU8FxiUecEjD+gRph7gAR6m+ybn8NpYHf1CDp9426RPHpWjBZHh+TK5EHmQ8To0W1eYAg/wAA/waHIeXaHz6BRAsyFtdZcBmToMk4pxgzIXeOQBPcLUAzzAw7T1tzDlt50yNQyTip5EGWnldvvkAcNtPpzLqCA7LOep4n3l+xKPPKBHmHqAB3iY7rskw/h3VeCRdy3G2xb75DFHtAfoCYwiOYws+f7PZjyNpcVVdRgH9SqP7373uzN4pMUzzYg/SgMX1mdcNCKlougEqRzS+D0e4k4j70564uFKDzoX94toXevxvLrhWI9UHll8MuqpMx5ZMXcDqqe16pEVczcjTm7L65EVczcRJ5dG9a/m6+d4htmJlAcAnYC+a5UykojLXcrfvfBohxYuPWXcLo32aNJsffCQRns0abaGoMoxmfFbmSdVyusljYs0nqu20SMPF3pcOS8imh4wbnDTsq1HGR6h6BFKPYUe4esRj3Qm089aMKNMC5Py2pwoI63cdT55tIPh9kujjW+O1Lf+skznxXTf+3ne1uOahzRaGzzoYtmb87vpxbs35wJUy9zN3+kJsdcTDxd69CvmqXteXOhRhkcoeoRST6FH+HrQymzDbEzbcsoxNbs4vOCwmI5dm1buGhGNu/DCox0M9w3+pH7190Q08VutDD28jX67tUl40HqdoxYuXsrjgCZ/CrAcrzf6jEcetvUoe15s6xFK/Wj2ego9wtfjSf6kdZiXWTA7yuOxRN5Z5XaJ6fWfa+eRZrirhL3g6GkY4TKKYIWHbN3GT4EUy5aWIZvip7TrOfXztvm8jxMesnVblYcK2m9DQZdO0cU7znnoBpKOyxwTM6Ns1M3Dth5lz4ttPUKpH81eT6FH+Hqo0bWOFfQOFJldD+cxl/McLXhQOcwG2+ODxyzD/cE3xLBMKx0Y7xWjPffKz1bKNFy0swMeaxThdnNli4MQDyT2uYo77rhjWCbvPDIuvLtFfpSLnRnbz/Cxpu9gaEpBHDNSjSNZNw/bepQ9L7b1CKV+NHs9hR7h66HGj35L5EcvGsjYvpyP7eG8Htf4v2kf6uo96INHZw2GZ2S0DnnEL8aPpPwWb5uXdbBF463EI4Ex5tMv9N7nTPK+q0R+7Mci013FT3v0rqbXEw9belQ9L7b0CKV+tEo9hR5h60Et9HtF9K6TYuue4haxTuShbt73FB87zHnptPrjcqkFvr1uHoXvcCsYXiWjdWi8FzS3uTbeSjwSFYieKm+W6VERRb9QX9af5W2P8j67K3ZHxWXSwIs7RTSvbZEnHjb0sHFebOgRSv1opXoKPcLWgwZffZsNei4b4Efc+qTRxGp4u6W87SDvs52POcJ5mET8icu9SUTvm2vjoT0PlwxPfqz89d9deYInV1+RY7T9NkzWBo+U7Q0bPMh4icfvf/97rzwSleg5TnXhYsoTrg8eNvVoBKJHowX0CKWeQo9w9aD3vQ/J9KJMe0Q0r/0RTnmgOa5PcauySrm9nIbr4GG88EWO4Tk1WlMeFU6EKa7w4JPmjIfDxTiaErb0WP/r1tAjY/EJY2QtbqGLLY0w9LDF41BHteMTiz54gy0eWYtbWLqP0jtlGv1Mc9vp/W+30rqkljZ1adMoaZrfes5iubXxKL3SVMLwRF1GW2B4wsDg7uHPN1uMB2AHoZwX8ED9aCc9yMB2i+l57r7ghEflpR2vvFt95WchnHBTw+9qcR5BtSSbEF11apLT0g4+AgrqB1Ckx66+T6CQaIG1lKXhT39PMX7lRkZD1tV5VidSsjMebn/HHXfM2vbaa6/N2qZ01TnhAVRGKOcFPFA/oAcMt+lBL8R/JdLDMREmeJ924QGgfqCeQo+W1iO0lnU7GS5F1rgOPADUD9RT6NEeeuwYvDEYLmT+HY1GA1UHAAAAaDmEZrhN38KtOq2j6gCYqtMobE3nCFVfn+cGegBA+xpfiAO1KkcLkjegFZQC+F9WCAEeAAAAQJgo3cJlk6WFHnr5b5oO0y+fwkdq/h9m8BDRtBxacKKleNTRsmqmFhT0mImqPS060OmNOdTh/n/VWdQiFB4OF4q4Cp1FLULhoYF4ucW8BSeOyvSx43/HCQ9jw00arQL6+3RdxlvEo0bjDYUHAABAsyLrPnrVz/lztYiWXrS1kh+Ve1lESzQ656FtuDkGJ+o0XlMergxPtiiC4KFgPj+RrRXR/Dj1iYzmww3xE9lFi2XSk9/3+H/72CMP6BGmHuABHkWgBTOeEdNrFl/kcoa43DiQwlLmtZZ50v33lIjWfqZg71Mlyx3h8mrhUWi4Bgbn1Hir8rBleAZGW5fxUqSKx2TaJtJDSi3jtJ6fyCiqzQFRLfIIlbmFK+eDbC4+eECPMPUAD/DQNflX+d54ifOl/NNCBY5yOi6iYAHbmDddc7fJdJ/Bw0BcbtwtXBuPOQ4Mzqrx2uZR1vAqGK1L46VJ58dEftDkZAtsD7fCNohocnrZMqlyrRJRwGUfPKBHmHqAB3joGv0JLnuC8zujeewkm91rzL+X81ql8SAQl0ut1t118+hMMziZTrEp9Ap7iI33lM6oZtc8uBugkAcZrUzOeFDebOamoG6Nd3Iull05xy7nY3sMy1yglPk4V0wfPKBHmHqAB3jo4lnOh4zvrhyT25GTxxk+dpzzelazXOoWftQHj1mGe8/N4vSCf2rVWGbg0udjvf/5b184XbRfKDwWL158+tprr3XG44svvugdGRk5bXhYF3eBLMrZZ6DgolnEeXQZlHmMj6MulcOeeECPMPUAD/DQBXVRPyyi953UBTuWs+/OArMb4zymOM9lGuUeYHOsnccsw/2za4X4V1+/YnhCGp5NgxPS4MTY8F+JP174pHD/UHjMmzdP3HLLLWS8QhqvTaMV0mjF6dOnxeeff256+BOa3UBFF81yzksH9I7iW/z9px55QI8w9QAP8NDFz/lzv9Drvi0yuzOcl5p3Vrk0InmfLx6drg3P1OBC5WHLeCsaLYHeo2w12L/ootkq0gdLJMvczt9ptN5JTzygR5h6gAd46IK6c2lKzaRifDooMrt9nOdqMT3COq1cGnV8wRePwpWmyhpeVYMLlUdZ47VgtDHWiWhUnbB00VBemwuO36iU+YpHHtAjTD3AAzx0sZE/XxfmU4zyzI7yeilRRlq5Qz55aC/tqGt4tg0uVB66xmvRaGNsSvzdkZFMLpq1BWWqv7/tkQf0CFMP8AAPXcSvYY4mtjcykonZDSXKSCt31CcP45WmYsP7L18J8d6EbJv/cdrgPv/gpBNzC5lHbLxffvml+Oyzz8RXX3111Wj/8Ic/2DJZFUsqHDvAn8mKsqzguNuU7+c88oAeYeoBHuBhWv65Cjx28mfyAWA053+Mt33ok0fptZRVw3vhhRdqM7hQeajGSzwcGG2MhSlPZFWxwKDMCx55QI8w9QAP8DDddyKlpV0VF3L4xNsmffKoHC2IDM+XyYXIg4zXodm6whR4gAd4gEeT8+gKnUenAJoNaau7DIjsdzE672jGDcpc4JEH9AhTD/AAD9PW38KU33aK7HeoOu9WexJlpJXb7ZMHDLf5cC6jguywnKeK95XvSzzygB5h6gEe4GG675IM499VgUfetRhvW+yTxxzRHqAnMIrkMLLk+z+b8TSWFlfVYRzUqzy++93vzuCRFs80I/4oTUNZn3HRiJSKovOOZkjj93iIO428O+mJhys96FzcL6J1rcfz6oZjPVJ5ZPHJqKfOeGTF3A2ontaqR1bM3Yw4uS2vR1bM3UScXBrVv5qvn+MZZidSHgB03q2uVcpIIi53KX/3wqMdWrj0lHG7NNqjSbP1wUMa7dGk2RqCKsdkxm9lnlQpr5c0LtJ4rtpGjzxc6HHlvIhoesC4wU3Lth5leISiRyj1FHqEr0c8b51MP2vBjDItTMprc6KMtHLX+eSRZri7xOz++irN67KwxaNfGm18c6S+9ZdlOi+m+97P87Ye1zyk0VbhoV5oe3N+N7149+ZcgGqZu/k7PSH2euLhQo9+xTx1z4sLPcrwCEWPUOop9AhfD1qZbZiNaVtOOaZmF4cXHBbTsWvTyl0jonEXXnjMSek2G0gr9Ae3pTavrSCj684Wjzf4k/rV3xKzV1mhirGJT8TK708NfpDoOUvlsXTpUqc8ZPogJ6/93LJalnPRCI2KQvPFDmjyf4750fqpFKj5Tk88bOtR9rzY1iOU+tHs9RR6hK8HvVZ7V0TrML8ipuetZnlA0X2W/o/HlLyzoJb7lA8eaS3cLjFzWPOVv3/9fuUXyTGo33+Vxn5WeMjWbfwU+DRXjil+SrueUz9vm8/7aPE4e/asEQ/Zuq3KQwXtt6GgS6foSXWc89ANJB2XOSZmRtmom4dtPcqeF9t6hFI/mr2eQo/w9VCjax0r6B0ous/2cB5zOc/RggeVw2ywPT54dKaYyzHlwLnK31VN94rRnnvlZytlGtYwW9s81ijC7ebKFgchHkjso8XD1HQr8Mi68O4W+VEudmZsP8PHmr6DoSkFccxINY5k3Txs61H2vNjWI5T60ez1FHqEr4caP/otkR+9aCBj+3I+tofzelzj/36cu3oP+uDRmWIuNMKK+ksXcgZLeVtZszMxWpc84hfjR1J+i7fNM+VRwnRNeeRhjHsL+oXe+5xJ3neVyI/9WGS6q/h/pnc1vZ542NKj6nmxpUco9aNV6in0CFsPaqHfK6J3nRRb9xS3iHUiD3Xzvqf42GHOS6fVH5dLLfDtdfPoTDEXmqx7j0wfi2jdyXt4W2wyczXNztRoXfFI4oLGNiMeJVu6FzS36VQgeqq8WaZHRRT9Qn1Zf5a3Pcr77K7YHRWXSQMv6L3lYq5sPnjY0MPGebGhRyj1o5XqKfQIWw8afPVtNui5bIAfcetznZgZ3m4pbzvI+2znY45wHiYRf+JybxLR++baeMzJMBf1RfcHvO1N3udVme4js8sYwERG229gsnkmV5lHSjkNFzzIdDMGUpXlYQo60c9xqgsXU55wffCwqUcjED0aLaBHKPUUeoSrB73vfUimF2XaI6J57Y9wygPNcX2KW5VVyu3lNFwHDzLcaxLbLqfsdznj+AHFYMoabQyrPCqciFB4zIDDxTiaErb0yFncoqmQsfiEMbIWt9DFlkYYetjicajiUvaJRR+8wRaPrMUtLIDuk/ROmUY/0whqev/brbQuqaVNXdo0SppGFJ+zWG5tPOZwl8J93FKjFtspEfXrx626W3kbzV0a4n2vdG384BtC/PrvohHHFYxW7dooxYOxKkPALNzDn28GygPwi1DOC3igfrSTHmRgu8X0PHdfcMJjTobJvMkufw1/zzIXMt3hH7zyM1t8SvMo0ZLsagIeLdOSbEJ01alJTks7+AgoqB9AkR67+j6BQmLmWsqqyRAmlCa0yDAXFzDmQS3tK58pxq/cyGjIujrP6kRK2eNVeNxxxx1XPl977bVZGStddaY8gHoQynkBD9QP6NEGhquajFDMJPl3HXDBg16I/0qkh2OKDfWhQHkA7hHKeQEP1A/oYQmhtaznZJhd3t91mq5NHtQFfF3eDt+fGgyCB+AFoZwX8ED9gB6WsGPwxmC4kPl3NBoNVB0AAACg5RCa4c5pd0GrdjlUnUZhazqHK/icNhPigC3oAQDNYXwhDtTqtCDkCkoB/C8rOIEHAAAAEBxKt3DZZGkdyV7+m6bD9MunihEPBneVh4im5dCCEy3Fo46WVTO1oKDHTFTtadGBTm/MoQ73/6vOohah8HC4UMRV6CxqEQoPDcTLLeYtOHFUREvtuoQTHsaGmzRaMb2gNf19ui7jLeJRo/GGwgMAAKBZkbyPzvJz/lwtoqUXba3kR+XSyoFv18FDu0uZu45PsYn0srHQKhw3cNrN22LjPeWiq9mUh4hWhbLOQ7YoVsjknYcCin6xRUTrQFNQ5T9xepe3bRGzg0VXBT35PcBPgz55QI8w9QAP8CgCLZhxULmP0prOh0QUr/dObhTO4e8b+LeLfC89xcd2VSi3h822Fh6FLdyMliQtcL1PtmLVcE39ct998nOriBZ8ttrizeMhZoaN6udtM3jYammS0YbAQwFFqnhMpm0iPaTUMk7r+YmMotocENWmN83lC5D+rwe5W8UHD+gRph7gAR66Jv8q3xsvcb57RXqowFFOx0UULGAb86ZrjsLX3Cf0IwbF5cbdwrXx6CzTkpTm2Z8w2yugbfQbt/B22WjxFvHIECWOHzmLR9mWZkGLtjYeCSzkfPYI/fiNe/iYhRXLpIeO+/kBwgcP6BGmHuABHrpGf4Lvh3FM6aeEflzep/iYCc7jBOepW+5Fvn/XyqPThtFmGO9AFeO1wYOPGahieHlG29fXZxK4OZUH5c2tZlNQV8g7Mi0vcexyPrbH8LgFSpmPy3TGEw/oEaYe4AEeuniW86HlH+/ia8cUZ/jYcc7rWc1yaQDUoz54pLVwTyvdpdQ1druBwWUZ7+0iCt4uFMMrgjUeiuFZ4UFGK1PdPFR0cRfIopTffqzZ3bOI8+gyKPMYH0ddKoc98YAeYeoBHuChC+qiflhEMWmpC3YsZZ9farZYxziPKc5zmUa5B9gca+dRNGiKBn+8J1ua22XqNlWVjqFjKQ+ZFleoIJV4cFeINR6yRbpdJp88nsh5MqUb/8qMypP2pPqEZpn0juJb/P2nHnlAjzD1AA/w0MXP+XN/TovyYW6ILNJsYe5P5J1VLo1I3ueLR57hxqNsySTo/dSnuoanGO2nfGy3mO6KNUVpHorBOeFBxiv0333Y4kHHbi3Yh1pc3xTReqdF2KrxP8T8CTQP7aQnHtAjTD3AAzx0Qd25q/n+t0+jJfw7EYVILUI8aHW1mJ4zm1Yu/U8XfPHINFxl8FOa4e1IM7wCo40HORmhiEfGyc4zuHiQkxH4fW0qD/rX6+IhsU7oDc+nQQH3iuidcR4or80F+2xUynzFIw/oEaYe4AEeutjIn68LvVHFlP8JvscW8X0pUUZauUM+eXQWmF3aqGMyjZ2q8eoYbcl3r1o8FMPTMbjSPOi9rWK8vnhsMtyf3hl/p6BSFT25qb+/7ZEH9AhTD/AAD13Er2GOGvKge+xvCh4WhhJlpJU76pOH1sIXGaOOVaNxYrS2eFQ12gzj9cVjSYlj6CmOJmyfzekyycNtyvdzHnlAjzD1AA/wMC3/XMnWOS3EsTTj99Gc/zHe9qFPHkbBC3IMz6nRluVh22jTjFfMnu7jmkfZ+W80wvpumY6k/LbAoMwLHnlAjzD1AA/w0EW870RJHjRw9S2ZfpTy24UcPvG2SZ88SgUvYDMd2DF4I43I+gfefINLk83iITmQ4c3g4dJkMxAbr28eOricsm0KPMADPMCjiXhck7KtK3QelcLzqQZbt9mmGF7a91bkUfaJjIa10/D2h1N+Gzcoc4FHHtAjTD3AAzx0UbVHiKYr0bSlwym/9STKSCu32yePyvFwgdpR5p0DhZiiYe3LSub5vvJ9iUce0CNMPcADPEzLL/MumdY+pulKoxm/512L8bbFPnmUjofbArgSIHLH4I1pLffaeaTFM82IP0rTUNYb5E8jp3cW7DOk8Xs8xJ1G3p30xMOVHvSE/qSIAkpcfVrPibnrSo9UHll8MuL1OuORFXM3oHpaqx5ZMXcz4uS2vB5ZMXcTcXJpVP9qvn6OG/CgMTIDBfusVcpIIi53KX/3wgMt3OYDVQ6d7moatv4bjYuW8npJ4yKNpwVs9MjDhR70FEpLbR4V+l1jLvQowyMUPUKpp9AjfD3ieetk+joLZtB19h0Nk6O8NifKSCt3nU8eedGCuoVllF0e0iIF6lt/WabzMjU4nedtuQtxl1zK0ToPvlj2FuxDT3HvKpUrD3s1LkB1VSzKu9cTDxd69CvmqXteXOhRhkcoeoRST6FH+HrQ1KJhNqZtBTxoX5qO9LrG/xWHFxwW6dOX4nKpe3yBLx55LdxPK6xdPMs0lYUxTGGLB/Wr0xrGmxKVoYe30W+35vGosIayTR4EGg2d9f6AhqnTcPWbNLhQHgc0eVPM33i90Wc88rCtxxslz4ttPd4IpH680eT1FHqEr8eT/EnrMGe9F6bpRzQN6WON/4fyeCyRd1a5XWJ6/efaeaQZ7ioR9c2XWbs4z2jjhSBGuIwiWOPBeJq7Sab4Ke16Tv28bT7vU8ijovGW5aGC9tuQ0aXzvNCLbjHOeegGko7LHBMzo2zUzcO2HpMlz4ttPSYDqR+TTV5PoUf4eqjRtY5ltIYf0vwfeziPuZznaMGDymE22B4fPGYZ7q6+T4ZlWplheDsqBC+4YrSUN5VRlIcNHmJm3/wa/hzg7sBxTrvFdL/8mmQGfX19wzKtzDDerDWUrfPIuPDuFuXjN94tzN/B0JSCOGakGkeybh629Sh7XmzrEUr9aPZ6Cj3C10ONH/2WKB+X9y3O4wznWYTHuav3oA8enYaGt1OYBy8wMlpTHqI4aEDS9I5kdBsQ5mXxyDDe5BrKznkkMMZ8dFeymuR9Vwm98FtZpkvH02g9elfT64mHLT2qnhdbeoRSP1qlnkKPsPWgViMFRyBPoDm+pxTP0GnAPM3HLOI87tVsicblzud7c608OhqNhm73cC9nvkIRf7+YHsVGJ00N1USm1F/GZC3ziMeqNxJ/J3H1d51pQbJ165yHOt0iZ4pKjDhqx1p+0orX+TzLT540hYBGNWYuQp42zaSgXCrzeyJ6rzNmi0ceH4d6aJ8Xx3po81D1yZqyU4ceaj091OG+nm7RuGU54KGth8ova6qMTT0S027S+1Lt89DWg/ilTb9kUHfuL8T0EolxtJ0hLjceeLSUea1lnvMVc/+JSFntiu7jGuXStXrUJQ+Vj7bh5hheEk6MtiwPfupQK0AROkzm4aYYrzUehoZbGSUMt3Y+DnlpnxfH/7Y2D0PDdcbD0HArw5LhOtPD0HArw5LhOtOjwHBj0H10j0iP9JMGmuP6lHJfFYaGq5YrlHys81D5GC98wUa6MsXwajFaXR46AljCFR58opzxyDOfdoQtPXw+UNhExuITxqhq3FsaYehhi0dV49Yxwzpgi4fDBwi6T9I7ZRr9THPb6f1vd6KlPcktUprfes5iubXxKL3SVMLwRF1GW2B4wsDg7uHPN1uMB2AHoZwX8ED9aCc9yMB2i+l57r7ghEflpR09Gm3Rk0oRulqcR1AtySZEV52a5LS0u0LXA/UDKNKj5uVyg0XTr6VcdCKVPnx68a3OszqRsrvxcHvdrjylq84JD6AyQjkv4IH6AT1guE0PmsD8K5EdjmmC92kXHgDqB+op9GhpPUJrWbeT4dLw7uvAA0D9QD2FHu2hh8Yo5VrN33haEAAAAAA0A0Iz3DntLmjVLoeq0yhsTedwhVDn4UIPAIDxuby3u0CnBSFXUArgf1khshefaEceAAAAQEAo3cJlk6WFHnr5b5oOQwtfjHgwuKs8RDQthxacaCkevlaaaueWdzPp4WClqVnQ6Y1p4ZWmSvFo4ZWmSvHQAIUFpPB+eQtO0FKMHzv+d5zwMDbcpNGK6QWt6e/TdRlvEY8ajTcUHgAAAM2K5H10lp/z52oRLb1oayU/KveyiJZodM5Du0uZu45PsYn0srHQKhw3cNrN22LjPeWiq9mUh4giOVjnIVsUK2TyzkMBLaK9RUQxGd+V6U+c3uVtW8T0Qtu2QE9+D4iZwap98IAeYeoBHuBRBFow46ByH6WgAYdEFK/3Tm4UzuHvG/i3i3wvPcXHdlUot4fNthYehS3cjJbkczLtk61YNVxTv9x3n4gi5Dxiu8Wbx0PMDBvVz9tm8LDV0iSjDYGHAgp4/JhM20R6SKllnNbzE9lemQ6IagGs5/IFSP/Xg9yt4oMH9AhTD/AAD12Tf5XvjZc4370iPVTgKKfjIgoWsI150zV3m0z3CY0IZIly427h2nh0lmlJSvPsT5jtFdA2+o1beLtstHiLeGSIEsePnMWjbEuzoEVbG48EFnI+e4R+/MY9fMzCimXSQ8f9/ADhgwf0CFMP8AAPXaM/wffDOKb0U0I/Lu9TfMwE53GC89Qt9yLfv2vl0WnDaDOMd6CK8drgwccMVDG8PKPt6+szCdycyoPy5lazKagr5B2Zlpc4djkf22N43AKlzMdlOuOJB/QIUw/wAA9dPMv50PKPd/G1Y4ozfOw45/WsZrk0AOpRHzzSWrinle5S6hq73cDgsoz3dpk+5M2x4RXBGg/F8KzwIKOVqW4eKrq4C2RRym8/1uzuWcR5dBmUeYyPoy6Vw554QI8w9QAP8NAFdVE/LKJg7dQFO5ayzy81W6xjnMcU57lMo9wDbI618ygaNEWDP96TLc3tMnWbqkrH0LGUh0yLK1SQSjy4K8QaD9ki3S6TTx5P5DyZ0o1/ZUblSXtSfUKzTHpHEQdl/qlHHtAjTD3AAzx08XP+3J/TonyYGyKLNFuY+xN5Z5VLI5L3+eKRZ7jxKFsyCXo/9amu4SlG+ykf2y2mu2JNUZqHYnBOeJDxCv13H7Z40LFbC/ahFtc3RbTeaRG2avwPMX8CzUM76YkH9AhTD/AAD11Qd+5qvv/t02gJ/06mtRr5xoNWV4vpObNp5dL/dMEXj0zDVQY/pRnejjTDKzDaeJCTEYp4ZJzsPIOLBzkZgd/XpvKgf70uHhLrhN7wfBoUcK+I3hnngfLaXLDPRqXMVzzygB5h6gEe4KGLjfz5utAbVUz5n+B7bBHflxJlpJU75JNHZ4HZpY06JtPYqRqvjtGWfPeqxUMxPB2DK82D3tsqxuuLxybD/emd8XcKKlXRk5v6+9seeUCPMPUAD/DQRfwa5qghD7rH/qbgYWEoUUZauaM+eWgtfJEx6lg1GidGa4tHVaPNMF5fPJaUOIae4mjC9tmcLpM83KZ8P+eRB/QIUw/wAA/T8s+VbJ3TQhxLM34fzfkf420f+uRhFLwgx/CcGm1ZHraNNs14xezpPq55lJ3/RiOs75bpSMpvCwzKvOCRB/QIUw/wAA9dxPtOlORBA1ffkulHKb9dyOETb5v0yaNU8AI204EdgzfSiKx/4M03uDTZLB6SAxneDB4uTTYDsfH65qGDyynbpsADPMADPJqIxzUp27pC51EpPJ9qsHWbbYrhpX1vRR5ln8hoWDsNb3845bdxgzIXeOQBPcLUAzzAQxdVe4RouhJNWzqc8ltPooy0crt98qgcDxeoHWXeOVCIKRrWvqxknu8r35d45AE9wtQDPMDDtPwy75Jp7WOarjSa8XvetRhvW+yTR+l4uC2AKwEidwzemNZyr51HWjzTjPijNA1lvUH+NHJ6Z8E+Qxq/x0PcaeTdSU88XOlBT+hPiiigxNWn9ZyYu670SOWRxScjXq8zHlkxdwOqp7XqkRVzNyNObsvrkRVzNxEnl0b1r+br57gBDxojM1Cwz1qljCTicpfydy880MJtPlDl0OmupmHrv9G4aCmvlzQu0nhawEaPPFzoQU+htNTmUaHfNfZ/ONCjDI9Q9AilnkKP8PWI562T6essmEHX2Xc0TI7y2pwoI63cdT55dGY4eEday68qDJdldMGD+tZflum8TA1O53lbTx6PrKf7GnmoF9o/45Zx1qR0eop7V6lcedircQGqq2Id98jDhR79innqnpd/dKBHGR6h6BFKPYUe4etxlsv+Zxr8aV+ajvS6xv8VhxccFunTl87yb9Q9vsAXj47//YUbSrsGdb1KQ2zw944Co6W1Z68uA6bub8lU436LLB7Ur/6WyJ6wTJVo5dfFzg9C4CHTB/++q0+nvJ1i5uonD4koGLLOgtujXNaVxcqTXZSJLkwaefeASB8kYJXH1UfxH6TysK1HfMFpnxdHehjx+P7U4Ach6PHHB/pc8cisH8ku20Md4dSP5b/sqF2PRJdtZteuDz2Ofe2GsvfT50UU0UcnkAK9Wz7NnO9kfWJ/Su73Lpvuf6iLh+qXaS3cLjFzWHPyb6MWbcoKVNTvv0rjcGs8GE9z5Zjip7TrOfXztvm8T7PxGEg8qT6vedFSd9AGoR9IekpMR8TxycO2HpMlz4ttPSYDqR+TTV5PoUdz6pHEQ5r/I7WkjzHnwyJ7IFP8oLKezdYLjzkpYhzj7/fx56v8uYGF/Ccy/TeNruMZLVo2WloQY1izclTmIaYXoBD8VCO4gu1V9qGuQZpbtkfZp9l4xO8VdmhefBTV4i+E+TuYVuURynkBD9SPdtbDdD4vRSv6P9nsSJvHNY75v3zy6EwRg0ZYUR/+Qs5gKW87xvv8N26h6gYvuNKilUa70tBsS/MQM9cyVrcR0lZKibfNa2IeySfVrKfTfuY7VvKibTUeoZwX8ED9gB56iAPHnBLR/GDylXs1W6JeeXSmkKDJuveIaCmvD/n7BYXMXC7gJxytJzbbqkZbmkfiySzJI4kLGtualQddNP+bmPmynr6/zu8hbuYn0EsVLtpW4xHKeQEP1A/oMd2d/T+LmWsV03caxEXvlz/i++tcNvdvC72IP9550KCpNBLvJ/ajxdrfFNHoriFuhtPJ35nSDWHSdRybdZYYlXnwUwehocPl62Ln10Lg8e+7+qrwKIWMQVNddfNI8qmJR0Nzv6+FwOP7U4NB8PjjA/XX04xBU0HUj+W/7Khdj4xBU0HocexrN9i+n8agOa5PKffVWUgMmuryxUPlQ+9wk2tBpq2VeTkjjwGFiLHRJmCVh44ArcojY0EE4UGPIHjk6WE4Arol9MhYqOIKSkx/K81jSyMMPfJ4GI6ArsQjaZy+9MjjYTgC2ub99Cx3adMqTzS/9Vwz8uhkB7+PHX0Bd4/equxzK2+b9RTEKzKtKtF1nIbSPBirOK3UNLl7OAXJQ7ZgqvKwhXbl4ap+gAfqB/TQ59HB6Zt8X90tyi1PGQSPOQkyr3KTm5rVd/NTQW6XQ0WTzRLFmEeJlmRXi/MQvs+L5ZZ23Xp01alHTku7q1X1CKWeQo8w9XCwxK738zIngwxhQmlCixoqR2keeSdG6cOnofTq6icnUnYfr8JDs6vOOY9QzkuT8QjlvIAH6gf0aNH72JwMMkIpNPm3qFEUmzxoAvOvRHY4pgnep114hHJeUD/AA/UDejjRI2W1KWMeNlvaczJOTt7fdVYSmzyoq+C6vB2+nr5eeO08atIjlPPSNPUjFB7fnxoMgscfH+hD/VCw/Jcd0EPBsa/d4F2PnGWDtXnYWs+fjLuj0WgIAAAAAGg1uAjCU8Vwmz4ebolh+zNQdWpC1ShCee99Q0CJaTPW4GDQFfQAgDYxvprjmmuhcjxcaXgrKAXwv6zgBB4AAABAcCjdwmWTpWULe/lvmg7TL1uMIx4M7ioPEU3LoQUnWopHHS2rZmpBQY+ZsByvORU6vTFVe5x0oNMrFQqPEgtFGENnwYxQeGjgJpk2iSjwAS2JGy+rqC44cVRESzK6hBMexoabNFoxvaA1/X26LuMt4lGj8YbCAwAAoFmRvI/O8nP+XC2iSERVV/JTy6UVpt6ug4d2lzJ3HZ9iE+llY6HVNm7gtJu3xcZ7ykVXsykPEa0eYp2HbFGskMk7DwUUf3KLiNYLpSDLf+L0Lm/bIrKDRZcFPfk9wE+DPnlAjzD1AA/wKAItmHFQuY/S4v+HRBQm705uFM7h7xv4t4t8Lz3Fx3ZVKLeHzbYWHoUt3JSWpOBm9CrZilVDRfXLfSnwLq3Ysdh2izePh5gZsoqeNmbxsNXSJKMNgYcCilTxmEzbRHpUomWc1vMTGcWuPCCqDcefyxcgxTx+kP9/HzygR5h6gAd46Jr8q3xvvMT57hUzwwDGGOV0XETBArYxb7rmKOjAfUIvYpBabtwtXBuPTsOW5Bn+mZ7g35O/75CpmxOFKXqPzUXwvpVbvDo8RLSwdLeYjj+byaNsSzOjRVs7jwQWcj57Mi6WtBbYHj5mYcUy6aHjfn6A8MEDeoSpB3iAh67Rn+D74QQ3WJ7KMLkkJnnfVXxsL+c116Dci9wLWSuPTpMuW9lKvYszH2HxaaWIT0VKHFzet3RXsy0eMt1VpYs3r+u4r6+vMg/Km1vNpqCukHdkWl7i2OV8bI/hcQuUMh/nhwgfPKBHmHqAB3jo4lnOZ5zvjWdK5HGGjx3nvJ7VLJcGQD3qg0daC/e00l1KXWO3S4OjLuErji8/6Qn+OyJaaUQoLTrB277D+9C+k3Qs5SGiIL9CMbwiVOYhpl9kT3I3rhUe0mj7ZYqfgOrioaKLu0AW5ezzl5yysIjz6DIo8xgfR10qhz3xgB5h6gEe4KEL6qJ+WKYp7oIdy9n3bzhlYYzzmOI8l2mUe4DNsXYeRYOmsrqOqQW3lvcZEdPvI2nbpwVdzWVQiofI7+ItzUO2SHfI1E2J862bxxMFT6Zk5i9x+rDgSfUJzTLpHcW3+PtPPfKAHmHqAR7goYuf8+f+ghYl3SM3c1pc0MLcn8g7q1wakbzPF488w427Pou6jldSEsVdq3FXrCm0eIgo/mw78KBjtxbsczzjexq2iuL3N/GDAoHmoZ30xAN6hKkHeICHLqg7dzXf//YV7Ls+43sa9nGeq8X0nNm0cqnX8YIvHpmGy13B9M5xl2I0qV3HvH9W16r67rXftHbo8BAz50AV8hDCnAd1I4fAQ2KdKB6eP6p8P1uw73x+csvDRqXMVzzygB5h6gEe4KGLjfz5uigeVbwsYZh5uMgtcrWMtHKHfPLoLDA7egc7wOagIqvrWO1ajXGD+u61DIp4iNldtqk82OBK86D3tjL55rFJY59zyvcPNPZfa/D72x55QI8w9QAP8NBF/BrmqMa+S5Tvt2rsP5QoI63cUZ88tFaaIsNTlkqj1tkjYrqr9AmlBSfYSJ6Lu9yqGK1NHlWMNs14laX06uaxJGXbh9z1c5YvEPUieV9Ek7Vv5acz6hJZnPMEl4bbUi5GHzygR5h6gAd4mJZ/LuW3xZz/Ui7v1sQ19y5zO8t8P8xomS/JKfdDnzzy5uFup5Zriullda3mdh0rrWAjVOEh0rts1fdv2pAGu50HSSVRKw8xe/4bLbRwi0xPyvQin2x1UvoUb3uR97mFj1GxwKDMCx55QI8w9QAP8NBFvO9EYjsFs/9PMj0j0w/ZxNX5rF287Ye8z3/iY0TKtbggp9xJnzzyWrg0uGerNDsadXUg2dKUHwP82z/EXaVprVk2S2oBln3Jn8tDbqcu3hk8MlqRVnhI053Fg8uri0cScy0cMwUe4AEe4OGRxyULx3SFziPPcCdTuklFiuGpJpyGTxPdq6YmU8gjYWytzmMiccwvmM9r3MVxjrs7Likn/zbu3qAuku+ldAmNG5S5gPf3wQN6hKkHeICHLqj118MtbfUe+RNusHyPy1nCXblzFVN/n/mdZb7JrtyeRAszrdxu/u6FR57h3sCtsEfUE8Tdws9lGazSolVbdPF7zH1KC1AXuTxyjK0WHkLUzuOcmP1uYLGYOdT/TjH9HiF+51CUZx7eV8pcwheYDx7QI0w9wAM8TMrvYQ7J4z4UM6foULnLlGvuzoK8897LxuUuZiP0wiPTcNlQKSDBPn4C2sE/pXbx5nQd03vMfbFBm8apLOLBTyMHUgxO5UE3xHtl+nuZ/gdv68jikxbnkleW6h8cHHTCIy2eaUb8UZqGsl7jhOcNIEhiSOP3eIg7jbw76YmHKz3ovND7qRH1aT0n5q4rPVJ5ZPHJiNfrjEdWzN2A6mmtemTdyzLi5La8HlkxdxNxcmlU/2q+form+J5TjE7H1NcqZSQRl7uUv3vhURieT5mSk9a1+mmiq1Rd1CE+vt/GSOUKPEig2/nJ5H9U5aFMDfLF47goHum8LON7GiivlzQu0niu2kaPPFzoEZ+XowZdYy70KMMjFD1CqafQI3w94nnr60Xx67TRjO9ZPYmbE2WklbvOJ4+8UcpZJNQF+LtTukrjkbkmeQqHPPqVmyN1Ibws03mZGpzO87bchbgzRijXzoPz3Fuwj8nKKHs1LkB1VSx6Quz1xMOFHmXOiws9QqkfzVxPoUf4etB7z2G+P27TeDhI+56GOLzgsEhfrCMud42Ixl144ZHXwv00bUqOEpAgngoT4+qUoGSLNrEwhilK8RDTi0u8oXSN0BrGmxKVoYe30W95k5o/zZgaFAckqIsHYX/Bk1a89ucWkb/2J+VxQPM80DvneL3RZzzysK1H2fNiW49Q6kez11PoEb4eT/LnEwUt+XhN50Mif01nyuOxRN5Z5XaJ6UGvtfNIM9xVYnoN4KfZ8HYUdfFmdR0rRptcc7gIWjzE9JQc9QksbbQw5UHLkE3xPtdz6udt83mfQh4UvMADDxW034aCLh2KbPGLnN/HOQ/dYfBxmWNiZpSNunnY1qPsebGtRyj1o9nrKfQIXw81utaxgt4Bilj0k5zfeziPuZznaMGDymE22B4fPDpTjHQ4IxiBdrdwYp+0YAfDRXnY4JHo4l3DnwPc+hzntFsxyjXJDPr6+oZlyuQhRD08Mi68u0X5+I13C/N3MDSlII4ZqcaRrJuHbT3KnhfbeoRSP5q9nkKP8PVQ40e/JcrH5X2L8zjDeRbhce7qPeiDR6eB4eV28eZ0HRsZrSmPDMNT1zJOmt6RlP3jbfOyeKQY71UeXFYtPBIYYz66azPH3d+rRH7sxyLTpeOp+5ze1fR64mFLj6rnxZYeodSPVqmn0CNsPaiFTjM2yBMotu4ppXGm04B5mo9ZxHncq9nqj8udz/fmWnnojFJOa2nO6uLN6joua7QmPISY0dWc5JHEBc1tusbrhUeiAtFT5c0yPSqi6Bfqy/qzvO1R3md3xe6ouEwaeEHz0RZzZfPBw4YeNs6LDT1CqR+tVE+hR9h60OCrb7NBz+V75kfc+qTRxGpknqW87SDvs52POcJ5XDT4n+NyKb75pjp5dDQaDaOzI421l01kRcYuZEL9NkzWBg8xHTJP9x/t2GIgyeDgoDMe6vzGnDmh1pA2r7OOck34OOSlfV4c/9vaPFR9subI1sFDraeHOtzXC53r0wGPUvePrLmpNpGY55oKBzy09SB+OwZvLNqP7qN7RHqknzTQHNenhMj2mV19n+iWK5R8rPNQ+cwpUdkp45UphleL0ery0BHAEq7w4BPljEee+bQjbOnh84HCJjIWnzBGVePe0ghDD1s8qhq3jhnWAVs8HD5A0H2S3inT6Gea207vf7uV1iW1tOPZHjS/9ZzFcmvjMadChVYNT9RltAWGJwwM7h7+fLPFeAB2EMp5AQ/Uj3bSgwxst5ie5+4LTnjMqZqBR6MtelIpQleL8wiqJdmE6KpTk5yWdlfoeqB+AEV6UHcqYMFwfaOo60jpEqIh6+o8qxMpuxsPt9ftylO66pzwACojlPMCHqgf0AOG2/R4SESBghdm/D7B+7QLDwD1A/UUerS0HqG1rNvJcCmyxnW2My0xyMQJDyDM+gEeqB/Qwx80RinXav7G04KKMHq448oo3WUPN0Z8/nN18dAwXHXU8izYGl0KAAAAhG241lq4bHA0LaaX/6bBQ/11G28oPNhor/IQ0WCq/izjDRWhzsOFHgAA4ysyuNDQWTUDMjiZTsmvp8V0mLJJ/n6afotbm66NNgQebLSZPPi3FbgEAQAA2gulW7jJliSbCoUs28d/b5XpEcXwnLQ0Q+GR0qLN5WHa4vW10lQ7t7ybSQ8HK03Ngs7rjxZeaaoUjxZeaaoUDw3Eyy3mLThxVKaPHf87TngYG26ewUnB1cWt++W+FKaIJkIvVozGypkPhUeB0c7gIaKwTa54AAAANCuS99FZfs6fq0W09KKtlfyo3MsiWqLROQ9twzUwONq3m1tzW4Ve1AXRbDxki0LXaAWX7YSHgvn8RLZWRPPj1Ccymg83xE9kFy2WSf/L97iyfeyRB/QIUw/wAI8i0IIZz/D9UXD+R7m8cTEdSGEp81rLPONXd3TPpWDvUyXLHeHyauFRaLgWDC7ef7tno7XCw4LRWuGhgCJVPCbTtgwzX8ZpPT+RUVSbA6Ja5BEqcwv/bw+yufjgAT3C1AM8wEPX5F/le+klznevSA8VOMrpuIiCBWxj3nTN3SbTfQYPA3G5cbdwbTx0Wrinle90I1klDW7MwOCuGKLcp6rBBMtDzI5RmcuDv9swXJp0fkzoB03u5ouGWmEbRDQ5vWyZt/H/fsYTD+gRph7gAR66Rn+Cy57g/M5oHjvJZvca8+/lvFZpPAjE5VKrdXfdPEzf4dKL5Pekae3npwBRZHCOuj+C4iGTFg+hF+RZF9St8ZaIYq+agirXOyKKimGy/NoCPo7K/DFXTB88oEeYeoAHeOjiWc5nnPMZK5EHXW938f+xnPP8sUa5S7klWjsPk2lBu9kwyEh2iii4uhpgfZL3uUEaXL9Dk2s6HiJ6qW6TRxd3gSyqkMcizqPLoMxjfBx1qRz2xAN6hKkHeICHLqiL+mERve+8r6TJxRjjPKY4z2Ua5R5gg62dh7bhknmxeexSjKbQ4Kib10I3bnA8+vr6CnlkGC3tU5XHEwbdQEVPqk9o7kst9zgo80898oAeYeoBHuChi5/z536h331b1MLcn8g7q1wakbzPFw+jhS/IxGQaYDOJUWRwcavPGkLhIU2XyprFo8Boq/KgfLYqfw9zd0aHyJ9iFP9+l5g5hF1n5LT6kECj9U564gE9wtQDPMBDF9Sdu5rvj/uU7fT+k7qpG5yyEP/+jpg5dSd+ZbdaTI+wTiuXRh1f8MWj1EpTqqlpGFy3sNudGhyPRL5FRluVxzoRjaqLcb/h09kZPiYG5bW54JiNSpmveOQBPcLUAzzAQxcb+fN1MXM078uGre7lfEwMyuulRBlp5Q755KFtuGRePAo46/csg9udaAFWQig8BgcHt8vUrdEKss1jU+LvicQTV9ETmXpMjLUFZaq/v+2RB/QIUw/wAA9dxK9hjia2L0y0pIta2uoxImGm38opd9QnD5NRymQaWxMjg7Wm4vB+trwuKB5i5gjl2GhdjlRe4qKzoOD325Tv5zzygB5h6gEe4GFa/jkHPEZz/sd424c+eZgYrjoiV31R/qmodypOU/IQ9rqzFzr4XxYYlHnBIw/oEaYe4AEepvtOOOBxIYfPAuWe7I2HieHeIKYX4O9OtOhyDS6vC7gEmopHhtG6Wt6xLKbAAzzAAzyanEdX6DxMpgVNJqbkxNCZivOptb6LQHjQCOXE1KAZPETxSOWycPFENm5Q5gKPPKBHmHqAB3iYtv5ctLR7EmWkldvtk4fxKGVlSk78d7/mCGGrCIUHm+qA8rfOlKAqPFy8cyjK833l+xKPPKBHmHqAB3iY7uviXXLetRhvW+yTh0m0oO6i96EugwZU5EFPYP9Gpv8g03/lffLMvJAHjVDmebh5KOSRF8c0I/4oTUNZn3iaonzjfyiLfEfKE1iMoYL/g36Ph7jTyLuTnni40oOecmmqw4j6tJ4Tc9eVHqk8svhkxOt1xiOrrgZUT2vVIyvmbkac3JbXI+uemrif0qj+1Xz9HE+0knuU8rNu0I2clvVapYwk4nKX8ncvPExauJ9mTckpmorDXcC2YMrjXZluEdEyZP/VJg+aGpTRWk1r0dricTzRgn7esFtkIR+jttBf0rhI47lqGz3ycKHHP5fpKxFNDxg3uGnZ1qMMj1D0CKWeQo/w9Yjnra9P3DsfEmbd3RN8jHrP3ZwoI63cdT55mBhuN5sHGd4OxeRyjdbBKGFTHrQg9SXlaY4mKZ8X0/PKzvO2nrI8ZNqhbHfNg/Lbm3ia+kzoz6P7TMycN5cVhipZ5m7+Tk+IvZ54uNBjlUz/aHheXOhRhkcoeoRST6FH+HrQymzDfG/clmitXyf0579el2jhx+EFh8V07Nq0cteIaNyFFx5VghfE8B00IJeH/Pz/+HfqV6fIPpsSlaGHt9Fvt7rgIaL3ujZ50NzfUQtaUh4HNPel1wLxijTPeORhW483Sp4X23q8EUj9eKPJ6yn0CF+PJ/mTplMus6AH5fFYIu+scrvE9DTO2nlUCV6QfNr3FbxAiwcbIS1DNsUGeD2nft42XxiscZwSvGAWD5E+gMoGD9pvQ8UurnHOQzeQdFzmmJgZZaNuHrb1mCx5XmzrMRlI/Zhs8noKPcLXQ42udaxE76JIGDzlMZfzHC14UDnMBtvjg0fdwQtGLJmuNg8Fa/hzgA1xXEwHIR5I7KNruibBC2zziOM3lolycUaUi2VJ7yvu4uOTcSTr5GFbj7LnxbYeodSPZq+n0CN8PR4XM+NHl4letJyP7eG8Htc4hvahrt6DPnjUFbyAjHaV3HelsAhNHjHiF+NHUrKKt80rSUUneIELHtS6WiX04+1O8r6rRPnYjxN8PLXs6V1NrycetvSoel5s6RFK/WiVego9wtaDWuj3iuhdJ8XWPSX0p0zG42dO8bHDnJdOqz8udz7fl2vl4Tp4wVWjlWnYRg0pwSOJC5rbclEieIETHnxy6anyZpkeFVH0C/Vl/Vne9ijvs7tid1RcJg28uFNE89oWeeJhQw8b58WGHqHUj1aqp9AjbD1opP+32aDn8v3yI2590mhiNbzdUt52kPfZzscc4TwuGvzPcbk3ieh9c208dObhkmmuEGZBA+iYflsmW5FHEg2bPIRe8AIXPNIq0XOc6sLFlCdcHzxs6tEIRI9GC+gRSj2FHuHqQe97aVrNizLtEdG89kc45YHmuD4lZsbmLVNuL6fhOnh0NBrFekkz62WDWaF0LXSnfHdhtJV4KJOxdStGR9HCF7Jla8QjcTK0eWQsKFArchZ/cI6MhR1c/X/a58UxJW0eLvRRFrdoqnrqCsriFtp6bGm0rByi7P10x+CNukXQ6Gea276G76NLlZY23VtplDTNby1c3WpX3ycm5TrjofLRWmmKDXRliuHFLTqnRuuIxz38+aYpD3mDucIjxXhn8NB86inNA3CKUM4LeKB+tJMeZGC7xfQ8d19wwsMkWlCa4Yk6jNYRj8qRJch4pemu5C6JqzwMuzm6Qr6K6mhlBoquOjXJ6UkIPgIK6gdQpAe17gBDw00anm/yhjziNTJjnMjYpwxC4QGURyjnBTxQP6AHDLfpQS/EfyWy1w1Nromp28rV2k95N+aEBxBm/QAP1A/o4Q+htazbyXDjNTLBA0D9QD2FHtCjdmiNUgYAAAAAAC3ctoPtqTo6g4DqmB5UdjAS9JiJvBjLZVB22s8hyxOoyk63CYVHXgzuMtCJ2x0yjwpTdlKh031su0xTHp0CaCfQSMKNAZTpgwf0CFMP8ACPtrluYbjtZbYvi3qnM6SV6YMH9AhTD/AAj7a6bmG47YFrZPobmb4nLEVsKlmmDx7QI0w9wAM82u66xTvciqj6vqyGZfGu4Scx6vp4X9iNNmJSpg8e0CNMPcADPNryukULtz1atvF7hqGay6Q1Rx/yxAN6hKkHeIBH2163Vlu4o4c74ig6BFpq0Uv3Qyg8xHRUoSs8au6OiSvHJmXbcI1lUiWlcFWjHnhAjzD1AA/waOvr1orhKgbXq2w+LbcP12l4ofBQjHYGDz5BdRgvVZi/TlQOint5sqYyvxRRIOZRDzygR5h6gAd4tP11W8lwUwyOngbieIqP8HbnhhcKjxSjTeXh2HipwtCSa5sT24eFmwDWyTK/5CfCMx54QI8w9QAP8MB1K0q+wyWDk+kUm0cvGwuFMbpBmhkZGpnJDTLt4t9iwztl22hD4MFGm8qDjTWVBx/josL8MOW3YceV9IdcAe9VKmmdPKBHmHqAB3jgui3Tws1pSe6T5jaZcshU4u9exy3aWnkMDg5m8uDvtfBQ8HxG5SC87qiiPq9U0m9zq/1XHnhAjzD1AA/wwHVrYrgmBif3pQDs1H26VUTB2OP9u+s0Wpc8DI3WGY8EqHI8kPEbRe5430EljcuMnwhHPPGAHmHqAR7ggetWQWGXckGX7aRqcDJtl18/ZTPqFjO7VquabRA8pNmm8hBRt/Fkwmid8Uh5Onsg5/eFvM9CB2VSJf0Od7H44AE9wtQDPMAD162p4YrZ3Z6Xki3JPINLGmIFNAUPDaPtF+ndzVUqzI809qN9/qNMT4jqy6LFZdL/vkFEo/V88IAeYeoBHuCB67ak4caIu0HJRD6V5rajJoNrCh4y7ajZaAm/1Kwc6sPAMzL9vUzrKpYZV9I3PPGAHmHqAR7ggevWguHewOYRG81OXYPj96m20FQ8MozWFo/XZPqwxHGLZVpfscy5IpqXttATD+gRph7gAR64bqsaLplXYppNjFyDU1qfVhAKj76+vkmZMnnkGK1NHrS02L+Q6UnD1vMRmX5socyN3K1yq0zfrJkH9AhTD/AAD1y3Flq4quENKH8XGVzc6qORX6ssG693HnxiBpS/i4zWNg+aarRfpj/nE1+EF0S0LqitMl/hbpXfyXSuZh7QI0w9wAM8cN2mQHseLplX0bvQjKk4ZCxkhlYmLJfkMS7T95nLf+d98sy8kMfg4GA3tXILdivkkRdtyDCS0ASf+HUie/QcVY4HLV4kapnUrULLn/2ZBx5W9Vj/6/yMj/+gHj0q8LCqR1FErCaop1Z5HOrIz3hLQ7SVHnn3Ut37abvcx0wWvqABSjTP9DnNOa9WjbYCj5foniDTn2zzkDeiKzyE3txbVzxU3FZQOR5yXCZ101z2xAN6hKkHeIAHrluGTpfyKjbPGSODFZNL7SqVZrjSstmW4iHTXyom1yOiWIbnZWpwOs/besryENEI5Rh18UhD1ki5F7lyXHZQUdUyhz3ysKGHjfNiQ49Q6kcr1VPoAT2838cKDZdMk8wzYTQ7lV1cG60tHktkek9EI9J6EpVmE/92axGPvr6+YZm0eci0Usxcd9MKjwz0ZlSOBx1etGqZQx55VNXD1nmpqkco9aPV6in0gB7e72Mmo5SThhfDqdFa5EFGOF9EL8ppYNP1nPp523wxHbu2ECnGO4NHitE64aFgbkoFOeq4kqpl0lJnY5542NDDxnmxoUco9aOV6in0gB5B3MeMw/Oxma0cPdzRq/xdO0rwWMOfNKJ4r7J9Nwu4R9nHBMNsrr2J7oi6eazmSqJWjr90fNGqZY545GFDDxvnxYYeodSPVqqn0AN6BHEf6yx7ILc0vZhtSR7x4KW0od7xtnkVqAwLvZBNrnisUL6/UtNFq5b5ukceNvSwcV5s6BFK/Wilego9oEcQ97E5ov1wQXObFnSnRKRMrbDKQ0y/4KfKcX9NF61a5pBHHjb1qHJebOoRSv1ohXoKPaBHEPexdjTcRgvyWCSiIeyv1fiEnFamDx629WgEokejyfUIpZ5CD+gRzH2sUwCtgBVcOehJbMpjmT54QI8w9QAP8MB1C8O9ins4tQKPyx4ulrQyLwdw0driYXpeXOkRSv1o1noKPaBHMPexduxSjtHVQjyOeuB9NBAervToCkSPribVQ6B+QA/cx2aio9EI5ZWmGyjrfNIKKEWrn9Bax9cbrv2pBWXQlDYPwzVqgRJQ1ivWPi+Gaxg3FQ/U05lQ1k3W1mNLC99SQ7mfNivaqUuZluKayPk9XsC6XXgAqB+op9ADetSIdupSpuHe14EHgPqBego9oIcPtHyXMgAAAAAE1cItinnpAmnvfsAjHPzLfzfqtfy//bfLoEfAegBAM2DH4I1ey9/V98nV75iHCwAAAAB1tnANcJOIwi/RwtS0nuZS3n5WRIHY3xDRsOqPHXNvKx51tK6aqQUFPWaijh4ZnR4YZVSvM+iMAg6FhzKq1xl0RgGHwqOO1qbaomxmw6XVNyjcUm+W3vxJURYoUgRFXaBQTbYDHIAHAAAA0HTQ6VKmCc0HZTrN5nKRHiBl2iDTnWzac/j7Bv7tIhvSKT7WxqRo8JgGzX97WURz4Rol03nOo8ewzG955gE9wtQDPMAD120BjyLDpSDCv5XpEZkuiSju4c0y/USm49RTIaJlsC7z9+P828287yU+9recV1mAxzSWyPSeiLqxq1b2TZzXrQZlfuCRB/QIUw/wAA9ctxo88gyXgu+e4FYcTWJeJdNTInovWYRJ3ncVH9vLec0t8Y+Ax0w8XfGhIe0h4mmDMic98oAeYeoBHuBRlge9YrtLpo6S6S7Oo+p1WwuPPMN9VqblIlqeizI7U0LUM3zsOOf1bIk8wGMm1gj7WFPidx88oEeYeoAHeJQ95v6S91L1nnq/heu2Fh5ZhksDfh4WUbSE+2QaS9nnl5ottDHOY4rzNBn6CR6z0e3ggplXokwfPKBHmHqAB3iU5TFhofwJC9dtLTyyDPfn/Lk/x/XJLGjg0CJN99+fyFsH4AEAAAC0BNIMl+aR0lQW6uPep9Hy+51MazXK2sd5rhbTc1XzAB4AAABASxvuRv58XUTTWYpAL4lpANCOgv0or5cSZeQBPAAAAICWNtx4fpJpEN6dMv1G5I+AG0qUkQfwAAAAAFracJfw57kS+a2T6V2R3UU6migjD+ABAAAAtLThLuDPsqO2aG3ht2T6UcpvFxJl5AE8AAAAgJY2XFu4JmVbl4f/ETwAAACAIA03bnUtLJknzTNdKdPhlN96EmXkATwAAACAljbc+F1lmfeKFIrum2L63WQSJu9DwQMAAABoGaSF53tbRHNDaarKcYO8dsk0ULDPWqWMIrjkQfldDRCZjCWaiPsZCg/AHWipzSdFFEJxPN5YR8xdHR5ZfBzG603lkRVztw3qaaoeWTF3deLktqIeWTF3deLktrPhviLTdpnWi2jZq6LF+Wk+6b8W0TzVPFBem5UyiuCKhylC4QG4AfUu3C305liDB+oH9IAepZHWpXxWRFEPyFy2FRxP+96paS7bOM9hPk5o5G2bR1rcw6I4hqHwANygX7l5+Dwv4IH6AT3a0HAFdxcQnhDZi+sf4SedjzXKoTweS+StA5s8suIe6sQxDIUHYB9vBHJewAP1A3q0qeHSyyIaVUvTVo5lPK08JKKA6kXo4Tzmcp4mL8Zs8ojjHk7xU9r1nPp5W14cw1B4ECYd1IMvC36fDISHCz0mS5yXyUB4iBbm0cz1A3ro62GjJdxj4T5WC4+8ebiPiyiqDWVCCzcsL0FgOR/bw3k9XiIPGzwIcYxCGsi0W0Qv+8f5+0Bin5B5nHT41GpSpg8eLvUwOS8nA+Eh2oBHM9YP6KGvx/Oi/JRLwcc+b+E+VguPPMOl1tq9Inp/SSHnTvETi048xW7e9xQfO8x5XSrxj1Tlkfx+JGW/eNu8JuChvkOxgYucp9Ass9sjD5d6mJwXl3qEUj+asZ5Cj+bTg2aufCam3wGbps84j6r3sVp4dGqc1G+zgNQlTKN1P5LpoIjWCVbXCF7K2w7yPtv5mCOcx8WKlassjyQuaG4LlccHMt0uotHTVYImT3Aet3OeumXe6pGHSz1MzotLPUKpH81YT6EH9Aj6PjZHIyPqj6f3ky/KtEdEkW0e4ZQHmr/6FLcIbaAsjyQaLcCDum7+QtSLtDJ98HCtRyMQPRpNpkco9RR6QI9g72NzDPYl46RRuDQ6jRaBWMPN8rhVR1Ni6AX0G+z0rlZPMuUhWoGHw0UOmhK29PCwuIUT2Fp8ImtxC12EsuiDLR5Zi1voIpRFH2zxyFrcQhe7+j5p6/vWnBLHkJHu5uQTVXncw59vtggPwC5COS/ggfoBPVrNcENZns02j5wn9q5m4NEKrcgmRVeduuS0tLtC1wP1AwhZj5Ba1XPaqEJQP7061+pExj7twgNA/UA9hR7Qo0Z0ttH/SgOd8kahTfA+7cIDQP1APYUe0AMtXCcYkuk68ABQP1BPoQf08IGORgOhkwAAAAAALVzAG3xPmQlt0Bb0AIDmw47BG72Wrw7a6sTpAAAAAAC0cIEaW1fN1IKCHjNRdcEKHehMlau6UIQOdBa1CIVH1YUidKCzqEUoPOpobYa8uAZauAAAAADgs4Xr6gnRdMm1UHi4akGUXGCD5r89I9MKUT6OI82RG5HpSaE3Xy4u84CI1sn2xQN6hKkHeIAHrtsCHmjhNh9o7eb3ZNokqgVN7uE8KK9bDcr8wCMP6BGmHuABHrhuNXjoGG7DUqoK8IhAMXjnWzTw+ZynbpmTHnlAjzD1AA/wKMuDgsDcJVNHyXQX51H1uq2FBwZNNR/WeMhzTSA8oEeYeoAHeJQ95n5RLQ7tGc7js4rXbS08TLuUd8l0g+Lqe5XfDinb/5z3vezIdNqZR3fB7z+W6ZJhnvNKlOmDB/QIUw/wAI+yPLJM7pcyzdXMa8LCdVsLDxPDpWDyAzKNaex7jvd93IHJgUc+Dsu0UpMXeIAHeIBHiDwelum0TItaiYeu4Y4kWm+6eI6PtQXw0ANNUv2miNY79QnwAA/wAI+yoInwv5Npbavw0DXcpyqU8VPLrUrw0MNFme4VUVe2T4AHeIAHeJQFDUKi0H87WoGHjuF2VGyVvc15VAV4lAN1ZX+HLyCfAA/wAA/wKIudMv1G2B1hXTsPzMNtD7wu050ynQUP8AAP8GhSHutkelempc3KA4bbPvhYprtlOgIe4AEe4NGkPG6S6S2ZftSMPGC47YfL4AEe4AEeTc7jmmbkgYUv2gc0rP1VEY24Aw/wAA/waEYeNF3pPhGNpG46Hmjhtgdo5ZPfBXCxgAd4gAd4lMUbIpquNNqsPNq2hZsXhWhLoz4eeVGISkYSSoKGse8MQPKQeVB0D4ryMSKUSB+OY+5q88jiYylerzaPrLraBvU0VY+se4il+0dT6NHR2XVVj//n+a+lZvC/PvTfbfCg6UkDAehRiQe6lFsXNGz9r0U0og48snnQKmA0GOQieATFA/UjYD2k0dalB5Xzr0U0UtonrPBoty5lCqH0skznxXTUnvO8raeFeNBw9XcDuGibgUe/cjP1eV7AA/WjKfRQzNa1HjQN6c4AzNYaj3Yy3Ky4h1XjOobGg4ap03D1mzzr3Sw83gjkvIAH6gf0mMYR7ln42LMeVnm0k+HGcQ+n+Kn1ek79vK1sXMe6eUwW5P+80I9uEePLgt8nA+HhQo/JEudlMhAeooV5NHP9aFk9ZOvWth5ZLeGHhH7Uoh4L97FaeFQ1XDUM0VzhDzo84hiF9MJ7t4he/I/z94HEPiHzOOlAvzcKfj8ZCA+Xepicl5OB8BBtwKMZ6wf00NeDDH5hBR4LOY+q97FaeJQ1XJqTtVmmHyrb6O/tMi2v0XxNeHQrXQRp3QZJwwyVh/pOyQYucp5Cs8xujzxc6mFyXlzqEUr9aMZ6Cj2aTw+KwENB2xsl02ecR9X7WC08yhguZf6pTH8jZgb07eIuhHdk+mMNZluWxwXNbaHy+ECm22V6RWQHTdbBBOdxO+epW+atHnm41MPkvLjUI5T60Yz1FHpAj6DvY2WmBdUZ6cYFj0YL8KCum7+oWe+0Mn3wcK1HIxA9Gk2mRyj1FHpAj2DvY5iH2ySwtMgB9EjA8eIWtcHS4hO5C7HooM5FY+rgcahi82LZw2EIYotH1uIWutjV90lb37fmtPqFk3PB3MOfb9ZxQ8u5kRnxAGpDKOcFPFA/oEerG24boAs80Kouc15c6JLT0kY9xf0DerRIq7qdDJf66dW5Vicy9mkXHgDqB+op9IAeNaKdFr6gCcx5o9AmeJ924QGgfqCeQg/ogRauEwzJdB14AKgfqKfQA3r4QEej0YAKAAAAAIAWLpCE7aksOoOA6pg+U3YwEvSYiapTe5IoO0L/kOUZ+2VnLITCY/SwXSJlp/qEwmPH4I1WeegMjrJdpimPdgvP1+6gkYQbAyjTBw/oEaYe4AEebXPdwnDby2xfFvUO308r0wcP6BGmHuABHm113cJw2wPXiGit5+/JNOKxTB88oEeYeoAHeLTddQvDbQ+zfZm7Pt6XacxTmT54QI8w9QAP8GjL6xaG2x4t2/g9w1DNZVJw54c88YAeYeoBHuDRttctDLf1zXaTsm24xjKpkn5bplEPPKBHmHqAB3i09XULw21ds/3rROW4JNPJmsr8UqZ7uZLWzQN6hKkHeIBH21+3MNzWNNtfybQ5sX2YK4nrMr/kJ8IzHnhAjzD1AA/wwHULw21Zs/1hym/DNZR5iZ8Iz3jgAT3C1AM8wAPXLQMrTbUWns+oHITXHZd5iZ8IR3IqqUse0CNMPcADPHDdooXbcqDK8UDGbxS5432HZcZPhCOeeECPMPUAD/DAdQvDbcmW7QM5vy/kfRY6KJMq6XdE1MXigwf0CFMP8AAPXLcw3JY02x9p7Ef7/EeZnhDVl0WLy6RKukFEo/V88IAeYeoBHuCB6xaG23L4pWbliNEt0zMy/b1M6yqWGVfSNzzxgB5h6gEe4IHrFobbknhNpg9LHLdYpvUVy5wronlpCz3xgB5h6gEe4IHrFobbkqClxf6FTE+KaEUUXRyR6ccWytzI3Sq3yvTNmnlAjzD1AA/wwHULw21ZTMm0X6Y/5xNfhBdEtC6orTJf4W6V38l0rmYe0CNMPcADPHDdpqCj0WjAspoM//Lfjeb9/JnIHj1HlePB5Ma//bfLbJV5UaY/k+myKx516FEE4lmHHjo80jA4OFirHn19fanbD3UIqzy2lLxV2eZRhCyeo4c7rPJY9nA5QWzzKEIWzx2DN1rlsavvk0IummVWum7zeKCF21q4raByPOS4zCGupD54QI8w9QAP8MB1C8NtSWSNlHuRK8dlx2UOe+RhQ48eEcW6PC9Tg9N53tZTox42eISiRyj1FHpAD+/3MRhua6E3o3I86PCiVcsc8sijqh5LZHpPRCMWexI3lU3826016GGLRyh6hFJPoQf08H4fg+G2DuamVJCjjiupWiYtdTbmiYcNPZ6Wab6IBlL0y3Q9p37eNp/3ca2HDR6h6BFKPYUe0COI+xiCF7QOVnMlUSvHXzq+aNUyRzzysKHHGv4ckGmvsn03H7NH2celHjZ4hKJHKPUUekCPIO5jaOG2DlYo31+p6aJVy3zdIw8benTzZ9pUgHjbvBr0sMEjFD1CqafQA3oEcR+D4bYO1imV4/6aLlq1zCGPPGzqcUFzm2s9qvAIRY9Q6in0gB5B3MfQpdwaWCSiIeyv1fiEnFamDx629WgEokejyfUIpZ5CD+gRzH0MLdzWwAquHPQkNuWxTB88oEeYeoAHeOC6heG2JC57uFjSyrwcwEVri8c9nHzrYcojFD1CqafQA3oEcx9Dl3Jr4GggZR5tIT26AtGjq0n1EKgf0AP3sZnAWspAW0NZE5lWyClaHWdcpuvLrvncDDyUdZi1eWStpdwKUNZh1tZjSwvfUpV1mLX1KLvmcysCXcoAEIGWapvI+X1C1LOWLHigfkCPFsX/L8AA4ouZqwDTQvQAAAAASUVORK5CYII=); background-size: 238px 204px; } }

.tsd-signature.tsd-kind-icon:before { background-position: 0 -153px; }

.tsd-kind-object-literal > .tsd-kind-icon:before { background-position: 0px -17px; }
.tsd-kind-object-literal.tsd-is-protected > .tsd-kind-icon:before { background-position: -17px -17px; }
.tsd-kind-object-literal.tsd-is-private > .tsd-kind-icon:before { background-position: -34px -17px; }

.tsd-kind-class > .tsd-kind-icon:before { background-position: 0px -34px; }
.tsd-kind-class.tsd-is-protected > .tsd-kind-icon:before { background-position: -17px -34px; }
.tsd-kind-class.tsd-is-private > .tsd-kind-icon:before { background-position: -34px -34px; }

.tsd-kind-class.tsd-has-type-parameter > .tsd-kind-icon:before { background-position: 0px -51px; }
.tsd-kind-class.tsd-has-type-parameter.tsd-is-protected > .tsd-kind-icon:before { background-position: -17px -51px; }
.tsd-kind-class.tsd-has-type-parameter.tsd-is-private > .tsd-kind-icon:before { background-position: -34px -51px; }

.tsd-kind-interface > .tsd-kind-icon:before { background-position: 0px -68px; }
.tsd-kind-interface.tsd-is-protected > .tsd-kind-icon:before { background-position: -17px -68px; }
.tsd-kind-interface.tsd-is-private > .tsd-kind-icon:before { background-position: -34px -68px; }

.tsd-kind-interface.tsd-has-type-parameter > .tsd-kind-icon:before { background-position: 0px -85px; }
.tsd-kind-interface.tsd-has-type-parameter.tsd-is-protected > .tsd-kind-icon:before { background-position: -17px -85px; }
.tsd-kind-interface.tsd-has-type-parameter.tsd-is-private > .tsd-kind-icon:before { background-position: -34px -85px; }

.tsd-kind-module > .tsd-kind-icon:before { background-position: 0px -102px; }
.tsd-kind-module.tsd-is-protected > .tsd-kind-icon:before { background-position: -17px -102px; }
.tsd-kind-module.tsd-is-private > .tsd-kind-icon:before { background-position: -34px -102px; }

.tsd-kind-external-module > .tsd-kind-icon:before { background-position: 0px -102px; }
.tsd-kind-external-module.tsd-is-protected > .tsd-kind-icon:before { background-position: -17px -102px; }
.tsd-kind-external-module.tsd-is-private > .tsd-kind-icon:before { background-position: -34px -102px; }

.tsd-kind-enum > .tsd-kind-icon:before { background-position: 0px -119px; }
.tsd-kind-enum.tsd-is-protected > .tsd-kind-icon:before { background-position: -17px -119px; }
.tsd-kind-enum.tsd-is-private > .tsd-kind-icon:before { background-position: -34px -119px; }

.tsd-kind-enum-member > .tsd-kind-icon:before { background-position: 0px -136px; }
.tsd-kind-enum-member.tsd-is-protected > .tsd-kind-icon:before { background-position: -17px -136px; }
.tsd-kind-enum-member.tsd-is-private > .tsd-kind-icon:before { background-position: -34px -136px; }

.tsd-kind-signature > .tsd-kind-icon:before { background-position: 0px -153px; }
.tsd-kind-signature.tsd-is-protected > .tsd-kind-icon:before { background-position: -17px -153px; }
.tsd-kind-signature.tsd-is-private > .tsd-kind-icon:before { background-position: -34px -153px; }

.tsd-kind-type-alias > .tsd-kind-icon:before { background-position: 0px -170px; }
.tsd-kind-type-alias.tsd-is-protected > .tsd-kind-icon:before { background-position: -17px -170px; }
.tsd-kind-type-alias.tsd-is-private > .tsd-kind-icon:before { background-position: -34px -170px; }

.tsd-kind-variable > .tsd-kind-icon:before { background-position: -136px -0px; }
.tsd-kind-variable.tsd-is-protected > .tsd-kind-icon:before { background-position: -153px -0px; }
.tsd-kind-variable.tsd-is-private > .tsd-kind-icon:before { background-position: -119px -0px; }
.tsd-kind-variable.tsd-parent-kind-class > .tsd-kind-icon:before { background-position: -51px -0px; }
.tsd-kind-variable.tsd-parent-kind-class.tsd-is-inherited > .tsd-kind-icon:before { background-position: -68px -0px; }
.tsd-kind-variable.tsd-parent-kind-class.tsd-is-protected > .tsd-kind-icon:before { background-position: -85px -0px; }
.tsd-kind-variable.tsd-parent-kind-class.tsd-is-protected.tsd-is-inherited > .tsd-kind-icon:before { background-position: -102px -0px; }
.tsd-kind-variable.tsd-parent-kind-class.tsd-is-private > .tsd-kind-icon:before { background-position: -119px -0px; }
.tsd-kind-variable.tsd-parent-kind-enum > .tsd-kind-icon:before { background-position: -170px -0px; }
.tsd-kind-variable.tsd-parent-kind-enum.tsd-is-protected > .tsd-kind-icon:before { background-position: -187px -0px; }
.tsd-kind-variable.tsd-parent-kind-enum.tsd-is-private > .tsd-kind-icon:before { background-position: -119px -0px; }
.tsd-kind-variable.tsd-parent-kind-interface > .tsd-kind-icon:before { background-position: -204px -0px; }
.tsd-kind-variable.tsd-parent-kind-interface.tsd-is-inherited > .tsd-kind-icon:before { background-position: -221px -0px; }

.tsd-kind-property > .tsd-kind-icon:before { background-position: -136px -0px; }
.tsd-kind-property.tsd-is-protected > .tsd-kind-icon:before { background-position: -153px -0px; }
.tsd-kind-property.tsd-is-private > .tsd-kind-icon:before { background-position: -119px -0px; }
.tsd-kind-property.tsd-parent-kind-class > .tsd-kind-icon:before { background-position: -51px -0px; }
.tsd-kind-property.tsd-parent-kind-class.tsd-is-inherited > .tsd-kind-icon:before { background-position: -68px -0px; }
.tsd-kind-property.tsd-parent-kind-class.tsd-is-protected > .tsd-kind-icon:before { background-position: -85px -0px; }
.tsd-kind-property.tsd-parent-kind-class.tsd-is-protected.tsd-is-inherited > .tsd-kind-icon:before { background-position: -102px -0px; }
.tsd-kind-property.tsd-parent-kind-class.tsd-is-private > .tsd-kind-icon:before { background-position: -119px -0px; }
.tsd-kind-property.tsd-parent-kind-enum > .tsd-kind-icon:before { background-position: -170px -0px; }
.tsd-kind-property.tsd-parent-kind-enum.tsd-is-protected > .tsd-kind-icon:before { background-position: -187px -0px; }
.tsd-kind-property.tsd-parent-kind-enum.tsd-is-private > .tsd-kind-icon:before { background-position: -119px -0px; }
.tsd-kind-property.tsd-parent-kind-interface > .tsd-kind-icon:before { background-position: -204px -0px; }
.tsd-kind-property.tsd-parent-kind-interface.tsd-is-inherited > .tsd-kind-icon:before { background-position: -221px -0px; }

.tsd-kind-get-signature > .tsd-kind-icon:before { background-position: -136px -17px; }
.tsd-kind-get-signature.tsd-is-protected > .tsd-kind-icon:before { background-position: -153px -17px; }
.tsd-kind-get-signature.tsd-is-private > .tsd-kind-icon:before { background-position: -119px -17px; }
.tsd-kind-get-signature.tsd-parent-kind-class > .tsd-kind-icon:before { background-position: -51px -17px; }
.tsd-kind-get-signature.tsd-parent-kind-class.tsd-is-inherited > .tsd-kind-icon:before { background-position: -68px -17px; }
.tsd-kind-get-signature.tsd-parent-kind-class.tsd-is-protected > .tsd-kind-icon:before { background-position: -85px -17px; }
.tsd-kind-get-signature.tsd-parent-kind-class.tsd-is-protected.tsd-is-inherited > .tsd-kind-icon:before { background-position: -102px -17px; }
.tsd-kind-get-signature.tsd-parent-kind-class.tsd-is-private > .tsd-kind-icon:before { background-position: -119px -17px; }
.tsd-kind-get-signature.tsd-parent-kind-enum > .tsd-kind-icon:before { background-position: -170px -17px; }
.tsd-kind-get-signature.tsd-parent-kind-enum.tsd-is-protected > .tsd-kind-icon:before { background-position: -187px -17px; }
.tsd-kind-get-signature.tsd-parent-kind-enum.tsd-is-private > .tsd-kind-icon:before { background-position: -119px -17px; }
.tsd-kind-get-signature.tsd-parent-kind-interface > .tsd-kind-icon:before { background-position: -204px -17px; }
.tsd-kind-get-signature.tsd-parent-kind-interface.tsd-is-inherited > .tsd-kind-icon:before { background-position: -221px -17px; }

.tsd-kind-set-signature > .tsd-kind-icon:before { background-position: -136px -34px; }
.tsd-kind-set-signature.tsd-is-protected > .tsd-kind-icon:before { background-position: -153px -34px; }
.tsd-kind-set-signature.tsd-is-private > .tsd-kind-icon:before { background-position: -119px -34px; }
.tsd-kind-set-signature.tsd-parent-kind-class > .tsd-kind-icon:before { background-position: -51px -34px; }
.tsd-kind-set-signature.tsd-parent-kind-class.tsd-is-inherited > .tsd-kind-icon:before { background-position: -68px -34px; }
.tsd-kind-set-signature.tsd-parent-kind-class.tsd-is-protected > .tsd-kind-icon:before { background-position: -85px -34px; }
.tsd-kind-set-signature.tsd-parent-kind-class.tsd-is-protected.tsd-is-inherited > .tsd-kind-icon:before { background-position: -102px -34px; }
.tsd-kind-set-signature.tsd-parent-kind-class.tsd-is-private > .tsd-kind-icon:before { background-position: -119px -34px; }
.tsd-kind-set-signature.tsd-parent-kind-enum > .tsd-kind-icon:before { background-position: -170px -34px; }
.tsd-kind-set-signature.tsd-parent-kind-enum.tsd-is-protected > .tsd-kind-icon:before { background-position: -187px -34px; }
.tsd-kind-set-signature.tsd-parent-kind-enum.tsd-is-private > .tsd-kind-icon:before { background-position: -119px -34px; }
.tsd-kind-set-signature.tsd-parent-kind-interface > .tsd-kind-icon:before { background-position: -204px -34px; }
.tsd-kind-set-signature.tsd-parent-kind-interface.tsd-is-inherited > .tsd-kind-icon:before { background-position: -221px -34px; }

.tsd-kind-accessor > .tsd-kind-icon:before { background-position: -136px -51px; }
.tsd-kind-accessor.tsd-is-protected > .tsd-kind-icon:before { background-position: -153px -51px; }
.tsd-kind-accessor.tsd-is-private > .tsd-kind-icon:before { background-position: -119px -51px; }
.tsd-kind-accessor.tsd-parent-kind-class > .tsd-kind-icon:before { background-position: -51px -51px; }
.tsd-kind-accessor.tsd-parent-kind-class.tsd-is-inherited > .tsd-kind-icon:before { background-position: -68px -51px; }
.tsd-kind-accessor.tsd-parent-kind-class.tsd-is-protected > .tsd-kind-icon:before { background-position: -85px -51px; }
.tsd-kind-accessor.tsd-parent-kind-class.tsd-is-protected.tsd-is-inherited > .tsd-kind-icon:before { background-position: -102px -51px; }
.tsd-kind-accessor.tsd-parent-kind-class.tsd-is-private > .tsd-kind-icon:before { background-position: -119px -51px; }
.tsd-kind-accessor.tsd-parent-kind-enum > .tsd-kind-icon:before { background-position: -170px -51px; }
.tsd-kind-accessor.tsd-parent-kind-enum.tsd-is-protected > .tsd-kind-icon:before { background-position: -187px -51px; }
.tsd-kind-accessor.tsd-parent-kind-enum.tsd-is-private > .tsd-kind-icon:before { background-position: -119px -51px; }
.tsd-kind-accessor.tsd-parent-kind-interface > .tsd-kind-icon:before { background-position: -204px -51px; }
.tsd-kind-accessor.tsd-parent-kind-interface.tsd-is-inherited > .tsd-kind-icon:before { background-position: -221px -51px; }

.tsd-kind-function > .tsd-kind-icon:before { background-position: -136px -68px; }
.tsd-kind-function.tsd-is-protected > .tsd-kind-icon:before { background-position: -153px -68px; }
.tsd-kind-function.tsd-is-private > .tsd-kind-icon:before { background-position: -119px -68px; }
.tsd-kind-function.tsd-parent-kind-class > .tsd-kind-icon:before { background-position: -51px -68px; }
.tsd-kind-function.tsd-parent-kind-class.tsd-is-inherited > .tsd-kind-icon:before { background-position: -68px -68px; }
.tsd-kind-function.tsd-parent-kind-class.tsd-is-protected > .tsd-kind-icon:before { background-position: -85px -68px; }
.tsd-kind-function.tsd-parent-kind-class.tsd-is-protected.tsd-is-inherited > .tsd-kind-icon:before { background-position: -102px -68px; }
.tsd-kind-function.tsd-parent-kind-class.tsd-is-private > .tsd-kind-icon:before { background-position: -119px -68px; }
.tsd-kind-function.tsd-parent-kind-enum > .tsd-kind-icon:before { background-position: -170px -68px; }
.tsd-kind-function.tsd-parent-kind-enum.tsd-is-protected > .tsd-kind-icon:before { background-position: -187px -68px; }
.tsd-kind-function.tsd-parent-kind-enum.tsd-is-private > .tsd-kind-icon:before { background-position: -119px -68px; }
.tsd-kind-function.tsd-parent-kind-interface > .tsd-kind-icon:before { background-position: -204px -68px; }
.tsd-kind-function.tsd-parent-kind-interface.tsd-is-inherited > .tsd-kind-icon:before { background-position: -221px -68px; }

.tsd-kind-method > .tsd-kind-icon:before { background-position: -136px -68px; }
.tsd-kind-method.tsd-is-protected > .tsd-kind-icon:before { background-position: -153px -68px; }
.tsd-kind-method.tsd-is-private > .tsd-kind-icon:before { background-position: -119px -68px; }
.tsd-kind-method.tsd-parent-kind-class > .tsd-kind-icon:before { background-position: -51px -68px; }
.tsd-kind-method.tsd-parent-kind-class.tsd-is-inherited > .tsd-kind-icon:before { background-position: -68px -68px; }
.tsd-kind-method.tsd-parent-kind-class.tsd-is-protected > .tsd-kind-icon:before { background-position: -85px -68px; }
.tsd-kind-method.tsd-parent-kind-class.tsd-is-protected.tsd-is-inherited > .tsd-kind-icon:before { background-position: -102px -68px; }
.tsd-kind-method.tsd-parent-kind-class.tsd-is-private > .tsd-kind-icon:before { background-position: -119px -68px; }
.tsd-kind-method.tsd-parent-kind-enum > .tsd-kind-icon:before { background-position: -170px -68px; }
.tsd-kind-method.tsd-parent-kind-enum.tsd-is-protected > .tsd-kind-icon:before { background-position: -187px -68px; }
.tsd-kind-method.tsd-parent-kind-enum.tsd-is-private > .tsd-kind-icon:before { background-position: -119px -68px; }
.tsd-kind-method.tsd-parent-kind-interface > .tsd-kind-icon:before { background-position: -204px -68px; }
.tsd-kind-method.tsd-parent-kind-interface.tsd-is-inherited > .tsd-kind-icon:before { background-position: -221px -68px; }

.tsd-kind-call-signature > .tsd-kind-icon:before { background-position: -136px -68px; }
.tsd-kind-call-signature.tsd-is-protected > .tsd-kind-icon:before { background-position: -153px -68px; }
.tsd-kind-call-signature.tsd-is-private > .tsd-kind-icon:before { background-position: -119px -68px; }
.tsd-kind-call-signature.tsd-parent-kind-class > .tsd-kind-icon:before { background-position: -51px -68px; }
.tsd-kind-call-signature.tsd-parent-kind-class.tsd-is-inherited > .tsd-kind-icon:before { background-position: -68px -68px; }
.tsd-kind-call-signature.tsd-parent-kind-class.tsd-is-protected > .tsd-kind-icon:before { background-position: -85px -68px; }
.tsd-kind-call-signature.tsd-parent-kind-class.tsd-is-protected.tsd-is-inherited > .tsd-kind-icon:before { background-position: -102px -68px; }
.tsd-kind-call-signature.tsd-parent-kind-class.tsd-is-private > .tsd-kind-icon:before { background-position: -119px -68px; }
.tsd-kind-call-signature.tsd-parent-kind-enum > .tsd-kind-icon:before { background-position: -170px -68px; }
.tsd-kind-call-signature.tsd-parent-kind-enum.tsd-is-protected > .tsd-kind-icon:before { background-position: -187px -68px; }
.tsd-kind-call-signature.tsd-parent-kind-enum.tsd-is-private > .tsd-kind-icon:before { background-position: -119px -68px; }
.tsd-kind-call-signature.tsd-parent-kind-interface > .tsd-kind-icon:before { background-position: -204px -68px; }
.tsd-kind-call-signature.tsd-parent-kind-interface.tsd-is-inherited > .tsd-kind-icon:before { background-position: -221px -68px; }

.tsd-kind-function.tsd-has-type-parameter > .tsd-kind-icon:before { background-position: -136px -85px; }
.tsd-kind-function.tsd-has-type-parameter.tsd-is-protected > .tsd-kind-icon:before { background-position: -153px -85px; }
.tsd-kind-function.tsd-has-type-parameter.tsd-is-private > .tsd-kind-icon:before { background-position: -119px -85px; }
.tsd-kind-function.tsd-has-type-parameter.tsd-parent-kind-class > .tsd-kind-icon:before { background-position: -51px -85px; }
.tsd-kind-function.tsd-has-type-parameter.tsd-parent-kind-class.tsd-is-inherited > .tsd-kind-icon:before { background-position: -68px -85px; }
.tsd-kind-function.tsd-has-type-parameter.tsd-parent-kind-class.tsd-is-protected > .tsd-kind-icon:before { background-position: -85px -85px; }
.tsd-kind-function.tsd-has-type-parameter.tsd-parent-kind-class.tsd-is-protected.tsd-is-inherited > .tsd-kind-icon:before { background-position: -102px -85px; }
.tsd-kind-function.tsd-has-type-parameter.tsd-parent-kind-class.tsd-is-private > .tsd-kind-icon:before { background-position: -119px -85px; }
.tsd-kind-function.tsd-has-type-parameter.tsd-parent-kind-enum > .tsd-kind-icon:before { background-position: -170px -85px; }
.tsd-kind-function.tsd-has-type-parameter.tsd-parent-kind-enum.tsd-is-protected > .tsd-kind-icon:before { background-position: -187px -85px; }
.tsd-kind-function.tsd-has-type-parameter.tsd-parent-kind-enum.tsd-is-private > .tsd-kind-icon:before { background-position: -119px -85px; }
.tsd-kind-function.tsd-has-type-parameter.tsd-parent-kind-interface > .tsd-kind-icon:before { background-position: -204px -85px; }
.tsd-kind-function.tsd-has-type-parameter.tsd-parent-kind-interface.tsd-is-inherited > .tsd-kind-icon:before { background-position: -221px -85px; }

.tsd-kind-method.tsd-has-type-parameter > .tsd-kind-icon:before { background-position: -136px -85px; }
.tsd-kind-method.tsd-has-type-parameter.tsd-is-protected > .tsd-kind-icon:before { background-position: -153px -85px; }
.tsd-kind-method.tsd-has-type-parameter.tsd-is-private > .tsd-kind-icon:before { background-position: -119px -85px; }
.tsd-kind-method.tsd-has-type-parameter.tsd-parent-kind-class > .tsd-kind-icon:before { background-position: -51px -85px; }
.tsd-kind-method.tsd-has-type-parameter.tsd-parent-kind-class.tsd-is-inherited > .tsd-kind-icon:before { background-position: -68px -85px; }
.tsd-kind-method.tsd-has-type-parameter.tsd-parent-kind-class.tsd-is-protected > .tsd-kind-icon:before { background-position: -85px -85px; }
.tsd-kind-method.tsd-has-type-parameter.tsd-parent-kind-class.tsd-is-protected.tsd-is-inherited > .tsd-kind-icon:before { background-position: -102px -85px; }
.tsd-kind-method.tsd-has-type-parameter.tsd-parent-kind-class.tsd-is-private > .tsd-kind-icon:before { background-position: -119px -85px; }
.tsd-kind-method.tsd-has-type-parameter.tsd-parent-kind-enum > .tsd-kind-icon:before { background-position: -170px -85px; }
.tsd-kind-method.tsd-has-type-parameter.tsd-parent-kind-enum.tsd-is-protected > .tsd-kind-icon:before { background-position: -187px -85px; }
.tsd-kind-method.tsd-has-type-parameter.tsd-parent-kind-enum.tsd-is-private > .tsd-kind-icon:before { background-position: -119px -85px; }
.tsd-kind-method.tsd-has-type-parameter.tsd-parent-kind-interface > .tsd-kind-icon:before { background-position: -204px -85px; }
.tsd-kind-method.tsd-has-type-parameter.tsd-parent-kind-interface.tsd-is-inherited > .tsd-kind-icon:before { background-position: -221px -85px; }

.tsd-kind-constructor > .tsd-kind-icon:before { background-position: -136px -102px; }
.tsd-kind-constructor.tsd-is-protected > .tsd-kind-icon:before { background-position: -153px -102px; }
.tsd-kind-constructor.tsd-is-private > .tsd-kind-icon:before { background-position: -119px -102px; }
.tsd-kind-constructor.tsd-parent-kind-class > .tsd-kind-icon:before { background-position: -51px -102px; }
.tsd-kind-constructor.tsd-parent-kind-class.tsd-is-inherited > .tsd-kind-icon:before { background-position: -68px -102px; }
.tsd-kind-constructor.tsd-parent-kind-class.tsd-is-protected > .tsd-kind-icon:before { background-position: -85px -102px; }
.tsd-kind-constructor.tsd-parent-kind-class.tsd-is-protected.tsd-is-inherited > .tsd-kind-icon:before { background-position: -102px -102px; }
.tsd-kind-constructor.tsd-parent-kind-class.tsd-is-private > .tsd-kind-icon:before { background-position: -119px -102px; }
.tsd-kind-constructor.tsd-parent-kind-enum > .tsd-kind-icon:before { background-position: -170px -102px; }
.tsd-kind-constructor.tsd-parent-kind-enum.tsd-is-protected > .tsd-kind-icon:before { background-position: -187px -102px; }
.tsd-kind-constructor.tsd-parent-kind-enum.tsd-is-private > .tsd-kind-icon:before { background-position: -119px -102px; }
.tsd-kind-constructor.tsd-parent-kind-interface > .tsd-kind-icon:before { background-position: -204px -102px; }
.tsd-kind-constructor.tsd-parent-kind-interface.tsd-is-inherited > .tsd-kind-icon:before { background-position: -221px -102px; }

.tsd-kind-constructor-signature > .tsd-kind-icon:before { background-position: -136px -102px; }
.tsd-kind-constructor-signature.tsd-is-protected > .tsd-kind-icon:before { background-position: -153px -102px; }
.tsd-kind-constructor-signature.tsd-is-private > .tsd-kind-icon:before { background-position: -119px -102px; }
.tsd-kind-constructor-signature.tsd-parent-kind-class > .tsd-kind-icon:before { background-position: -51px -102px; }
.tsd-kind-constructor-signature.tsd-parent-kind-class.tsd-is-inherited > .tsd-kind-icon:before { background-position: -68px -102px; }
.tsd-kind-constructor-signature.tsd-parent-kind-class.tsd-is-protected > .tsd-kind-icon:before { background-position: -85px -102px; }
.tsd-kind-constructor-signature.tsd-parent-kind-class.tsd-is-protected.tsd-is-inherited > .tsd-kind-icon:before { background-position: -102px -102px; }
.tsd-kind-constructor-signature.tsd-parent-kind-class.tsd-is-private > .tsd-kind-icon:before { background-position: -119px -102px; }
.tsd-kind-constructor-signature.tsd-parent-kind-enum > .tsd-kind-icon:before { background-position: -170px -102px; }
.tsd-kind-constructor-signature.tsd-parent-kind-enum.tsd-is-protected > .tsd-kind-icon:before { background-position: -187px -102px; }
.tsd-kind-constructor-signature.tsd-parent-kind-enum.tsd-is-private > .tsd-kind-icon:before { background-position: -119px -102px; }
.tsd-kind-constructor-signature.tsd-parent-kind-interface > .tsd-kind-icon:before { background-position: -204px -102px; }
.tsd-kind-constructor-signature.tsd-parent-kind-interface.tsd-is-inherited > .tsd-kind-icon:before { background-position: -221px -102px; }

.tsd-kind-index-signature > .tsd-kind-icon:before { background-position: -136px -119px; }
.tsd-kind-index-signature.tsd-is-protected > .tsd-kind-icon:before { background-position: -153px -119px; }
.tsd-kind-index-signature.tsd-is-private > .tsd-kind-icon:before { background-position: -119px -119px; }
.tsd-kind-index-signature.tsd-parent-kind-class > .tsd-kind-icon:before { background-position: -51px -119px; }
.tsd-kind-index-signature.tsd-parent-kind-class.tsd-is-inherited > .tsd-kind-icon:before { background-position: -68px -119px; }
.tsd-kind-index-signature.tsd-parent-kind-class.tsd-is-protected > .tsd-kind-icon:before { background-position: -85px -119px; }
.tsd-kind-index-signature.tsd-parent-kind-class.tsd-is-protected.tsd-is-inherited > .tsd-kind-icon:before { background-position: -102px -119px; }
.tsd-kind-index-signature.tsd-parent-kind-class.tsd-is-private > .tsd-kind-icon:before { background-position: -119px -119px; }
.tsd-kind-index-signature.tsd-parent-kind-enum > .tsd-kind-icon:before { background-position: -170px -119px; }
.tsd-kind-index-signature.tsd-parent-kind-enum.tsd-is-protected > .tsd-kind-icon:before { background-position: -187px -119px; }
.tsd-kind-index-signature.tsd-parent-kind-enum.tsd-is-private > .tsd-kind-icon:before { background-position: -119px -119px; }
.tsd-kind-index-signature.tsd-parent-kind-interface > .tsd-kind-icon:before { background-position: -204px -119px; }
.tsd-kind-index-signature.tsd-parent-kind-interface.tsd-is-inherited > .tsd-kind-icon:before { background-position: -221px -119px; }

.tsd-kind-event > .tsd-kind-icon:before { background-position: -136px -136px; }
.tsd-kind-event.tsd-is-protected > .tsd-kind-icon:before { background-position: -153px -136px; }
.tsd-kind-event.tsd-is-private > .tsd-kind-icon:before { background-position: -119px -136px; }
.tsd-kind-event.tsd-parent-kind-class > .tsd-kind-icon:before { background-position: -51px -136px; }
.tsd-kind-event.tsd-parent-kind-class.tsd-is-inherited > .tsd-kind-icon:before { background-position: -68px -136px; }
.tsd-kind-event.tsd-parent-kind-class.tsd-is-protected > .tsd-kind-icon:before { background-position: -85px -136px; }
.tsd-kind-event.tsd-parent-kind-class.tsd-is-protected.tsd-is-inherited > .tsd-kind-icon:before { background-position: -102px -136px; }
.tsd-kind-event.tsd-parent-kind-class.tsd-is-private > .tsd-kind-icon:before { background-position: -119px -136px; }
.tsd-kind-event.tsd-parent-kind-enum > .tsd-kind-icon:before { background-position: -170px -136px; }
.tsd-kind-event.tsd-parent-kind-enum.tsd-is-protected > .tsd-kind-icon:before { background-position: -187px -136px; }
.tsd-kind-event.tsd-parent-kind-enum.tsd-is-private > .tsd-kind-icon:before { background-position: -119px -136px; }
.tsd-kind-event.tsd-parent-kind-interface > .tsd-kind-icon:before { background-position: -204px -136px; }
.tsd-kind-event.tsd-parent-kind-interface.tsd-is-inherited > .tsd-kind-icon:before { background-position: -221px -136px; }

.tsd-is-static > .tsd-kind-icon:before { background-position: -136px -153px; }
.tsd-is-static.tsd-is-protected > .tsd-kind-icon:before { background-position: -153px -153px; }
.tsd-is-static.tsd-is-private > .tsd-kind-icon:before { background-position: -119px -153px; }
.tsd-is-static.tsd-parent-kind-class > .tsd-kind-icon:before { background-position: -51px -153px; }
.tsd-is-static.tsd-parent-kind-class.tsd-is-inherited > .tsd-kind-icon:before { background-position: -68px -153px; }
.tsd-is-static.tsd-parent-kind-class.tsd-is-protected > .tsd-kind-icon:before { background-position: -85px -153px; }
.tsd-is-static.tsd-parent-kind-class.tsd-is-protected.tsd-is-inherited > .tsd-kind-icon:before { background-position: -102px -153px; }
.tsd-is-static.tsd-parent-kind-class.tsd-is-private > .tsd-kind-icon:before { background-position: -119px -153px; }
.tsd-is-static.tsd-parent-kind-enum > .tsd-kind-icon:before { background-position: -170px -153px; }
.tsd-is-static.tsd-parent-kind-enum.tsd-is-protected > .tsd-kind-icon:before { background-position: -187px -153px; }
.tsd-is-static.tsd-parent-kind-enum.tsd-is-private > .tsd-kind-icon:before { background-position: -119px -153px; }
.tsd-is-static.tsd-parent-kind-interface > .tsd-kind-icon:before { background-position: -204px -153px; }
.tsd-is-static.tsd-parent-kind-interface.tsd-is-inherited > .tsd-kind-icon:before { background-position: -221px -153px; }

.tsd-is-static.tsd-kind-function > .tsd-kind-icon:before { background-position: -136px -170px; }
.tsd-is-static.tsd-kind-function.tsd-is-protected > .tsd-kind-icon:before { background-position: -153px -170px; }
.tsd-is-static.tsd-kind-function.tsd-is-private > .tsd-kind-icon:before { background-position: -119px -170px; }
.tsd-is-static.tsd-kind-function.tsd-parent-kind-class > .tsd-kind-icon:before { background-position: -51px -170px; }
.tsd-is-static.tsd-kind-function.tsd-parent-kind-class.tsd-is-inherited > .tsd-kind-icon:before { background-position: -68px -170px; }
.tsd-is-static.tsd-kind-function.tsd-parent-kind-class.tsd-is-protected > .tsd-kind-icon:before { background-position: -85px -170px; }
.tsd-is-static.tsd-kind-function.tsd-parent-kind-class.tsd-is-protected.tsd-is-inherited > .tsd-kind-icon:before { background-position: -102px -170px; }
.tsd-is-static.tsd-kind-function.tsd-parent-kind-class.tsd-is-private > .tsd-kind-icon:before { background-position: -119px -170px; }
.tsd-is-static.tsd-kind-function.tsd-parent-kind-enum > .tsd-kind-icon:before { background-position: -170px -170px; }
.tsd-is-static.tsd-kind-function.tsd-parent-kind-enum.tsd-is-protected > .tsd-kind-icon:before { background-position: -187px -170px; }
.tsd-is-static.tsd-kind-function.tsd-parent-kind-enum.tsd-is-private > .tsd-kind-icon:before { background-position: -119px -170px; }
.tsd-is-static.tsd-kind-function.tsd-parent-kind-interface > .tsd-kind-icon:before { background-position: -204px -170px; }
.tsd-is-static.tsd-kind-function.tsd-parent-kind-interface.tsd-is-inherited > .tsd-kind-icon:before { background-position: -221px -170px; }

.tsd-is-static.tsd-kind-method > .tsd-kind-icon:before { background-position: -136px -170px; }
.tsd-is-static.tsd-kind-method.tsd-is-protected > .tsd-kind-icon:before { background-position: -153px -170px; }
.tsd-is-static.tsd-kind-method.tsd-is-private > .tsd-kind-icon:before { background-position: -119px -170px; }
.tsd-is-static.tsd-kind-method.tsd-parent-kind-class > .tsd-kind-icon:before { background-position: -51px -170px; }
.tsd-is-static.tsd-kind-method.tsd-parent-kind-class.tsd-is-inherited > .tsd-kind-icon:before { background-position: -68px -170px; }
.tsd-is-static.tsd-kind-method.tsd-parent-kind-class.tsd-is-protected > .tsd-kind-icon:before { background-position: -85px -170px; }
.tsd-is-static.tsd-kind-method.tsd-parent-kind-class.tsd-is-protected.tsd-is-inherited > .tsd-kind-icon:before { background-position: -102px -170px; }
.tsd-is-static.tsd-kind-method.tsd-parent-kind-class.tsd-is-private > .tsd-kind-icon:before { background-position: -119px -170px; }
.tsd-is-static.tsd-kind-method.tsd-parent-kind-enum > .tsd-kind-icon:before { background-position: -170px -170px; }
.tsd-is-static.tsd-kind-method.tsd-parent-kind-enum.tsd-is-protected > .tsd-kind-icon:before { background-position: -187px -170px; }
.tsd-is-static.tsd-kind-method.tsd-parent-kind-enum.tsd-is-private > .tsd-kind-icon:before { background-position: -119px -170px; }
.tsd-is-static.tsd-kind-method.tsd-parent-kind-interface > .tsd-kind-icon:before { background-position: -204px -170px; }
.tsd-is-static.tsd-kind-method.tsd-parent-kind-interface.tsd-is-inherited > .tsd-kind-icon:before { background-position: -221px -170px; }

.tsd-is-static.tsd-kind-call-signature > .tsd-kind-icon:before { background-position: -136px -170px; }
.tsd-is-static.tsd-kind-call-signature.tsd-is-protected > .tsd-kind-icon:before { background-position: -153px -170px; }
.tsd-is-static.tsd-kind-call-signature.tsd-is-private > .tsd-kind-icon:before { background-position: -119px -170px; }
.tsd-is-static.tsd-kind-call-signature.tsd-parent-kind-class > .tsd-kind-icon:before { background-position: -51px -170px; }
.tsd-is-static.tsd-kind-call-signature.tsd-parent-kind-class.tsd-is-inherited > .tsd-kind-icon:before { background-position: -68px -170px; }
.tsd-is-static.tsd-kind-call-signature.tsd-parent-kind-class.tsd-is-protected > .tsd-kind-icon:before { background-position: -85px -170px; }
.tsd-is-static.tsd-kind-call-signature.tsd-parent-kind-class.tsd-is-protected.tsd-is-inherited > .tsd-kind-icon:before { background-position: -102px -170px; }
.tsd-is-static.tsd-kind-call-signature.tsd-parent-kind-class.tsd-is-private > .tsd-kind-icon:before { background-position: -119px -170px; }
.tsd-is-static.tsd-kind-call-signature.tsd-parent-kind-enum > .tsd-kind-icon:before { background-position: -170px -170px; }
.tsd-is-static.tsd-kind-call-signature.tsd-parent-kind-enum.tsd-is-protected > .tsd-kind-icon:before { background-position: -187px -170px; }
.tsd-is-static.tsd-kind-call-signature.tsd-parent-kind-enum.tsd-is-private > .tsd-kind-icon:before { background-position: -119px -170px; }
.tsd-is-static.tsd-kind-call-signature.tsd-parent-kind-interface > .tsd-kind-icon:before { background-position: -204px -170px; }
.tsd-is-static.tsd-kind-call-signature.tsd-parent-kind-interface.tsd-is-inherited > .tsd-kind-icon:before { background-position: -221px -170px; }

.tsd-is-static.tsd-kind-event > .tsd-kind-icon:before { background-position: -136px -187px; }
.tsd-is-static.tsd-kind-event.tsd-is-protected > .tsd-kind-icon:before { background-position: -153px -187px; }
.tsd-is-static.tsd-kind-event.tsd-is-private > .tsd-kind-icon:before { background-position: -119px -187px; }
.tsd-is-static.tsd-kind-event.tsd-parent-kind-class > .tsd-kind-icon:before { background-position: -51px -187px; }
.tsd-is-static.tsd-kind-event.tsd-parent-kind-class.tsd-is-inherited > .tsd-kind-icon:before { background-position: -68px -187px; }
.tsd-is-static.tsd-kind-event.tsd-parent-kind-class.tsd-is-protected > .tsd-kind-icon:before { background-position: -85px -187px; }
.tsd-is-static.tsd-kind-event.tsd-parent-kind-class.tsd-is-protected.tsd-is-inherited > .tsd-kind-icon:before { background-position: -102px -187px; }
.tsd-is-static.tsd-kind-event.tsd-parent-kind-class.tsd-is-private > .tsd-kind-icon:before { background-position: -119px -187px; }
.tsd-is-static.tsd-kind-event.tsd-parent-kind-enum > .tsd-kind-icon:before { background-position: -170px -187px; }
.tsd-is-static.tsd-kind-event.tsd-parent-kind-enum.tsd-is-protected > .tsd-kind-icon:before { background-position: -187px -187px; }
.tsd-is-static.tsd-kind-event.tsd-parent-kind-enum.tsd-is-private > .tsd-kind-icon:before { background-position: -119px -187px; }
.tsd-is-static.tsd-kind-event.tsd-parent-kind-interface > .tsd-kind-icon:before { background-position: -204px -187px; }
.tsd-is-static.tsd-kind-event.tsd-parent-kind-interface.tsd-is-inherited > .tsd-kind-icon:before { background-position: -221px -187px; }

.no-transition { transition: none !important; }

@-webkit-keyframes fade-in { from { opacity: 0; }
  to { opacity: 1; } }

@keyframes fade-in { from { opacity: 0; }
  to { opacity: 1; } }
@-webkit-keyframes fade-out { from { opacity: 1; visibility: visible; }
  to { opacity: 0; } }
@keyframes fade-out { from { opacity: 1; visibility: visible; }
  to { opacity: 0; } }
@-webkit-keyframes fade-in-delayed { 0% { opacity: 0; }
  33% { opacity: 0; }
  100% { opacity: 1; } }
@keyframes fade-in-delayed { 0% { opacity: 0; }
  33% { opacity: 0; }
  100% { opacity: 1; } }
@-webkit-keyframes fade-out-delayed { 0% { opacity: 1; visibility: visible; }
  66% { opacity: 0; }
  100% { opacity: 0; } }
@keyframes fade-out-delayed { 0% { opacity: 1; visibility: visible; }
  66% { opacity: 0; }
  100% { opacity: 0; } }
@-webkit-keyframes shift-to-left { from { -webkit-transform: translate(0, 0); transform: translate(0, 0); }
  to { -webkit-transform: translate(-25%, 0); transform: translate(-25%, 0); } }
@keyframes shift-to-left { from { -webkit-transform: translate(0, 0); transform: translate(0, 0); }
  to { -webkit-transform: translate(-25%, 0); transform: translate(-25%, 0); } }
@-webkit-keyframes unshift-to-left { from { -webkit-transform: translate(-25%, 0); transform: translate(-25%, 0); }
  to { -webkit-transform: translate(0, 0); transform: translate(0, 0); } }
@keyframes unshift-to-left { from { -webkit-transform: translate(-25%, 0); transform: translate(-25%, 0); }
  to { -webkit-transform: translate(0, 0); transform: translate(0, 0); } }
@-webkit-keyframes pop-in-from-right { from { -webkit-transform: translate(100%, 0); transform: translate(100%, 0); }
  to { -webkit-transform: translate(0, 0); transform: translate(0, 0); } }
@keyframes pop-in-from-right { from { -webkit-transform: translate(100%, 0); transform: translate(100%, 0); }
  to { -webkit-transform: translate(0, 0); transform: translate(0, 0); } }
@-webkit-keyframes pop-out-to-right { from { -webkit-transform: translate(0, 0); transform: translate(0, 0); visibility: visible; }
  to { -webkit-transform: translate(100%, 0); transform: translate(100%, 0); } }
@keyframes pop-out-to-right { from { -webkit-transform: translate(0, 0); transform: translate(0, 0); visibility: visible; }
  to { -webkit-transform: translate(100%, 0); transform: translate(100%, 0); } }
body { background: #fdfdfd; font-family: "Segoe UI", sans-serif; font-size: 16px; color: #222; }

a { color: #4da6ff; text-decoration: none; }
a:hover { text-decoration: underline; }

code, pre { font-family: Menlo, Monaco, Consolas, "Courier New", monospace; padding: 0.2em; margin: 0; font-size: 14px; background-color: rgba(0, 0, 0, 0.04); }

pre { padding: 10px; }
pre code { padding: 0; font-size: 100%; background-color: transparent; }

.tsd-typography { line-height: 1.333em; }
.tsd-typography ul { list-style: square; padding: 0 0 0 20px; margin: 0; }
.tsd-typography h4, .tsd-typography .tsd-index-panel h3, .tsd-index-panel .tsd-typography h3, .tsd-typography h5, .tsd-typography h6 { font-size: 1em; margin: 0; }
.tsd-typography h5, .tsd-typography h6 { font-weight: normal; }
.tsd-typography p, .tsd-typography ul, .tsd-typography ol { margin: 1em 0; }

@media (min-width: 901px) and (max-width: 1024px) { html.default .col-content { width: 72%; }
  html.default .col-menu { width: 28%; }
  html.default .tsd-navigation { padding-left: 10px; } }
@media (max-width: 900px) { html.default .col-content { float: none; width: 100%; }
  html.default .col-menu { position: fixed !important; overflow: auto; -webkit-overflow-scrolling: touch; overflow-scrolling: touch; z-index: 1024; top: 0 !important; bottom: 0 !important; left: auto !important; right: 0 !important; width: 100%; padding: 20px 20px 0 0; max-width: 450px; visibility: hidden; background-color: #fff; -webkit-transform: translate(100%, 0); transform: translate(100%, 0); }
  html.default .col-menu > *:last-child { padding-bottom: 20px; }
  html.default .overlay { content: ""; display: block; position: fixed; z-index: 1023; top: 0; left: 0; right: 0; bottom: 0; background-color: rgba(0, 0, 0, 0.75); visibility: hidden; }
  html.default.to-has-menu .overlay { -webkit-animation: fade-in 0.4s; animation: fade-in 0.4s; }
  html.default.to-has-menu header, html.default.to-has-menu footer, html.default.to-has-menu .col-content { -webkit-animation: shift-to-left 0.4s; animation: shift-to-left 0.4s; }
  html.default.to-has-menu .col-menu { -webkit-animation: pop-in-from-right 0.4s; animation: pop-in-from-right 0.4s; }
  html.default.from-has-menu .overlay { -webkit-animation: fade-out 0.4s; animation: fade-out 0.4s; }
  html.default.from-has-menu header, html.default.from-has-menu footer, html.default.from-has-menu .col-content { -webkit-animation: unshift-to-left 0.4s; animation: unshift-to-left 0.4s; }
  html.default.from-has-menu .col-menu { -webkit-animation: pop-out-to-right 0.4s; animation: pop-out-to-right 0.4s; }
  html.default.has-menu body { overflow: hidden; }
  html.default.has-menu .overlay { visibility: visible; }
  html.default.has-menu header, html.default.has-menu footer, html.default.has-menu .col-content { -webkit-transform: translate(-25%, 0); transform: translate(-25%, 0); }
  html.default.has-menu .col-menu { visibility: visible; -webkit-transform: translate(0, 0); transform: translate(0, 0); } }

.tsd-page-title { padding: 70px 0 20px 0; margin: 0 0 40px 0; background: #fff; box-shadow: 0 0 5px rgba(0, 0, 0, 0.35); }
.tsd-page-title h1 { margin: 0; }

.tsd-breadcrumb { margin: 0; padding: 0; color: #808080; }
.tsd-breadcrumb a { color: #808080; text-decoration: none; }
.tsd-breadcrumb a:hover { text-decoration: underline; }
.tsd-breadcrumb li { display: inline; }
.tsd-breadcrumb li:after { content: " / "; }

html.minimal .container { margin: 0; }
html.minimal .container-main { padding-top: 50px; padding-bottom: 0; }
html.minimal .content-wrap { padding-left: 300px; }
html.minimal .tsd-navigation { position: fixed !important; overflow: auto; -webkit-overflow-scrolling: touch; overflow-scrolling: touch; box-sizing: border-box; z-index: 1; left: 0; top: 40px; bottom: 0; width: 300px; padding: 20px; margin: 0; }
html.minimal .tsd-member .tsd-member { margin-left: 0; }
html.minimal .tsd-page-toolbar { position: fixed; z-index: 2; }
html.minimal #tsd-filter .tsd-filter-group { right: 0; -webkit-transform: none; transform: none; }
html.minimal footer { background-color: transparent; }
html.minimal footer .container { padding: 0; }
html.minimal .tsd-generator { padding: 0; }
@media (max-width: 900px) { html.minimal .tsd-navigation { display: none; }
  html.minimal .content-wrap { padding-left: 0; } }

dl.tsd-comment-tags { overflow: hidden; }
dl.tsd-comment-tags dt { clear: both; float: left; padding: 1px 5px; margin: 0 10px 0 0; border-radius: 4px; border: 1px solid #808080; color: #808080; font-size: 0.8em; font-weight: normal; }
dl.tsd-comment-tags dd { margin: 0 0 10px 0; }
dl.tsd-comment-tags p { margin: 0; }

.tsd-panel.tsd-comment .lead { font-size: 1.1em; line-height: 1.333em; margin-bottom: 2em; }
.tsd-panel.tsd-comment .lead:last-child { margin-bottom: 0; }

.toggle-protected .tsd-is-private { display: none; }

.toggle-public .tsd-is-private, .toggle-public .tsd-is-protected, .toggle-public .tsd-is-private-protected { display: none; }

.toggle-inherited .tsd-is-inherited { display: none; }

.toggle-only-exported .tsd-is-not-exported { display: none; }

.toggle-externals .tsd-is-external { display: none; }

#tsd-filter { position: relative; display: inline-block; height: 40px; vertical-align: bottom; }
.no-filter #tsd-filter { display: none; }
#tsd-filter .tsd-filter-group { display: inline-block; height: 40px; vertical-align: bottom; white-space: nowrap; }
#tsd-filter input { display: none; }
@media (max-width: 900px) { #tsd-filter .tsd-filter-group { display: block; position: absolute; top: 40px; right: 20px; height: auto; background-color: #fff; visibility: hidden; -webkit-transform: translate(50%, 0); transform: translate(50%, 0); box-shadow: 0 0 4px rgba(0, 0, 0, 0.25); }
  .has-options #tsd-filter .tsd-filter-group { visibility: visible; }
  .to-has-options #tsd-filter .tsd-filter-group { -webkit-animation: fade-in 0.2s; animation: fade-in 0.2s; }
  .from-has-options #tsd-filter .tsd-filter-group { -webkit-animation: fade-out 0.2s; animation: fade-out 0.2s; }
  #tsd-filter label, #tsd-filter .tsd-select { display: block; padding-right: 20px; } }

footer { border-top: 1px solid #eee; background-color: #fff; }
footer.with-border-bottom { border-bottom: 1px solid #eee; }
footer .tsd-legend-group { font-size: 0; }
footer .tsd-legend { display: inline-block; width: 25%; padding: 0; font-size: 16px; list-style: none; line-height: 1.333em; vertical-align: top; }
@media (max-width: 900px) { footer .tsd-legend { width: 50%; } }

.tsd-hierarchy { list-style: square; padding: 0 0 0 20px; margin: 0; }
.tsd-hierarchy .target { font-weight: bold; }

.tsd-index-panel .tsd-index-content { margin-bottom: -30px !important; }
.tsd-index-panel .tsd-index-section { margin-bottom: 30px !important; }
.tsd-index-panel h3 { margin: 0 -20px 10px -20px; padding: 0 20px 10px 20px; border-bottom: 1px solid #eee; }
.tsd-index-panel ul.tsd-index-list { -webkit-column-count: 3; -moz-column-count: 3; -ms-column-count: 3; -o-column-count: 3; column-count: 3; -webkit-column-gap: 20px; -moz-column-gap: 20px; -ms-column-gap: 20px; -o-column-gap: 20px; column-gap: 20px; padding: 0; list-style: none; line-height: 1.333em; }
@media (max-width: 900px) { .tsd-index-panel ul.tsd-index-list { -webkit-column-count: 1; -moz-column-count: 1; -ms-column-count: 1; -o-column-count: 1; column-count: 1; } }
@media (min-width: 901px) and (max-width: 1024px) { .tsd-index-panel ul.tsd-index-list { -webkit-column-count: 2; -moz-column-count: 2; -ms-column-count: 2; -o-column-count: 2; column-count: 2; } }
.tsd-index-panel ul.tsd-index-list li { -webkit-column-break-inside: avoid; -moz-column-break-inside: avoid; -ms-column-break-inside: avoid; -o-column-break-inside: avoid; column-break-inside: avoid; -webkit-page-break-inside: avoid; -moz-page-break-inside: avoid; -ms-page-break-inside: avoid; -o-page-break-inside: avoid; page-break-inside: avoid; }
.tsd-index-panel a, .tsd-index-panel .tsd-parent-kind-module a { color: #9600ff; }
.tsd-index-panel .tsd-parent-kind-interface a { color: #7da01f; }
.tsd-index-panel .tsd-parent-kind-enum a { color: #cc9900; }
.tsd-index-panel .tsd-parent-kind-class a { color: #4da6ff; }
.tsd-index-panel .tsd-kind-module a { color: #9600ff; }
.tsd-index-panel .tsd-kind-interface a { color: #7da01f; }
.tsd-index-panel .tsd-kind-enum a { color: #cc9900; }
.tsd-index-panel .tsd-kind-class a { color: #4da6ff; }
.tsd-index-panel .tsd-is-private a { color: #808080; }

.tsd-flag { display: inline-block; padding: 1px 5px; border-radius: 4px; color: #fff; background-color: #808080; text-indent: 0; font-size: 14px; font-weight: normal; }

.tsd-anchor { position: absolute; top: -100px; }

.tsd-member { position: relative; }
.tsd-member .tsd-anchor + h3 { margin-top: 0; margin-bottom: 0; border-bottom: none; }

.tsd-navigation { padding: 0 0 0 40px; }
.tsd-navigation a { display: block; padding-top: 2px; padding-bottom: 2px; border-left: 2px solid transparent; color: #222; text-decoration: none; transition: border-left-color 0.1s; }
.tsd-navigation a:hover { text-decoration: underline; }
.tsd-navigation ul { margin: 0; padding: 0; list-style: none; }
.tsd-navigation li { padding: 0; }

.tsd-navigation.primary { padding-bottom: 40px; }
.tsd-navigation.primary a { display: block; padding-top: 6px; padding-bottom: 6px; }
.tsd-navigation.primary ul li a { padding-left: 5px; }
.tsd-navigation.primary ul li li a { padding-left: 25px; }
.tsd-navigation.primary ul li li li a { padding-left: 45px; }
.tsd-navigation.primary ul li li li li a { padding-left: 65px; }
.tsd-navigation.primary ul li li li li li a { padding-left: 85px; }
.tsd-navigation.primary ul li li li li li li a { padding-left: 105px; }
.tsd-navigation.primary > ul { border-bottom: 1px solid #eee; }
.tsd-navigation.primary li { border-top: 1px solid #eee; }
.tsd-navigation.primary li.current > a { font-weight: bold; }
.tsd-navigation.primary li.label span { display: block; padding: 20px 0 6px 5px; color: #808080; }
.tsd-navigation.primary li.globals + li > span, .tsd-navigation.primary li.globals + li > a { padding-top: 20px; }

.tsd-navigation.secondary ul { transition: opacity 0.2s; }
.tsd-navigation.secondary ul li a { padding-left: 25px; }
.tsd-navigation.secondary ul li li a { padding-left: 45px; }
.tsd-navigation.secondary ul li li li a { padding-left: 65px; }
.tsd-navigation.secondary ul li li li li a { padding-left: 85px; }
.tsd-navigation.secondary ul li li li li li a { padding-left: 105px; }
.tsd-navigation.secondary ul li li li li li li a { padding-left: 125px; }
.tsd-navigation.secondary ul.current a { border-left-color: #eee; }
.tsd-navigation.secondary li.focus > a, .tsd-navigation.secondary ul.current li.focus > a { border-left-color: #000; }
.tsd-navigation.secondary li.current { margin-top: 20px; margin-bottom: 20px; border-left-color: #eee; }
.tsd-navigation.secondary li.current > a { font-weight: bold; }

@media (min-width: 901px) { .menu-sticky-wrap { position: static; }
  .no-csspositionsticky .menu-sticky-wrap.sticky { position: fixed; }
  .no-csspositionsticky .menu-sticky-wrap.sticky-current { position: fixed; }
  .no-csspositionsticky .menu-sticky-wrap.sticky-current ul.before-current, .no-csspositionsticky .menu-sticky-wrap.sticky-current ul.after-current { opacity: 0; }
  .no-csspositionsticky .menu-sticky-wrap.sticky-bottom { position: absolute; top: auto !important; left: auto !important; bottom: 0; right: 0; }
  .csspositionsticky .menu-sticky-wrap.sticky { position: -webkit-sticky; position: sticky; }
  .csspositionsticky .menu-sticky-wrap.sticky-current { position: -webkit-sticky; position: sticky; } }

.tsd-panel { margin: 20px 0; padding: 20px; background-color: #fff; box-shadow: 0 0 4px rgba(0, 0, 0, 0.25); }
.tsd-panel:empty { display: none; }
.tsd-panel > h1, .tsd-panel > h2, .tsd-panel > h3 { margin: 1.5em -20px 10px -20px; padding: 0 20px 10px 20px; border-bottom: 1px solid #eee; }
.tsd-panel > h1.tsd-before-signature, .tsd-panel > h2.tsd-before-signature, .tsd-panel > h3.tsd-before-signature { margin-bottom: 0; border-bottom: 0; }
.tsd-panel table { display: block; width: 100%; overflow: auto; margin-top: 10px; word-break: normal; word-break: keep-all; }
.tsd-panel table th { font-weight: bold; }
.tsd-panel table th, .tsd-panel table td { padding: 6px 13px; border: 1px solid #ddd; }
.tsd-panel table tr { background-color: #fff; border-top: 1px solid #ccc; }
.tsd-panel table tr:nth-child(2n) { background-color: #f8f8f8; }

.tsd-panel-group { margin: 60px 0; }
.tsd-panel-group > h1, .tsd-panel-group > h2, .tsd-panel-group > h3 { padding-left: 20px; padding-right: 20px; }

#tsd-search { transition: background-color 0.2s; }
#tsd-search .title { position: relative; z-index: 2; }
#tsd-search .field { position: absolute; left: 0; top: 0; right: 40px; height: 40px; }
#tsd-search .field input { box-sizing: border-box; position: relative; top: -50px; z-index: 1; width: 100%; padding: 0 10px; opacity: 0; outline: 0; border: 0; background: transparent; color: #222; }
#tsd-search .field label { position: absolute; overflow: hidden; right: -40px; }
#tsd-search .field input, #tsd-search .title { transition: opacity 0.2s; }
#tsd-search .results { position: absolute; visibility: hidden; top: 40px; width: 100%; margin: 0; padding: 0; list-style: none; box-shadow: 0 0 4px rgba(0, 0, 0, 0.25); }
#tsd-search .results li { padding: 0 10px; background-color: #fdfdfd; }
#tsd-search .results li:nth-child(even) { background-color: #fff; }
#tsd-search .results li.state { display: none; }
#tsd-search .results li.current, #tsd-search .results li:hover { background-color: #eee; }
#tsd-search .results a { display: block; }
#tsd-search .results a:before { top: 10px; }
#tsd-search .results span.parent { color: #808080; font-weight: normal; }
#tsd-search.has-focus { background-color: #eee; }
#tsd-search.has-focus .field input { top: 0; opacity: 1; }
#tsd-search.has-focus .title { z-index: 0; opacity: 0; }
#tsd-search.has-focus .results { visibility: visible; }
#tsd-search.loading .results li.state.loading { display: block; }
#tsd-search.failure .results li.state.failure { display: block; }

.tsd-signature { margin: 0 0 1em 0; padding: 10px; border: 1px solid #eee; font-family: Menlo, Monaco, Consolas, "Courier New", monospace; font-size: 14px; }
.tsd-signature.tsd-kind-icon { padding-left: 30px; }
.tsd-signature.tsd-kind-icon:before { top: 10px; left: 10px; }
.tsd-panel > .tsd-signature { margin-left: -20px; margin-right: -20px; border-width: 1px 0; }
.tsd-panel > .tsd-signature.tsd-kind-icon { padding-left: 40px; }
.tsd-panel > .tsd-signature.tsd-kind-icon:before { left: 20px; }

.tsd-signature-symbol { color: #808080; font-weight: normal; }

.tsd-signature-type { font-style: italic; font-weight: normal; }

.tsd-signatures { padding: 0; margin: 0 0 1em 0; border: 1px solid #eee; }
.tsd-signatures .tsd-signature { margin: 0; border-width: 1px 0 0 0; transition: background-color 0.1s; }
.tsd-signatures .tsd-signature:first-child { border-top-width: 0; }
.tsd-signatures .tsd-signature.current { background-color: #eee; }
.tsd-signatures.active > .tsd-signature { cursor: pointer; }
.tsd-panel > .tsd-signatures { margin-left: -20px; margin-right: -20px; border-width: 1px 0; }
.tsd-panel > .tsd-signatures .tsd-signature.tsd-kind-icon { padding-left: 40px; }
.tsd-panel > .tsd-signatures .tsd-signature.tsd-kind-icon:before { left: 20px; }
.tsd-panel > a.anchor + .tsd-signatures { border-top-width: 0; margin-top: -20px; }

ul.tsd-descriptions { position: relative; overflow: hidden; transition: height 0.3s; padding: 0; list-style: none; }
ul.tsd-descriptions.active > .tsd-description { display: none; }
ul.tsd-descriptions.active > .tsd-description.current { display: block; }
ul.tsd-descriptions.active > .tsd-description.fade-in { -webkit-animation: fade-in-delayed 0.3s; animation: fade-in-delayed 0.3s; }
ul.tsd-descriptions.active > .tsd-description.fade-out { -webkit-animation: fade-out-delayed 0.3s; animation: fade-out-delayed 0.3s; position: absolute; display: block; top: 0; left: 0; right: 0; opacity: 0; visibility: hidden; }
ul.tsd-descriptions h4, ul.tsd-descriptions .tsd-index-panel h3, .tsd-index-panel ul.tsd-descriptions h3 { font-size: 16px; margin: 1em 0 0.5em 0; }

ul.tsd-parameters, ul.tsd-type-parameters { list-style: square; margin: 0; padding-left: 20px; }
ul.tsd-parameters > li.tsd-parameter-siganture, ul.tsd-type-parameters > li.tsd-parameter-siganture { list-style: none; margin-left: -20px; }
ul.tsd-parameters h5, ul.tsd-type-parameters h5 { font-size: 16px; margin: 1em 0 0.5em 0; }
ul.tsd-parameters .tsd-comment, ul.tsd-type-parameters .tsd-comment { margin-top: -0.5em; }

.tsd-sources { font-size: 14px; color: #808080; margin: 0 0 1em 0; }
.tsd-sources a { color: #808080; text-decoration: underline; }
.tsd-sources ul, .tsd-sources p { margin: 0 !important; }
.tsd-sources ul { list-style: none; padding: 0; }

.tsd-page-toolbar { position: absolute; z-index: 1; top: 0; left: 0; width: 100%; height: 40px; color: #333; background: #fff; border-bottom: 1px solid #eee; }
.tsd-page-toolbar a { color: #333; text-decoration: none; }
.tsd-page-toolbar a.title { font-weight: bold; }
.tsd-page-toolbar a.title:hover { text-decoration: underline; }
.tsd-page-toolbar .table-wrap { display: table; width: 100%; height: 40px; }
.tsd-page-toolbar .table-cell { display: table-cell; position: relative; white-space: nowrap; line-height: 40px; }
.tsd-page-toolbar .table-cell:first-child { width: 100%; }

.tsd-widget:before, .tsd-select .tsd-select-label:before, .tsd-select .tsd-select-list li:before { content: ""; display: inline-block; width: 40px; height: 40px; margin: 0 -8px 0 0; background-image: url(data:image/png;base64,iVBORw0KGgoAAAANSUhEUgAAAUAAAAAoCAQAAAAlSeuiAAABp0lEQVR4Ae3aUa3jQAyF4QNhIBTCQiiEQlgIhRAGhTAQBkIgBEIgDITZZGXNjZTePiSWYqn/54dGfbAq+SiTutWXAgAAAAAAAAAAAAA8NCz1UFSD2lKDS5d3NVzZj/BVNasaLoRZRUmj2lLrVVHWMUntQ13Wj/i1pWa9lprX6xMRnH4dx6Rjsn26+v+12ms+EcB37P0r+qH+DNQGXgMFcHzbregQ78B8eQCTJk0e979ZW7PdA2O49ceDsYexKgUNoI3EKYDWL3D8miaPh/uXtl6BHqEHFQvgXau/FsCiIWAAbST2fpQRT0sl70j3z5ZiBdD7CG5WZX8kxwmgjbiP5GQA9/3O2XaxnnHi53AEE0AbRh+JQwC3/fzC4hcb6xPvS4i3QaMdwX+0utsRPEY6gm2wNhKHAG77eUi7SIcK4G4NY4GMIan2u2Cxqzncl5DUn7Q8ArjvZ8JFOsl/Ed0jyBom+BomQKSto+9PcblHMM4iuu4X0QQw5hrGQY/gUxFkjZuf4m4alXVU+1De/VhEn5CvDSB/RsBzqWgAAAAAAAAAAAAAAACAfyyYJ5nhVuwIAAAAAElFTkSuQmCC); background-repeat: no-repeat; text-indent: -1024px; vertical-align: bottom; }
@media (-webkit-min-device-pixel-ratio: 1.5), (min-device-pixel-ratio: 1.5), (min-resolution: 144dpi) { .tsd-widget:before, .tsd-select .tsd-select-label:before, .tsd-select .tsd-select-list li:before { background-image: url(data:image/png;base64,iVBORw0KGgoAAAANSUhEUgAAAoAAAABQCAMAAAC+sjQXAAAAM1BMVEUAAAAAAAAAAAAAAAAAAAAAAAAAAAAAAAAAAAAAAAAAAAAAAAAAAAAAAAAAAAAAAAAAAACjBUbJAAAAEXRSTlMA3/+/UCBw7xCPYIBAMM+vn1qYQ7QAAALCSURBVHgB7MGBAAAAAICg/akXqQIAAAAAAAAAAAAAAAAAAJids9mdE4bhoDNZCITP93/aSmhV/9uwPWyi8jtkblws2IxsYpz9LwSAaJW8AreE16PxOsMYE6Q4DiYKF7X+8ZHXc/E608xv5snEyIuZrVwMZjbnujR6T3gsXmcLOIRNzD+Ig2UuVtt2+NbAiX/wVLzOlviD9L2BOfGBlL/3D1I+uDjGBJArBPxU3x+K15kCQFo2s21JAOHrKpz4SPrWv4IKA+uFaR6vMwMcb+emA2DWEfDglrkLqEBOKVslA8Dx14oPMiV4CtywWxdQgAwkq2QE0uTXUwJGk2G9s3mTFNBzAkC7HKPsX72AEVjMnAWIpsPCRRjXdQxcjCYpoOcEgHY5Rtk/slWSgM3M2aSeeVgjAOeVpKcdgGMdNAXMuIAqOcZzqF8L+WcAsi8wkTeheCWMegL6mgCorHHyEJ5TVfxrLWDrTUjZdhnhjYqAnlN8TaoELOLVC0gucmoz/3RKcPs2jAs4+J5ET8AEZF+TSgGLeC1V8YuGQQU2IV1Asq9JCwE9XitZVPxr34bpJRj8PqsFLOK108W9aVrWZRrR7Sm2HL4JCToCujHZ6gUs4jUz0P1TEvD+U5wMa363YeziBODIq1YbJrsv9QKW8Ry1nNp+GAHvuingRTfmYcjBf0QpAS37bdUL6PFKtHJq63EsZ5cxcKMkDVIClu1dAK1PcJ5TFQ0M9wZKDCPs3BD7MIJGTs3WfiTfDVQYx5q5ZekCauTU3P5Q0ukGCgh49oFURdobWBY9N/CxEuwGjpGLuPhTdwH1x7HqDDxNgRP2zQ8lraFyF/yJ9vH6QGqtgSbBOU8/j2VORz+Wqfle2d5Ae4R+ML0z7Y+W4P7XHN3AU+tzyK/24EAGAAAAYJC/9T2+CgAAAAAAAAAAAAAAAAAAAADgJpfzHyIKFFBKAAAAAElFTkSuQmCC); background-size: 320px 40px; } }

.tsd-widget { display: inline-block; overflow: hidden; opacity: 0.6; height: 40px; transition: opacity 0.1s, background-color 0.2s; vertical-align: bottom; cursor: pointer; }
.tsd-widget:hover { opacity: 0.8; }
.tsd-widget.active { opacity: 1; background-color: #eee; }
.tsd-widget.no-caption { width: 40px; }
.tsd-widget.no-caption:before { margin: 0; }
.tsd-widget.search:before { background-position: 0 0; }
.tsd-widget.menu:before { background-position: -40px 0; }
.tsd-widget.options:before { background-position: -80px 0; }
.tsd-widget.options, .tsd-widget.menu { display: none; }
@media (max-width: 900px) { .tsd-widget.options, .tsd-widget.menu { display: inline-block; } }
input[type=checkbox] + .tsd-widget:before { background-position: -120px 0; }
input[type=checkbox]:checked + .tsd-widget:before { background-position: -160px 0; }

.tsd-select { position: relative; display: inline-block; height: 40px; transition: opacity 0.1s, background-color 0.2s; vertical-align: bottom; cursor: pointer; }
.tsd-select .tsd-select-label { opacity: 0.6; transition: opacity 0.2s; }
.tsd-select .tsd-select-label:before { background-position: -240px 0; }
.tsd-select.active .tsd-select-label { opacity: 0.8; }
.tsd-select.active .tsd-select-list { visibility: visible; opacity: 1; transition-delay: 0s; }
.tsd-select .tsd-select-list { position: absolute; visibility: hidden; top: 40px; left: 0; margin: 0; padding: 0; opacity: 0; list-style: none; box-shadow: 0 0 4px rgba(0, 0, 0, 0.25); transition: visibility 0s 0.2s, opacity 0.2s; }
.tsd-select .tsd-select-list li { padding: 0 20px 0 0; background-color: #fdfdfd; }
.tsd-select .tsd-select-list li:before { background-position: 40px 0; }
.tsd-select .tsd-select-list li:nth-child(even) { background-color: #fff; }
.tsd-select .tsd-select-list li:hover { background-color: #eee; }
.tsd-select .tsd-select-list li.selected:before { background-position: -200px 0; }
@media (max-width: 900px) { .tsd-select .tsd-select-list { top: 0; left: auto; right: 100%; margin-right: -5px; }
  .tsd-select .tsd-select-label:before { background-position: -280px 0; } }

img { max-width: 100%; }
</style>
</head>
<body>
<header>
	<div class="tsd-page-toolbar">
		<div class="container">
			<div class="table-wrap">
				<div class="table-cell logo">
					<a href="../index.html">
						<img src="https://aws-amplify.github.io/amplify-js/images/layout/logo.png" style="width:38px; position: absolute; margin-top: 5px;">
						<div style="margin-left: 45px; padding-top: 1px; position: relative;">AWS Amplify JS API</div>
					</a>
				</div>
				<div class="table-cell" style="">	<body>
						<a href="https://docs.amplify.aws/lib/q/platform/js/" style='background: #efefef; padding: 4px; border-radius: 20px; font-size: 14.5px; padding-left: 10px; padding-right: 10px;' for="tsd-filter-docs">AWS Amplify JS Dev Center</a>
</div>	</body>
<div class="table-cell" id="tsd-widgets">
<div id="tsd-filter">
	<a href="#" class="tsd-widget options no-caption" data-toggle="options">Options</a>
	<div class="tsd-filter-group">
		<div class="tsd-select" id="tsd-filter-visibility">
			<span class="tsd-select-label">All</span>
			<ul class="tsd-select-list">
				<li data-value="public">Public</li>
				<li data-value="protected">Public/Protected</li>
				<li data-value="private" class="selected">All</li>
			</ul>
		</div>
		<input type="checkbox" id="tsd-filter-inherited" checked />
		<label class="tsd-widget" for="tsd-filter-inherited">Inherited</label>
		<input type="checkbox" id="tsd-filter-externals" checked />
		<label class="tsd-widget" for="tsd-filter-externals">Externals</label>
		<input type="checkbox" id="tsd-filter-only-exported" />
		<label class="tsd-widget" for="tsd-filter-only-exported">Only exported</label>
	</div>
</div>
<a href="https://aws.github.io/aws-amplify/api#typedoc-main-index" class="tsd-widget menu no-caption">Menu</a>
</div>
</div>
</div>
</div>
</header>
<nav class="tsd-navigation secondary">
<ul>
	<li class="current tsd-kind-class">
		<a href="storage.html" class="tsd-kind-icon">Storage</a>
		<ul>
			<li class=" tsd-kind-constructor tsd-parent-kind-class">
				<a href="storage.html#constructor" class="tsd-kind-icon">constructor</a>
			</li>
			<li class=" tsd-kind-property tsd-parent-kind-class">
				<a href="storage.html#vault" class="tsd-kind-icon">vault</a>
			</li>
			<li class=" tsd-kind-method tsd-parent-kind-class">
				<a href="storage.html#addpluggable" class="tsd-kind-icon">add<wbr>Pluggable</a>
			</li>
			<li class=" tsd-kind-method tsd-parent-kind-class">
				<a href="storage.html#cancel" class="tsd-kind-icon">cancel</a>
			</li>
			<li class=" tsd-kind-method tsd-parent-kind-class">
				<a href="storage.html#configure" class="tsd-kind-icon">configure</a>
			</li>
			<li class=" tsd-kind-method tsd-parent-kind-class tsd-has-type-parameter">
				<a href="storage.html#copy" class="tsd-kind-icon">copy</a>
			</li>
			<li class=" tsd-kind-method tsd-parent-kind-class tsd-has-type-parameter">
				<a href="storage.html#get" class="tsd-kind-icon">get</a>
			</li>
			<li class=" tsd-kind-method tsd-parent-kind-class">
				<a href="storage.html#getmodulename" class="tsd-kind-icon">get<wbr>Module<wbr>Name</a>
			</li>
			<li class=" tsd-kind-method tsd-parent-kind-class">
				<a href="storage.html#getpluggable" class="tsd-kind-icon">get<wbr>Pluggable</a>
			</li>
			<li class=" tsd-kind-method tsd-parent-kind-class">
				<a href="storage.html#iscancelerror" class="tsd-kind-icon">is<wbr>Cancel<wbr>Error</a>
			</li>
			<li class=" tsd-kind-method tsd-parent-kind-class tsd-has-type-parameter">
				<a href="storage.html#list" class="tsd-kind-icon">list</a>
			</li>
			<li class=" tsd-kind-method tsd-parent-kind-class tsd-has-type-parameter">
				<a href="storage.html#put" class="tsd-kind-icon">put</a>
			</li>
			<li class=" tsd-kind-method tsd-parent-kind-class tsd-has-type-parameter">
				<a href="storage.html#remove" class="tsd-kind-icon">remove</a>
			</li>
			<li class=" tsd-kind-method tsd-parent-kind-class">
				<a href="storage.html#removepluggable" class="tsd-kind-icon">remove<wbr>Pluggable</a>
			</li>
		</ul>
	</li>
</ul>
</nav>
<div class="container container-main">
<div class="content-wrap">
	<section class="tsd-panel tsd-comment">
		<div class="tsd-comment tsd-typography">
			<div class="lead">
				<p>Provide storage methods to use AWS S3</p>
			</div>
		</div>
	</section>
	<section class="tsd-panel tsd-hierarchy">
		<h3>Hierarchy</h3>
		<ul class="tsd-hierarchy">
			<li>
				<span class="target">Storage</span>
			</li>
		</ul>
	</section>
	<section class="tsd-panel-group tsd-index-group">
		<h2>Index</h2>
		<section class="tsd-panel tsd-index-panel">
			<div class="tsd-index-content">
				<section class="tsd-index-section ">
					<h3>Constructors</h3>
					<ul class="tsd-index-list">
						<li class="tsd-kind-constructor tsd-parent-kind-class"><a href="storage.html#constructor" class="tsd-kind-icon">constructor</a></li>
					</ul>
				</section>
				<section class="tsd-index-section ">
					<h3>Properties</h3>
					<ul class="tsd-index-list">
						<li class="tsd-kind-property tsd-parent-kind-class"><a href="storage.html#vault" class="tsd-kind-icon">vault</a></li>
					</ul>
				</section>
				<section class="tsd-index-section ">
					<h3>Methods</h3>
					<ul class="tsd-index-list">
						<li class="tsd-kind-method tsd-parent-kind-class"><a href="storage.html#addpluggable" class="tsd-kind-icon">add<wbr>Pluggable</a></li>
						<li class="tsd-kind-method tsd-parent-kind-class"><a href="storage.html#cancel" class="tsd-kind-icon">cancel</a></li>
						<li class="tsd-kind-method tsd-parent-kind-class"><a href="storage.html#configure" class="tsd-kind-icon">configure</a></li>
						<li class="tsd-kind-method tsd-parent-kind-class tsd-has-type-parameter"><a href="storage.html#copy" class="tsd-kind-icon">copy</a></li>
						<li class="tsd-kind-method tsd-parent-kind-class tsd-has-type-parameter"><a href="storage.html#get" class="tsd-kind-icon">get</a></li>
						<li class="tsd-kind-method tsd-parent-kind-class"><a href="storage.html#getmodulename" class="tsd-kind-icon">get<wbr>Module<wbr>Name</a></li>
						<li class="tsd-kind-method tsd-parent-kind-class"><a href="storage.html#getpluggable" class="tsd-kind-icon">get<wbr>Pluggable</a></li>
						<li class="tsd-kind-method tsd-parent-kind-class"><a href="storage.html#iscancelerror" class="tsd-kind-icon">is<wbr>Cancel<wbr>Error</a></li>
						<li class="tsd-kind-method tsd-parent-kind-class tsd-has-type-parameter"><a href="storage.html#list" class="tsd-kind-icon">list</a></li>
						<li class="tsd-kind-method tsd-parent-kind-class tsd-has-type-parameter"><a href="storage.html#put" class="tsd-kind-icon">put</a></li>
						<li class="tsd-kind-method tsd-parent-kind-class tsd-has-type-parameter"><a href="storage.html#remove" class="tsd-kind-icon">remove</a></li>
						<li class="tsd-kind-method tsd-parent-kind-class"><a href="storage.html#removepluggable" class="tsd-kind-icon">remove<wbr>Pluggable</a></li>
					</ul>
				</section>
			</div>
		</section>
	</section>
	<section class="tsd-panel-group tsd-member-group ">
		<h2>Constructors</h2>
		<section class="tsd-panel tsd-member tsd-kind-constructor tsd-parent-kind-class">
			<a name="constructor" class="tsd-anchor"></a>
			<h3>constructor</h3>
			<ul class="tsd-signatures tsd-kind-constructor tsd-parent-kind-class">
				<li class="tsd-signature tsd-kind-icon">new <wbr>Storage<span class="tsd-signature-symbol">(</span><span class="tsd-signature-symbol">)</span><span class="tsd-signature-symbol">: </span><a href="storage.html" class="tsd-signature-type">Storage</a></li>
			</ul>
			<ul class="tsd-descriptions">
				<li class="tsd-description">
					<aside class="tsd-sources">
						<ul>
<<<<<<< HEAD
							<li>Defined in <a href="https://github.com/aws-amplify/amplify-js/blob/6a84560cb/packages/storage/src/Storage.ts#L56">packages/storage/src/Storage.ts:56</a></li>
=======
							<li>Defined in <a href="https://github.com/aws-amplify/amplify-js/blob/67aa3213e/packages/storage/src/Storage.ts#L56">packages/storage/src/Storage.ts:56</a></li>
>>>>>>> ae5f9744
						</ul>
					</aside>
					<div class="tsd-comment tsd-typography">
						<div class="lead">
							<p>Initialize Storage</p>
						</div>
					</div>
					<h4 class="tsd-returns-title">Returns <a href="storage.html" class="tsd-signature-type">Storage</a></h4>
				</li>
			</ul>
		</section>
	</section>
	<section class="tsd-panel-group tsd-member-group ">
		<h2>Properties</h2>
		<section class="tsd-panel tsd-member tsd-kind-property tsd-parent-kind-class">
			<a name="vault" class="tsd-anchor"></a>
			<h3>vault</h3>
			<div class="tsd-signature tsd-kind-icon">vault<span class="tsd-signature-symbol">:</span> <span class="tsd-signature-type">Storage</span></div>
			<aside class="tsd-sources">
				<ul>
<<<<<<< HEAD
					<li>Defined in <a href="https://github.com/aws-amplify/amplify-js/blob/6a84560cb/packages/storage/src/Storage.ts#L56">packages/storage/src/Storage.ts:56</a></li>
=======
					<li>Defined in <a href="https://github.com/aws-amplify/amplify-js/blob/67aa3213e/packages/storage/src/Storage.ts#L56">packages/storage/src/Storage.ts:56</a></li>
>>>>>>> ae5f9744
				</ul>
			</aside>
			<div class="tsd-comment tsd-typography">
			</div>
		</section>
	</section>
	<section class="tsd-panel-group tsd-member-group ">
		<h2>Methods</h2>
		<section class="tsd-panel tsd-member tsd-kind-method tsd-parent-kind-class">
			<a name="addpluggable" class="tsd-anchor"></a>
			<h3>add<wbr>Pluggable</h3>
			<ul class="tsd-signatures tsd-kind-method tsd-parent-kind-class">
				<li class="tsd-signature tsd-kind-icon">add<wbr>Pluggable<span class="tsd-signature-symbol">(</span>pluggable<span class="tsd-signature-symbol">: </span><a href="../interfaces/storageprovider.html" class="tsd-signature-type">StorageProvider</a><span class="tsd-signature-symbol">)</span><span class="tsd-signature-symbol">: </span><span class="tsd-signature-type">object</span></li>
			</ul>
			<ul class="tsd-descriptions">
				<li class="tsd-description">
					<aside class="tsd-sources">
						<ul>
<<<<<<< HEAD
							<li>Defined in <a href="https://github.com/aws-amplify/amplify-js/blob/6a84560cb/packages/storage/src/Storage.ts#L82">packages/storage/src/Storage.ts:82</a></li>
=======
							<li>Defined in <a href="https://github.com/aws-amplify/amplify-js/blob/67aa3213e/packages/storage/src/Storage.ts#L82">packages/storage/src/Storage.ts:82</a></li>
>>>>>>> ae5f9744
						</ul>
					</aside>
					<div class="tsd-comment tsd-typography">
						<div class="lead">
							<p>add plugin into Storage category</p>
						</div>
					</div>
					<h4 class="tsd-parameters-title">Parameters</h4>
					<ul class="tsd-parameters">
						<li>
							<h5>pluggable: <a href="../interfaces/storageprovider.html" class="tsd-signature-type">StorageProvider</a></h5>
							<div class="tsd-comment tsd-typography">
								<p>an instance of the plugin</p>
							</div>
						</li>
					</ul>
					<h4 class="tsd-returns-title">Returns <span class="tsd-signature-type">object</span></h4>
					<ul class="tsd-parameters">
					</ul>
				</li>
			</ul>
		</section>
		<section class="tsd-panel tsd-member tsd-kind-method tsd-parent-kind-class">
			<a name="cancel" class="tsd-anchor"></a>
			<h3>cancel</h3>
			<ul class="tsd-signatures tsd-kind-method tsd-parent-kind-class">
				<li class="tsd-signature tsd-kind-icon">cancel<span class="tsd-signature-symbol">(</span>request<span class="tsd-signature-symbol">: </span><a href="../interfaces/uploadtask.html" class="tsd-signature-type">UploadTask</a>, message<span class="tsd-signature-symbol">?: </span><span class="tsd-signature-type">string</span><span class="tsd-signature-symbol">)</span><span class="tsd-signature-symbol">: </span><a href="asyncitem.html#promise" class="tsd-signature-type">Promise</a><span class="tsd-signature-symbol">&lt;</span><span class="tsd-signature-type">boolean</span><span class="tsd-signature-symbol">&gt;</span></li>
				<li class="tsd-signature tsd-kind-icon">cancel<span class="tsd-signature-symbol">(</span>request<span class="tsd-signature-symbol">: </span><a href="asyncitem.html#promise" class="tsd-signature-type">Promise</a><span class="tsd-signature-symbol">&lt;</span><span class="tsd-signature-type">any</span><span class="tsd-signature-symbol">&gt;</span>, message<span class="tsd-signature-symbol">?: </span><span class="tsd-signature-type">string</span><span class="tsd-signature-symbol">)</span><span class="tsd-signature-symbol">: </span><span class="tsd-signature-type">void</span></li>
			</ul>
			<ul class="tsd-descriptions">
				<li class="tsd-description">
					<aside class="tsd-sources">
						<ul>
<<<<<<< HEAD
							<li>Defined in <a href="https://github.com/aws-amplify/amplify-js/blob/6a84560cb/packages/storage/src/Storage.ts#L211">packages/storage/src/Storage.ts:211</a></li>
=======
							<li>Defined in <a href="https://github.com/aws-amplify/amplify-js/blob/67aa3213e/packages/storage/src/Storage.ts#L211">packages/storage/src/Storage.ts:211</a></li>
>>>>>>> ae5f9744
						</ul>
					</aside>
					<div class="tsd-comment tsd-typography">
						<div class="lead">
							<p>Cancels an inflight request</p>
						</div>
					</div>
					<h4 class="tsd-parameters-title">Parameters</h4>
					<ul class="tsd-parameters">
						<li>
							<h5>request: <a href="../interfaces/uploadtask.html" class="tsd-signature-type">UploadTask</a></h5>
							<div class="tsd-comment tsd-typography">
								<p>The request to cancel</p>
							</div>
						</li>
						<li>
							<h5><span class="tsd-flag ts-flagOptional">Optional</span> message: <span class="tsd-signature-type">string</span></h5>
						</li>
					</ul>
					<h4 class="tsd-returns-title">Returns <a href="asyncitem.html#promise" class="tsd-signature-type">Promise</a><span class="tsd-signature-symbol">&lt;</span><span class="tsd-signature-type">boolean</span><span class="tsd-signature-symbol">&gt;</span></h4>
				</li>
				<li class="tsd-description">
					<aside class="tsd-sources">
						<ul>
<<<<<<< HEAD
							<li>Defined in <a href="https://github.com/aws-amplify/amplify-js/blob/6a84560cb/packages/storage/src/Storage.ts#L212">packages/storage/src/Storage.ts:212</a></li>
=======
							<li>Defined in <a href="https://github.com/aws-amplify/amplify-js/blob/67aa3213e/packages/storage/src/Storage.ts#L212">packages/storage/src/Storage.ts:212</a></li>
>>>>>>> ae5f9744
						</ul>
					</aside>
					<h4 class="tsd-parameters-title">Parameters</h4>
					<ul class="tsd-parameters">
						<li>
							<h5>request: <a href="asyncitem.html#promise" class="tsd-signature-type">Promise</a><span class="tsd-signature-symbol">&lt;</span><span class="tsd-signature-type">any</span><span class="tsd-signature-symbol">&gt;</span></h5>
						</li>
						<li>
							<h5><span class="tsd-flag ts-flagOptional">Optional</span> message: <span class="tsd-signature-type">string</span></h5>
						</li>
					</ul>
					<h4 class="tsd-returns-title">Returns <span class="tsd-signature-type">void</span></h4>
				</li>
			</ul>
		</section>
		<section class="tsd-panel tsd-member tsd-kind-method tsd-parent-kind-class">
			<a name="configure" class="tsd-anchor"></a>
			<h3>configure</h3>
			<ul class="tsd-signatures tsd-kind-method tsd-parent-kind-class">
				<li class="tsd-signature tsd-kind-icon">configure<span class="tsd-signature-symbol">(</span>config<span class="tsd-signature-symbol">?: </span><span class="tsd-signature-type">any</span><span class="tsd-signature-symbol">)</span><span class="tsd-signature-symbol">: </span><span class="tsd-signature-type">any</span></li>
			</ul>
			<ul class="tsd-descriptions">
				<li class="tsd-description">
					<aside class="tsd-sources">
						<ul>
<<<<<<< HEAD
							<li>Defined in <a href="https://github.com/aws-amplify/amplify-js/blob/6a84560cb/packages/storage/src/Storage.ts#L123">packages/storage/src/Storage.ts:123</a></li>
=======
							<li>Defined in <a href="https://github.com/aws-amplify/amplify-js/blob/67aa3213e/packages/storage/src/Storage.ts#L123">packages/storage/src/Storage.ts:123</a></li>
>>>>>>> ae5f9744
						</ul>
					</aside>
					<div class="tsd-comment tsd-typography">
						<div class="lead">
							<p>Configure Storage</p>
						</div>
					</div>
					<h4 class="tsd-parameters-title">Parameters</h4>
					<ul class="tsd-parameters">
						<li>
							<h5><span class="tsd-flag ts-flagOptional">Optional</span> config: <span class="tsd-signature-type">any</span></h5>
							<div class="tsd-comment tsd-typography">
								<p>Configuration object for storage</p>
							</div>
						</li>
					</ul>
					<h4 class="tsd-returns-title">Returns <span class="tsd-signature-type">any</span></h4>
					<ul>
						<li>Current configuration</li>
					</ul>
				</li>
			</ul>
		</section>
		<section class="tsd-panel tsd-member tsd-kind-method tsd-parent-kind-class tsd-has-type-parameter">
			<a name="copy" class="tsd-anchor"></a>
			<h3>copy</h3>
			<ul class="tsd-signatures tsd-kind-method tsd-parent-kind-class tsd-has-type-parameter">
				<li class="tsd-signature tsd-kind-icon">copy&lt;T&gt;<span class="tsd-signature-symbol">(</span>src<span class="tsd-signature-symbol">: </span><a href="../globals.html#storagecopysource" class="tsd-signature-type">StorageCopySource</a>, dest<span class="tsd-signature-symbol">: </span><a href="../globals.html#storagecopydestination" class="tsd-signature-type">StorageCopyDestination</a>, config<span class="tsd-signature-symbol">?: </span><a href="../globals.html#storagecopyconfig" class="tsd-signature-type">StorageCopyConfig</a><span class="tsd-signature-symbol">&lt;</span><span class="tsd-signature-type">T</span><span class="tsd-signature-symbol">&gt;</span><span class="tsd-signature-symbol">)</span><span class="tsd-signature-symbol">: </span><a href="../globals.html#storagecopyoutput" class="tsd-signature-type">StorageCopyOutput</a><span class="tsd-signature-symbol">&lt;</span><span class="tsd-signature-type">T</span><span class="tsd-signature-symbol">&gt;</span></li>
			</ul>
			<ul class="tsd-descriptions">
				<li class="tsd-description">
					<aside class="tsd-sources">
						<ul>
<<<<<<< HEAD
							<li>Defined in <a href="https://github.com/aws-amplify/amplify-js/blob/6a84560cb/packages/storage/src/Storage.ts#L238">packages/storage/src/Storage.ts:238</a></li>
=======
							<li>Defined in <a href="https://github.com/aws-amplify/amplify-js/blob/67aa3213e/packages/storage/src/Storage.ts#L238">packages/storage/src/Storage.ts:238</a></li>
>>>>>>> ae5f9744
						</ul>
					</aside>
					<div class="tsd-comment tsd-typography">
						<div class="lead">
							<p>Copies a file from src to dest.</p>
						</div>
					</div>
					<h4 class="tsd-type-parameters-title">Type parameters</h4>
					<ul class="tsd-type-parameters">
						<li>
							<h4>T<span class="tsd-signature-symbol">: </span><span class="tsd-signature-type">Record</span><span class="tsd-signature-symbol">&lt;</span><span class="tsd-signature-type">string</span><span class="tsd-signature-symbol">, </span><span class="tsd-signature-type">any</span><span class="tsd-signature-symbol">&gt;</span></h4>
						</li>
					</ul>
					<h4 class="tsd-parameters-title">Parameters</h4>
					<ul class="tsd-parameters">
						<li>
							<h5>src: <a href="../globals.html#storagecopysource" class="tsd-signature-type">StorageCopySource</a></h5>
							<div class="tsd-comment tsd-typography">
								<p>The source object.</p>
							</div>
						</li>
						<li>
							<h5>dest: <a href="../globals.html#storagecopydestination" class="tsd-signature-type">StorageCopyDestination</a></h5>
							<div class="tsd-comment tsd-typography">
								<p>The destination object.</p>
							</div>
						</li>
						<li>
							<h5><span class="tsd-flag ts-flagOptional">Optional</span> config: <a href="../globals.html#storagecopyconfig" class="tsd-signature-type">StorageCopyConfig</a><span class="tsd-signature-symbol">&lt;</span><span class="tsd-signature-type">T</span><span class="tsd-signature-symbol">&gt;</span></h5>
						</li>
					</ul>
					<h4 class="tsd-returns-title">Returns <a href="../globals.html#storagecopyoutput" class="tsd-signature-type">StorageCopyOutput</a><span class="tsd-signature-symbol">&lt;</span><span class="tsd-signature-type">T</span><span class="tsd-signature-symbol">&gt;</span></h4>
					<p>A promise resolves to the copied object&#39;s key.</p>
				</li>
			</ul>
		</section>
		<section class="tsd-panel tsd-member tsd-kind-method tsd-parent-kind-class tsd-has-type-parameter">
			<a name="get" class="tsd-anchor"></a>
			<h3>get</h3>
			<ul class="tsd-signatures tsd-kind-method tsd-parent-kind-class tsd-has-type-parameter">
				<li class="tsd-signature tsd-kind-icon">get&lt;T&gt;<span class="tsd-signature-symbol">(</span>key<span class="tsd-signature-symbol">: </span><span class="tsd-signature-type">string</span>, config<span class="tsd-signature-symbol">?: </span><a href="../globals.html#storagegetconfig" class="tsd-signature-type">StorageGetConfig</a><span class="tsd-signature-symbol">&lt;</span><span class="tsd-signature-type">T</span><span class="tsd-signature-symbol">&gt;</span><span class="tsd-signature-symbol">)</span><span class="tsd-signature-symbol">: </span><a href="../globals.html#storagegetoutput" class="tsd-signature-type">StorageGetOutput</a><span class="tsd-signature-symbol">&lt;</span><span class="tsd-signature-type">T</span><span class="tsd-signature-symbol">&gt;</span></li>
			</ul>
			<ul class="tsd-descriptions">
				<li class="tsd-description">
					<aside class="tsd-sources">
						<ul>
<<<<<<< HEAD
							<li>Defined in <a href="https://github.com/aws-amplify/amplify-js/blob/6a84560cb/packages/storage/src/Storage.ts#L280">packages/storage/src/Storage.ts:280</a></li>
=======
							<li>Defined in <a href="https://github.com/aws-amplify/amplify-js/blob/67aa3213e/packages/storage/src/Storage.ts#L280">packages/storage/src/Storage.ts:280</a></li>
>>>>>>> ae5f9744
						</ul>
					</aside>
					<div class="tsd-comment tsd-typography">
						<div class="lead">
							<p>Get a presigned URL of the file or the object data when download:true</p>
						</div>
					</div>
					<h4 class="tsd-type-parameters-title">Type parameters</h4>
					<ul class="tsd-type-parameters">
						<li>
							<h4>T<span class="tsd-signature-symbol">: </span><span class="tsd-signature-type">Record</span><span class="tsd-signature-symbol">&lt;</span><span class="tsd-signature-type">string</span><span class="tsd-signature-symbol">, </span><span class="tsd-signature-type">any</span><span class="tsd-signature-symbol">&gt;</span><span class="tsd-signature-symbol"> &amp; </span><span class="tsd-signature-type">object</span></h4>
						</li>
					</ul>
					<h4 class="tsd-parameters-title">Parameters</h4>
					<ul class="tsd-parameters">
						<li>
							<h5>key: <span class="tsd-signature-type">string</span></h5>
							<div class="tsd-comment tsd-typography">
								<p>key of the object</p>
							</div>
						</li>
						<li>
							<h5><span class="tsd-flag ts-flagOptional">Optional</span> config: <a href="../globals.html#storagegetconfig" class="tsd-signature-type">StorageGetConfig</a><span class="tsd-signature-symbol">&lt;</span><span class="tsd-signature-type">T</span><span class="tsd-signature-symbol">&gt;</span></h5>
						</li>
					</ul>
					<h4 class="tsd-returns-title">Returns <a href="../globals.html#storagegetoutput" class="tsd-signature-type">StorageGetOutput</a><span class="tsd-signature-symbol">&lt;</span><span class="tsd-signature-type">T</span><span class="tsd-signature-symbol">&gt;</span></h4>
					<ul>
						<li>A promise resolves to either a presigned url or the object</li>
					</ul>
				</li>
			</ul>
		</section>
		<section class="tsd-panel tsd-member tsd-kind-method tsd-parent-kind-class">
			<a name="getmodulename" class="tsd-anchor"></a>
			<h3>get<wbr>Module<wbr>Name</h3>
			<ul class="tsd-signatures tsd-kind-method tsd-parent-kind-class">
				<li class="tsd-signature tsd-kind-icon">get<wbr>Module<wbr>Name<span class="tsd-signature-symbol">(</span><span class="tsd-signature-symbol">)</span><span class="tsd-signature-symbol">: </span><span class="tsd-signature-type">string</span></li>
			</ul>
			<ul class="tsd-descriptions">
				<li class="tsd-description">
					<aside class="tsd-sources">
						<ul>
<<<<<<< HEAD
							<li>Defined in <a href="https://github.com/aws-amplify/amplify-js/blob/6a84560cb/packages/storage/src/Storage.ts#L74">packages/storage/src/Storage.ts:74</a></li>
=======
							<li>Defined in <a href="https://github.com/aws-amplify/amplify-js/blob/67aa3213e/packages/storage/src/Storage.ts#L74">packages/storage/src/Storage.ts:74</a></li>
>>>>>>> ae5f9744
						</ul>
					</aside>
					<h4 class="tsd-returns-title">Returns <span class="tsd-signature-type">string</span></h4>
				</li>
			</ul>
		</section>
		<section class="tsd-panel tsd-member tsd-kind-method tsd-parent-kind-class">
			<a name="getpluggable" class="tsd-anchor"></a>
			<h3>get<wbr>Pluggable</h3>
			<ul class="tsd-signatures tsd-kind-method tsd-parent-kind-class">
				<li class="tsd-signature tsd-kind-icon">get<wbr>Pluggable<span class="tsd-signature-symbol">(</span>providerName<span class="tsd-signature-symbol">: </span><span class="tsd-signature-type">string</span><span class="tsd-signature-symbol">)</span><span class="tsd-signature-symbol">: </span><a href="../interfaces/storageprovider.html" class="tsd-signature-type">StorageProvider</a></li>
			</ul>
			<ul class="tsd-descriptions">
				<li class="tsd-description">
					<aside class="tsd-sources">
						<ul>
<<<<<<< HEAD
							<li>Defined in <a href="https://github.com/aws-amplify/amplify-js/blob/6a84560cb/packages/storage/src/Storage.ts#L97">packages/storage/src/Storage.ts:97</a></li>
=======
							<li>Defined in <a href="https://github.com/aws-amplify/amplify-js/blob/67aa3213e/packages/storage/src/Storage.ts#L97">packages/storage/src/Storage.ts:97</a></li>
>>>>>>> ae5f9744
						</ul>
					</aside>
					<div class="tsd-comment tsd-typography">
						<div class="lead">
							<p>Get the plugin object</p>
						</div>
					</div>
					<h4 class="tsd-parameters-title">Parameters</h4>
					<ul class="tsd-parameters">
						<li>
							<h5>providerName: <span class="tsd-signature-type">string</span></h5>
							<div class="tsd-comment tsd-typography">
								<p>the name of the plugin</p>
							</div>
						</li>
					</ul>
					<h4 class="tsd-returns-title">Returns <a href="../interfaces/storageprovider.html" class="tsd-signature-type">StorageProvider</a></h4>
				</li>
			</ul>
		</section>
		<section class="tsd-panel tsd-member tsd-kind-method tsd-parent-kind-class">
			<a name="iscancelerror" class="tsd-anchor"></a>
			<h3>is<wbr>Cancel<wbr>Error</h3>
			<ul class="tsd-signatures tsd-kind-method tsd-parent-kind-class">
				<li class="tsd-signature tsd-kind-icon">is<wbr>Cancel<wbr>Error<span class="tsd-signature-symbol">(</span>error<span class="tsd-signature-symbol">: </span><span class="tsd-signature-type">any</span><span class="tsd-signature-symbol">)</span><span class="tsd-signature-symbol">: </span><span class="tsd-signature-type">boolean</span></li>
			</ul>
			<ul class="tsd-descriptions">
				<li class="tsd-description">
					<aside class="tsd-sources">
						<ul>
<<<<<<< HEAD
							<li>Defined in <a href="https://github.com/aws-amplify/amplify-js/blob/6a84560cb/packages/storage/src/Storage.ts#L306">packages/storage/src/Storage.ts:306</a></li>
=======
							<li>Defined in <a href="https://github.com/aws-amplify/amplify-js/blob/67aa3213e/packages/storage/src/Storage.ts#L306">packages/storage/src/Storage.ts:306</a></li>
>>>>>>> ae5f9744
						</ul>
					</aside>
					<h4 class="tsd-parameters-title">Parameters</h4>
					<ul class="tsd-parameters">
						<li>
							<h5>error: <span class="tsd-signature-type">any</span></h5>
						</li>
					</ul>
					<h4 class="tsd-returns-title">Returns <span class="tsd-signature-type">boolean</span></h4>
				</li>
			</ul>
		</section>
		<section class="tsd-panel tsd-member tsd-kind-method tsd-parent-kind-class tsd-has-type-parameter">
			<a name="list" class="tsd-anchor"></a>
			<h3>list</h3>
			<ul class="tsd-signatures tsd-kind-method tsd-parent-kind-class tsd-has-type-parameter">
				<li class="tsd-signature tsd-kind-icon">list&lt;T&gt;<span class="tsd-signature-symbol">(</span>key<span class="tsd-signature-symbol">: </span><span class="tsd-signature-type">string</span>, config<span class="tsd-signature-symbol">?: </span><a href="../globals.html#storagelistconfig" class="tsd-signature-type">StorageListConfig</a><span class="tsd-signature-symbol">&lt;</span><span class="tsd-signature-type">T</span><span class="tsd-signature-symbol">&gt;</span><span class="tsd-signature-symbol">)</span><span class="tsd-signature-symbol">: </span><a href="../globals.html#storagelistoutput" class="tsd-signature-type">StorageListOutput</a><span class="tsd-signature-symbol">&lt;</span><span class="tsd-signature-type">T</span><span class="tsd-signature-symbol">&gt;</span></li>
			</ul>
			<ul class="tsd-descriptions">
				<li class="tsd-description">
					<aside class="tsd-sources">
						<ul>
<<<<<<< HEAD
							<li>Defined in <a href="https://github.com/aws-amplify/amplify-js/blob/6a84560cb/packages/storage/src/Storage.ts#L382">packages/storage/src/Storage.ts:382</a></li>
=======
							<li>Defined in <a href="https://github.com/aws-amplify/amplify-js/blob/67aa3213e/packages/storage/src/Storage.ts#L382">packages/storage/src/Storage.ts:382</a></li>
>>>>>>> ae5f9744
						</ul>
					</aside>
					<div class="tsd-comment tsd-typography">
						<div class="lead">
							<p>List bucket objects relative to the level and prefix specified</p>
						</div>
					</div>
					<h4 class="tsd-type-parameters-title">Type parameters</h4>
					<ul class="tsd-type-parameters">
						<li>
							<h4>T<span class="tsd-signature-symbol">: </span><span class="tsd-signature-type">Record</span><span class="tsd-signature-symbol">&lt;</span><span class="tsd-signature-type">string</span><span class="tsd-signature-symbol">, </span><span class="tsd-signature-type">any</span><span class="tsd-signature-symbol">&gt;</span></h4>
						</li>
					</ul>
					<h4 class="tsd-parameters-title">Parameters</h4>
					<ul class="tsd-parameters">
						<li>
							<h5>key: <span class="tsd-signature-type">string</span></h5>
						</li>
						<li>
							<h5><span class="tsd-flag ts-flagOptional">Optional</span> config: <a href="../globals.html#storagelistconfig" class="tsd-signature-type">StorageListConfig</a><span class="tsd-signature-symbol">&lt;</span><span class="tsd-signature-type">T</span><span class="tsd-signature-symbol">&gt;</span></h5>
						</li>
					</ul>
					<h4 class="tsd-returns-title">Returns <a href="../globals.html#storagelistoutput" class="tsd-signature-type">StorageListOutput</a><span class="tsd-signature-symbol">&lt;</span><span class="tsd-signature-type">T</span><span class="tsd-signature-symbol">&gt;</span></h4>
					<ul>
						<li>Promise resolves to list of keys for all objects in path</li>
					</ul>
				</li>
			</ul>
		</section>
		<section class="tsd-panel tsd-member tsd-kind-method tsd-parent-kind-class tsd-has-type-parameter">
			<a name="put" class="tsd-anchor"></a>
			<h3>put</h3>
			<ul class="tsd-signatures tsd-kind-method tsd-parent-kind-class tsd-has-type-parameter">
				<li class="tsd-signature tsd-kind-icon">put&lt;T&gt;<span class="tsd-signature-symbol">(</span>key<span class="tsd-signature-symbol">: </span><span class="tsd-signature-type">string</span>, object<span class="tsd-signature-symbol">: </span><span class="tsd-signature-type">any</span>, config<span class="tsd-signature-symbol">?: </span><a href="../globals.html#storageputconfig" class="tsd-signature-type">StoragePutConfig</a><span class="tsd-signature-symbol">&lt;</span><span class="tsd-signature-type">T</span><span class="tsd-signature-symbol">&gt;</span><span class="tsd-signature-symbol">)</span><span class="tsd-signature-symbol">: </span><a href="../globals.html#storageputoutput" class="tsd-signature-type">StoragePutOutput</a><span class="tsd-signature-symbol">&lt;</span><span class="tsd-signature-type">T</span><span class="tsd-signature-symbol">&gt;</span></li>
			</ul>
			<ul class="tsd-descriptions">
				<li class="tsd-description">
					<aside class="tsd-sources">
						<ul>
<<<<<<< HEAD
							<li>Defined in <a href="https://github.com/aws-amplify/amplify-js/blob/6a84560cb/packages/storage/src/Storage.ts#L318">packages/storage/src/Storage.ts:318</a></li>
=======
							<li>Defined in <a href="https://github.com/aws-amplify/amplify-js/blob/67aa3213e/packages/storage/src/Storage.ts#L318">packages/storage/src/Storage.ts:318</a></li>
>>>>>>> ae5f9744
						</ul>
					</aside>
					<div class="tsd-comment tsd-typography">
						<div class="lead">
							<p>Put a file in storage bucket specified to configure method</p>
						</div>
					</div>
					<h4 class="tsd-type-parameters-title">Type parameters</h4>
					<ul class="tsd-type-parameters">
						<li>
							<h4>T<span class="tsd-signature-symbol">: </span><span class="tsd-signature-type">Record</span><span class="tsd-signature-symbol">&lt;</span><span class="tsd-signature-type">string</span><span class="tsd-signature-symbol">, </span><span class="tsd-signature-type">any</span><span class="tsd-signature-symbol">&gt;</span></h4>
						</li>
					</ul>
					<h4 class="tsd-parameters-title">Parameters</h4>
					<ul class="tsd-parameters">
						<li>
							<h5>key: <span class="tsd-signature-type">string</span></h5>
							<div class="tsd-comment tsd-typography">
								<p>key of the object</p>
							</div>
						</li>
						<li>
							<h5>object: <span class="tsd-signature-type">any</span></h5>
							<div class="tsd-comment tsd-typography">
								<p>File to be put in bucket</p>
							</div>
						</li>
						<li>
							<h5><span class="tsd-flag ts-flagOptional">Optional</span> config: <a href="../globals.html#storageputconfig" class="tsd-signature-type">StoragePutConfig</a><span class="tsd-signature-symbol">&lt;</span><span class="tsd-signature-type">T</span><span class="tsd-signature-symbol">&gt;</span></h5>
						</li>
					</ul>
					<h4 class="tsd-returns-title">Returns <a href="../globals.html#storageputoutput" class="tsd-signature-type">StoragePutOutput</a><span class="tsd-signature-symbol">&lt;</span><span class="tsd-signature-type">T</span><span class="tsd-signature-symbol">&gt;</span></h4>
					<ul>
						<li>promise resolves to object on success</li>
					</ul>
				</li>
			</ul>
		</section>
		<section class="tsd-panel tsd-member tsd-kind-method tsd-parent-kind-class tsd-has-type-parameter">
			<a name="remove" class="tsd-anchor"></a>
			<h3>remove</h3>
			<ul class="tsd-signatures tsd-kind-method tsd-parent-kind-class tsd-has-type-parameter">
				<li class="tsd-signature tsd-kind-icon">remove&lt;T&gt;<span class="tsd-signature-symbol">(</span>key<span class="tsd-signature-symbol">: </span><span class="tsd-signature-type">string</span>, config<span class="tsd-signature-symbol">?: </span><a href="../globals.html#storageremoveconfig" class="tsd-signature-type">StorageRemoveConfig</a><span class="tsd-signature-symbol">&lt;</span><span class="tsd-signature-type">T</span><span class="tsd-signature-symbol">&gt;</span><span class="tsd-signature-symbol">)</span><span class="tsd-signature-symbol">: </span><a href="../globals.html#storageremoveoutput" class="tsd-signature-type">StorageRemoveOutput</a><span class="tsd-signature-symbol">&lt;</span><span class="tsd-signature-type">T</span><span class="tsd-signature-symbol">&gt;</span></li>
			</ul>
			<ul class="tsd-descriptions">
				<li class="tsd-description">
					<aside class="tsd-sources">
						<ul>
<<<<<<< HEAD
							<li>Defined in <a href="https://github.com/aws-amplify/amplify-js/blob/6a84560cb/packages/storage/src/Storage.ts#L355">packages/storage/src/Storage.ts:355</a></li>
=======
							<li>Defined in <a href="https://github.com/aws-amplify/amplify-js/blob/67aa3213e/packages/storage/src/Storage.ts#L355">packages/storage/src/Storage.ts:355</a></li>
>>>>>>> ae5f9744
						</ul>
					</aside>
					<div class="tsd-comment tsd-typography">
						<div class="lead">
							<p>Remove the object for specified key</p>
						</div>
					</div>
					<h4 class="tsd-type-parameters-title">Type parameters</h4>
					<ul class="tsd-type-parameters">
						<li>
							<h4>T<span class="tsd-signature-symbol">: </span><span class="tsd-signature-type">Record</span><span class="tsd-signature-symbol">&lt;</span><span class="tsd-signature-type">string</span><span class="tsd-signature-symbol">, </span><span class="tsd-signature-type">any</span><span class="tsd-signature-symbol">&gt;</span></h4>
						</li>
					</ul>
					<h4 class="tsd-parameters-title">Parameters</h4>
					<ul class="tsd-parameters">
						<li>
							<h5>key: <span class="tsd-signature-type">string</span></h5>
							<div class="tsd-comment tsd-typography">
								<p>key of the object</p>
							</div>
						</li>
						<li>
							<h5><span class="tsd-flag ts-flagOptional">Optional</span> config: <a href="../globals.html#storageremoveconfig" class="tsd-signature-type">StorageRemoveConfig</a><span class="tsd-signature-symbol">&lt;</span><span class="tsd-signature-type">T</span><span class="tsd-signature-symbol">&gt;</span></h5>
						</li>
					</ul>
					<h4 class="tsd-returns-title">Returns <a href="../globals.html#storageremoveoutput" class="tsd-signature-type">StorageRemoveOutput</a><span class="tsd-signature-symbol">&lt;</span><span class="tsd-signature-type">T</span><span class="tsd-signature-symbol">&gt;</span></h4>
					<ul>
						<li>Promise resolves upon successful removal of the object</li>
					</ul>
				</li>
			</ul>
		</section>
		<section class="tsd-panel tsd-member tsd-kind-method tsd-parent-kind-class">
			<a name="removepluggable" class="tsd-anchor"></a>
			<h3>remove<wbr>Pluggable</h3>
			<ul class="tsd-signatures tsd-kind-method tsd-parent-kind-class">
				<li class="tsd-signature tsd-kind-icon">remove<wbr>Pluggable<span class="tsd-signature-symbol">(</span>providerName<span class="tsd-signature-symbol">: </span><span class="tsd-signature-type">string</span><span class="tsd-signature-symbol">)</span><span class="tsd-signature-symbol">: </span><span class="tsd-signature-type">void</span></li>
			</ul>
			<ul class="tsd-descriptions">
				<li class="tsd-description">
					<aside class="tsd-sources">
						<ul>
<<<<<<< HEAD
							<li>Defined in <a href="https://github.com/aws-amplify/amplify-js/blob/6a84560cb/packages/storage/src/Storage.ts#L111">packages/storage/src/Storage.ts:111</a></li>
=======
							<li>Defined in <a href="https://github.com/aws-amplify/amplify-js/blob/67aa3213e/packages/storage/src/Storage.ts#L111">packages/storage/src/Storage.ts:111</a></li>
>>>>>>> ae5f9744
						</ul>
					</aside>
					<div class="tsd-comment tsd-typography">
						<div class="lead">
							<p>Remove the plugin object</p>
						</div>
					</div>
					<h4 class="tsd-parameters-title">Parameters</h4>
					<ul class="tsd-parameters">
						<li>
							<h5>providerName: <span class="tsd-signature-type">string</span></h5>
							<div class="tsd-comment tsd-typography">
								<p>the name of the plugin</p>
							</div>
						</li>
					</ul>
					<h4 class="tsd-returns-title">Returns <span class="tsd-signature-type">void</span></h4>
				</li>
			</ul>
		</section>
	</section>
	<footer>
		<div class="container">
			<h2>Legend</h2>
			<div class="tsd-legend-group">
				<ul class="tsd-legend">
					<li class="tsd-kind-module"><span class="tsd-kind-icon">Module</span></li>
					<li class="tsd-kind-object-literal"><span class="tsd-kind-icon">Object literal</span></li>
					<li class="tsd-kind-variable"><span class="tsd-kind-icon">Variable</span></li>
					<li class="tsd-kind-function"><span class="tsd-kind-icon">Function</span></li>
					<li class="tsd-kind-function tsd-has-type-parameter"><span class="tsd-kind-icon">Function with type parameter</span></li>
					<li class="tsd-kind-index-signature"><span class="tsd-kind-icon">Index signature</span></li>
					<li class="tsd-kind-type-alias"><span class="tsd-kind-icon">Type alias</span></li>
				</ul>
				<ul class="tsd-legend">
					<li class="tsd-kind-enum"><span class="tsd-kind-icon">Enumeration</span></li>
					<li class="tsd-kind-enum-member"><span class="tsd-kind-icon">Enumeration member</span></li>
					<li class="tsd-kind-property tsd-parent-kind-enum"><span class="tsd-kind-icon">Property</span></li>
					<li class="tsd-kind-method tsd-parent-kind-enum"><span class="tsd-kind-icon">Method</span></li>
				</ul>
				<ul class="tsd-legend">
					<li class="tsd-kind-interface"><span class="tsd-kind-icon">Interface</span></li>
					<li class="tsd-kind-interface tsd-has-type-parameter"><span class="tsd-kind-icon">Interface with type parameter</span></li>
					<li class="tsd-kind-constructor tsd-parent-kind-interface"><span class="tsd-kind-icon">Constructor</span></li>
					<li class="tsd-kind-property tsd-parent-kind-interface"><span class="tsd-kind-icon">Property</span></li>
					<li class="tsd-kind-method tsd-parent-kind-interface"><span class="tsd-kind-icon">Method</span></li>
					<li class="tsd-kind-index-signature tsd-parent-kind-interface"><span class="tsd-kind-icon">Index signature</span></li>
				</ul>
				<ul class="tsd-legend">
					<li class="tsd-kind-class"><span class="tsd-kind-icon">Class</span></li>
					<li class="tsd-kind-class tsd-has-type-parameter"><span class="tsd-kind-icon">Class with type parameter</span></li>
					<li class="tsd-kind-constructor tsd-parent-kind-class"><span class="tsd-kind-icon">Constructor</span></li>
					<li class="tsd-kind-property tsd-parent-kind-class"><span class="tsd-kind-icon">Property</span></li>
					<li class="tsd-kind-method tsd-parent-kind-class"><span class="tsd-kind-icon">Method</span></li>
					<li class="tsd-kind-accessor tsd-parent-kind-class"><span class="tsd-kind-icon">Accessor</span></li>
					<li class="tsd-kind-index-signature tsd-parent-kind-class"><span class="tsd-kind-icon">Index signature</span></li>
				</ul>
				<ul class="tsd-legend">
					<li class="tsd-kind-constructor tsd-parent-kind-class tsd-is-inherited"><span class="tsd-kind-icon">Inherited constructor</span></li>
					<li class="tsd-kind-property tsd-parent-kind-class tsd-is-inherited"><span class="tsd-kind-icon">Inherited property</span></li>
					<li class="tsd-kind-method tsd-parent-kind-class tsd-is-inherited"><span class="tsd-kind-icon">Inherited method</span></li>
					<li class="tsd-kind-accessor tsd-parent-kind-class tsd-is-inherited"><span class="tsd-kind-icon">Inherited accessor</span></li>
				</ul>
				<ul class="tsd-legend">
					<li class="tsd-kind-property tsd-parent-kind-class tsd-is-protected"><span class="tsd-kind-icon">Protected property</span></li>
					<li class="tsd-kind-method tsd-parent-kind-class tsd-is-protected"><span class="tsd-kind-icon">Protected method</span></li>
					<li class="tsd-kind-accessor tsd-parent-kind-class tsd-is-protected"><span class="tsd-kind-icon">Protected accessor</span></li>
				</ul>
				<ul class="tsd-legend">
					<li class="tsd-kind-property tsd-parent-kind-class tsd-is-private"><span class="tsd-kind-icon">Private property</span></li>
					<li class="tsd-kind-method tsd-parent-kind-class tsd-is-private"><span class="tsd-kind-icon">Private method</span></li>
					<li class="tsd-kind-accessor tsd-parent-kind-class tsd-is-private"><span class="tsd-kind-icon">Private accessor</span></li>
				</ul>
				<ul class="tsd-legend">
					<li class="tsd-kind-property tsd-parent-kind-class tsd-is-static"><span class="tsd-kind-icon">Static property</span></li>
					<li class="tsd-kind-call-signature tsd-parent-kind-class tsd-is-static"><span class="tsd-kind-icon">Static method</span></li>
				</ul>
			</div>
		</div>
	</footer>
</div>
</div>
<script type="text/javascript">
!function(a,b){"object"==typeof module&&"object"==typeof module.exports?module.exports=a.document?b(a,!0):function(a){if(!a.document)throw new Error("jQuery requires a window with a document");return b(a)}:b(a)}("undefined"!=typeof window?window:this,function(a,b){function s(a){var b=a.length,c=n.type(a);return"function"!==c&&!n.isWindow(a)&&(!(1!==a.nodeType||!b)||("array"===c||0===b||"number"==typeof b&&b>0&&b-1 in a))}function x(a,b,c){if(n.isFunction(b))return n.grep(a,function(a,d){return!!b.call(a,d,a)!==c});if(b.nodeType)return n.grep(a,function(a){return a===b!==c});if("string"==typeof b){if(w.test(b))return n.filter(b,a,c);b=n.filter(b,a)}return n.grep(a,function(a){return g.call(b,a)>=0!==c})}function D(a,b){for(;(a=a[b])&&1!==a.nodeType;);return a}function G(a){var b=F[a]={};return n.each(a.match(E)||[],function(a,c){b[c]=!0}),b}function I(){l.removeEventListener("DOMContentLoaded",I,!1),a.removeEventListener("load",I,!1),n.ready()}function K(){Object.defineProperty(this.cache={},0,{get:function(){return{}}}),this.expando=n.expando+Math.random()}function P(a,b,c){var d;if(void 0===c&&1===a.nodeType)if(d="data-"+b.replace(O,"-$1").toLowerCase(),"string"==typeof(c=a.getAttribute(d))){try{c="true"===c||"false"!==c&&("null"===c?null:+c+""===c?+c:N.test(c)?n.parseJSON(c):c)}catch(e){}M.set(a,b,c)}else c=void 0;return c}function Z(){return!0}function $(){return!1}function _(){try{return l.activeElement}catch(a){}}function jb(a,b){return n.nodeName(a,"table")&&n.nodeName(11!==b.nodeType?b:b.firstChild,"tr")?a.getElementsByTagName("tbody")[0]||a.appendChild(a.ownerDocument.createElement("tbody")):a}function kb(a){return a.type=(null!==a.getAttribute("type"))+"/"+a.type,a}function lb(a){var b=gb.exec(a.type);return b?a.type=b[1]:a.removeAttribute("type"),a}function mb(a,b){for(var c=0,d=a.length;d>c;c++)L.set(a[c],"globalEval",!b||L.get(b[c],"globalEval"))}function nb(a,b){var c,d,e,f,g,h,i,j;if(1===b.nodeType){if(L.hasData(a)&&(f=L.access(a),g=L.set(b,f),j=f.events)){delete g.handle,g.events={};for(e in j)for(c=0,d=j[e].length;d>c;c++)n.event.add(b,e,j[e][c])}M.hasData(a)&&(h=M.access(a),i=n.extend({},h),M.set(b,i))}}function ob(a,b){var c=a.getElementsByTagName?a.getElementsByTagName(b||"*"):a.querySelectorAll?a.querySelectorAll(b||"*"):[];return void 0===b||b&&n.nodeName(a,b)?n.merge([a],c):c}function pb(a,b){var c=b.nodeName.toLowerCase();"input"===c&&T.test(a.type)?b.checked=a.checked:("input"===c||"textarea"===c)&&(b.defaultValue=a.defaultValue)}function sb(b,c){var d,e=n(c.createElement(b)).appendTo(c.body),f=a.getDefaultComputedStyle&&(d=a.getDefaultComputedStyle(e[0]))?d.display:n.css(e[0],"display");return e.detach(),f}function tb(a){var b=l,c=rb[a];return c||(c=sb(a,b),"none"!==c&&c||(qb=(qb||n("<iframe frameborder='0' width='0' height='0'/>")).appendTo(b.documentElement),b=qb[0].contentDocument,b.write(),b.close(),c=sb(a,b),qb.detach()),rb[a]=c),c}function xb(a,b,c){var d,e,f,g,h=a.style;return c=c||wb(a),c&&(g=c.getPropertyValue(b)||c[b]),c&&(""!==g||n.contains(a.ownerDocument,a)||(g=n.style(a,b)),vb.test(g)&&ub.test(b)&&(d=h.width,e=h.minWidth,f=h.maxWidth,h.minWidth=h.maxWidth=h.width=g,g=c.width,h.width=d,h.minWidth=e,h.maxWidth=f)),void 0!==g?g+"":g}function yb(a,b){return{get:function(){return a()?void delete this.get:(this.get=b).apply(this,arguments)}}}function Fb(a,b){if(b in a)return b;for(var c=b[0].toUpperCase()+b.slice(1),d=b,e=Eb.length;e--;)if((b=Eb[e]+c)in a)return b;return d}function Gb(a,b,c){var d=Ab.exec(b);return d?Math.max(0,d[1]-(c||0))+(d[2]||"px"):b}function Hb(a,b,c,d,e){for(var f=c===(d?"border":"content")?4:"width"===b?1:0,g=0;4>f;f+=2)"margin"===c&&(g+=n.css(a,c+R[f],!0,e)),d?("content"===c&&(g-=n.css(a,"padding"+R[f],!0,e)),"margin"!==c&&(g-=n.css(a,"border"+R[f]+"Width",!0,e))):(g+=n.css(a,"padding"+R[f],!0,e),"padding"!==c&&(g+=n.css(a,"border"+R[f]+"Width",!0,e)));return g}function Ib(a,b,c){var d=!0,e="width"===b?a.offsetWidth:a.offsetHeight,f=wb(a),g="border-box"===n.css(a,"boxSizing",!1,f);if(0>=e||null==e){if(e=xb(a,b,f),(0>e||null==e)&&(e=a.style[b]),vb.test(e))return e;d=g&&(k.boxSizingReliable()||e===a.style[b]),e=parseFloat(e)||0}return e+Hb(a,b,c||(g?"border":"content"),d,f)+"px"}function Jb(a,b){for(var c,d,e,f=[],g=0,h=a.length;h>g;g++)d=a[g],d.style&&(f[g]=L.get(d,"olddisplay"),c=d.style.display,b?(f[g]||"none"!==c||(d.style.display=""),""===d.style.display&&S(d)&&(f[g]=L.access(d,"olddisplay",tb(d.nodeName)))):(e=S(d),"none"===c&&e||L.set(d,"olddisplay",e?c:n.css(d,"display"))));for(g=0;h>g;g++)d=a[g],d.style&&(b&&"none"!==d.style.display&&""!==d.style.display||(d.style.display=b?f[g]||"":"none"));return a}function Kb(a,b,c,d,e){return new Kb.prototype.init(a,b,c,d,e)}function Sb(){return setTimeout(function(){Lb=void 0}),Lb=n.now()}function Tb(a,b){var c,d=0,e={height:a};for(b=b?1:0;4>d;d+=2-b)c=R[d],e["margin"+c]=e["padding"+c]=a;return b&&(e.opacity=e.width=a),e}function Ub(a,b,c){for(var d,e=(Rb[b]||[]).concat(Rb["*"]),f=0,g=e.length;g>f;f++)if(d=e[f].call(c,b,a))return d}function Vb(a,b,c){var d,e,f,g,h,i,j,l=this,m={},o=a.style,p=a.nodeType&&S(a),q=L.get(a,"fxshow");c.queue||(h=n._queueHooks(a,"fx"),null==h.unqueued&&(h.unqueued=0,i=h.empty.fire,h.empty.fire=function(){h.unqueued||i()}),h.unqueued++,l.always(function(){l.always(function(){h.unqueued--,n.queue(a,"fx").length||h.empty.fire()})})),1===a.nodeType&&("height"in b||"width"in b)&&(c.overflow=[o.overflow,o.overflowX,o.overflowY],j=n.css(a,"display"),"inline"===("none"===j?L.get(a,"olddisplay")||tb(a.nodeName):j)&&"none"===n.css(a,"float")&&(o.display="inline-block")),c.overflow&&(o.overflow="hidden",l.always(function(){o.overflow=c.overflow[0],o.overflowX=c.overflow[1],o.overflowY=c.overflow[2]}));for(d in b)if(e=b[d],Nb.exec(e)){if(delete b[d],f=f||"toggle"===e,e===(p?"hide":"show")){if("show"!==e||!q||void 0===q[d])continue;p=!0}m[d]=q&&q[d]||n.style(a,d)}else j=void 0;if(n.isEmptyObject(m))"inline"===("none"===j?tb(a.nodeName):j)&&(o.display=j);else{q?"hidden"in q&&(p=q.hidden):q=L.access(a,"fxshow",{}),f&&(q.hidden=!p),p?n(a).show():l.done(function(){n(a).hide()}),l.done(function(){var b;L.remove(a,"fxshow");for(b in m)n.style(a,b,m[b])});for(d in m)g=Ub(p?q[d]:0,d,l),d in q||(q[d]=g.start,p&&(g.end=g.start,g.start="width"===d||"height"===d?1:0))}}function Wb(a,b){var c,d,e,f,g;for(c in a)if(d=n.camelCase(c),e=b[d],f=a[c],n.isArray(f)&&(e=f[1],f=a[c]=f[0]),c!==d&&(a[d]=f,delete a[c]),(g=n.cssHooks[d])&&"expand"in g){f=g.expand(f),delete a[d];for(c in f)c in a||(a[c]=f[c],b[c]=e)}else b[d]=e}function Xb(a,b,c){var d,e,f=0,g=Qb.length,h=n.Deferred().always(function(){delete i.elem}),i=function(){if(e)return!1;for(var b=Lb||Sb(),c=Math.max(0,j.startTime+j.duration-b),d=c/j.duration||0,f=1-d,g=0,i=j.tweens.length;i>g;g++)j.tweens[g].run(f);return h.notifyWith(a,[j,f,c]),1>f&&i?c:(h.resolveWith(a,[j]),!1)},j=h.promise({elem:a,props:n.extend({},b),opts:n.extend(!0,{specialEasing:{}},c),originalProperties:b,originalOptions:c,startTime:Lb||Sb(),duration:c.duration,tweens:[],createTween:function(b,c){var d=n.Tween(a,j.opts,b,c,j.opts.specialEasing[b]||j.opts.easing);return j.tweens.push(d),d},stop:function(b){var c=0,d=b?j.tweens.length:0;if(e)return this;for(e=!0;d>c;c++)j.tweens[c].run(1);return b?h.resolveWith(a,[j,b]):h.rejectWith(a,[j,b]),this}}),k=j.props;for(Wb(k,j.opts.specialEasing);g>f;f++)if(d=Qb[f].call(j,a,k,j.opts))return d;return n.map(k,Ub,j),n.isFunction(j.opts.start)&&j.opts.start.call(a,j),n.fx.timer(n.extend(i,{elem:a,anim:j,queue:j.opts.queue})),j.progress(j.opts.progress).done(j.opts.done,j.opts.complete).fail(j.opts.fail).always(j.opts.always)}function rc(a){return function(b,c){"string"!=typeof b&&(c=b,b="*");var d,e=0,f=b.toLowerCase().match(E)||[];if(n.isFunction(c))for(;d=f[e++];)"+"===d[0]?(d=d.slice(1)||"*",(a[d]=a[d]||[]).unshift(c)):(a[d]=a[d]||[]).push(c)}}function sc(a,b,c,d){function g(h){var i;return e[h]=!0,n.each(a[h]||[],function(a,h){var j=h(b,c,d);return"string"!=typeof j||f||e[j]?f?!(i=j):void 0:(b.dataTypes.unshift(j),g(j),!1)}),i}var e={},f=a===oc;return g(b.dataTypes[0])||!e["*"]&&g("*")}function tc(a,b){var c,d,e=n.ajaxSettings.flatOptions||{};for(c in b)void 0!==b[c]&&((e[c]?a:d||(d={}))[c]=b[c]);return d&&n.extend(!0,a,d),a}function uc(a,b,c){for(var d,e,f,g,h=a.contents,i=a.dataTypes;"*"===i[0];)i.shift(),void 0===d&&(d=a.mimeType||b.getResponseHeader("Content-Type"));if(d)for(e in h)if(h[e]&&h[e].test(d)){i.unshift(e);break}if(i[0]in c)f=i[0];else{for(e in c){if(!i[0]||a.converters[e+" "+i[0]]){f=e;break}g||(g=e)}f=f||g}return f?(f!==i[0]&&i.unshift(f),c[f]):void 0}function vc(a,b,c,d){var e,f,g,h,i,j={},k=a.dataTypes.slice();if(k[1])for(g in a.converters)j[g.toLowerCase()]=a.converters[g];for(f=k.shift();f;)if(a.responseFields[f]&&(c[a.responseFields[f]]=b),!i&&d&&a.dataFilter&&(b=a.dataFilter(b,a.dataType)),i=f,f=k.shift())if("*"===f)f=i;else if("*"!==i&&i!==f){if(!(g=j[i+" "+f]||j["* "+f]))for(e in j)if(h=e.split(" "),h[1]===f&&(g=j[i+" "+h[0]]||j["* "+h[0]])){!0===g?g=j[e]:!0!==j[e]&&(f=h[0],k.unshift(h[1]));break}if(!0!==g)if(g&&a.throws)b=g(b);else try{b=g(b)}catch(l){return{state:"parsererror",error:g?l:"No conversion from "+i+" to "+f}}}return{state:"success",data:b}}function Bc(a,b,c,d){var e;if(n.isArray(b))n.each(b,function(b,e){c||xc.test(a)?d(a,e):Bc(a+"["+("object"==typeof e?b:"")+"]",e,c,d)});else if(c||"object"!==n.type(b))d(a,b);else for(e in b)Bc(a+"["+e+"]",b[e],c,d)}function Kc(a){return n.isWindow(a)?a:9===a.nodeType&&a.defaultView}var c=[],d=c.slice,e=c.concat,f=c.push,g=c.indexOf,h={},i=h.toString,j=h.hasOwnProperty,k={},l=a.document,m="2.1.1",n=function(a,b){return new n.fn.init(a,b)},r=function(a,b){return b.toUpperCase()};n.fn=n.prototype={jquery:m,constructor:n,selector:"",length:0,toArray:function(){return d.call(this)},get:function(a){return null!=a?0>a?this[a+this.length]:this[a]:d.call(this)},pushStack:function(a){var b=n.merge(this.constructor(),a);return b.prevObject=this,b.context=this.context,b},each:function(a,b){return n.each(this,a,b)},map:function(a){return this.pushStack(n.map(this,function(b,c){return a.call(b,c,b)}))},slice:function(){return this.pushStack(d.apply(this,arguments))},first:function(){return this.eq(0)},last:function(){return this.eq(-1)},eq:function(a){var b=this.length,c=+a+(0>a?b:0);return this.pushStack(c>=0&&b>c?[this[c]]:[])},end:function(){return this.prevObject||this.constructor(null)},push:f,sort:c.sort,splice:c.splice},n.extend=n.fn.extend=function(){var a,b,c,d,e,f,g=arguments[0]||{},h=1,i=arguments.length,j=!1;for("boolean"==typeof g&&(j=g,g=arguments[h]||{},h++),"object"==typeof g||n.isFunction(g)||(g={}),h===i&&(g=this,h--);i>h;h++)if(null!=(a=arguments[h]))for(b in a)c=g[b],d=a[b],g!==d&&(j&&d&&(n.isPlainObject(d)||(e=n.isArray(d)))?(e?(e=!1,f=c&&n.isArray(c)?c:[]):f=c&&n.isPlainObject(c)?c:{},g[b]=n.extend(j,f,d)):void 0!==d&&(g[b]=d));return g},n.extend({expando:"jQuery"+(m+Math.random()).replace(/\D/g,""),isReady:!0,error:function(a){throw new Error(a)},noop:function(){},isFunction:function(a){return"function"===n.type(a)},isArray:Array.isArray,isWindow:function(a){return null!=a&&a===a.window},isNumeric:function(a){return!n.isArray(a)&&a-parseFloat(a)>=0},isPlainObject:function(a){return"object"===n.type(a)&&!a.nodeType&&!n.isWindow(a)&&!(a.constructor&&!j.call(a.constructor.prototype,"isPrototypeOf"))},isEmptyObject:function(a){var b;for(b in a)return!1;return!0},type:function(a){return null==a?a+"":"object"==typeof a||"function"==typeof a?h[i.call(a)]||"object":typeof a},globalEval:function(a){var b,c=eval;(a=n.trim(a))&&(1===a.indexOf("use strict")?(b=l.createElement("script"),b.text=a,l.head.appendChild(b).parentNode.removeChild(b)):c(a))},camelCase:function(a){return a.replace(/^-ms-/,"ms-").replace(/-([\da-z])/gi,r)},nodeName:function(a,b){return a.nodeName&&a.nodeName.toLowerCase()===b.toLowerCase()},each:function(a,b,c){var e=0,f=a.length,g=s(a);if(c){if(g)for(;f>e&&!1!==b.apply(a[e],c);e++);else for(e in a)if(!1===b.apply(a[e],c))break}else if(g)for(;f>e&&!1!==b.call(a[e],e,a[e]);e++);else for(e in a)if(!1===b.call(a[e],e,a[e]))break;return a},trim:function(a){return null==a?"":(a+"").replace(/^[\s\uFEFF\xA0]+|[\s\uFEFF\xA0]+$/g,"")},makeArray:function(a,b){var c=b||[];return null!=a&&(s(Object(a))?n.merge(c,"string"==typeof a?[a]:a):f.call(c,a)),c},inArray:function(a,b,c){return null==b?-1:g.call(b,a,c)},merge:function(a,b){for(var c=+b.length,d=0,e=a.length;c>d;d++)a[e++]=b[d];return a.length=e,a},grep:function(a,b,c){for(var e=[],f=0,g=a.length,h=!c;g>f;f++)!b(a[f],f)!==h&&e.push(a[f]);return e},map:function(a,b,c){var d,f=0,g=a.length,h=s(a),i=[];if(h)for(;g>f;f++)null!=(d=b(a[f],f,c))&&i.push(d);else for(f in a)null!=(d=b(a[f],f,c))&&i.push(d);return e.apply([],i)},guid:1,proxy:function(a,b){var c,e,f;return"string"==typeof b&&(c=a[b],b=a,a=c),n.isFunction(a)?(e=d.call(arguments,2),f=function(){return a.apply(b||this,e.concat(d.call(arguments)))},f.guid=a.guid=a.guid||n.guid++,f):void 0},now:Date.now,support:k}),n.each("Boolean Number String Function Array Date RegExp Object Error".split(" "),function(a,b){h["[object "+b+"]"]=b.toLowerCase()});var t=function(a){function fb(a,b,d,e){var f,h,j,k,l,o,r,s,w,x;if((b?b.ownerDocument||b:v)!==n&&m(b),b=b||n,d=d||[],!a||"string"!=typeof a)return d;if(1!==(k=b.nodeType)&&9!==k)return[];if(p&&!e){if(f=_.exec(a))if(j=f[1]){if(9===k){if(!(h=b.getElementById(j))||!h.parentNode)return d;if(h.id===j)return d.push(h),d}else if(b.ownerDocument&&(h=b.ownerDocument.getElementById(j))&&t(b,h)&&h.id===j)return d.push(h),d}else{if(f[2])return I.apply(d,b.getElementsByTagName(a)),d;if((j=f[3])&&c.getElementsByClassName&&b.getElementsByClassName)return I.apply(d,b.getElementsByClassName(j)),d}if(c.qsa&&(!q||!q.test(a))){if(s=r=u,w=b,x=9===k&&a,1===k&&"object"!==b.nodeName.toLowerCase()){for(o=g(a),(r=b.getAttribute("id"))?s=r.replace(bb,"\\$&"):b.setAttribute("id",s),s="[id='"+s+"'] ",l=o.length;l--;)o[l]=s+qb(o[l]);w=ab.test(a)&&ob(b.parentNode)||b,x=o.join(",")}if(x)try{return I.apply(d,w.querySelectorAll(x)),d}catch(y){}finally{r||b.removeAttribute("id")}}}return i(a.replace(R,"$1"),b,d,e)}function gb(){function b(c,e){return a.push(c+" ")>d.cacheLength&&delete b[a.shift()],b[c+" "]=e}var a=[];return b}function hb(a){return a[u]=!0,a}function ib(a){var b=n.createElement("div");try{return!!a(b)}catch(c){return!1}finally{b.parentNode&&b.parentNode.removeChild(b),b=null}}function jb(a,b){for(var c=a.split("|"),e=a.length;e--;)d.attrHandle[c[e]]=b}function kb(a,b){var c=b&&a,d=c&&1===a.nodeType&&1===b.nodeType&&(~b.sourceIndex||D)-(~a.sourceIndex||D);if(d)return d;if(c)for(;c=c.nextSibling;)if(c===b)return-1;return a?1:-1}function nb(a){return hb(function(b){return b=+b,hb(function(c,d){for(var e,f=a([],c.length,b),g=f.length;g--;)c[e=f[g]]&&(c[e]=!(d[e]=c[e]))})})}function ob(a){return a&&typeof a.getElementsByTagName!==C&&a}function pb(){}function qb(a){for(var b=0,c=a.length,d="";c>b;b++)d+=a[b].value;return d}function rb(a,b,c){var d=b.dir,e=c&&"parentNode"===d,f=x++;return b.first?function(b,c,f){for(;b=b[d];)if(1===b.nodeType||e)return a(b,c,f)}:function(b,c,g){var h,i,j=[w,f];if(g){for(;b=b[d];)if((1===b.nodeType||e)&&a(b,c,g))return!0}else for(;b=b[d];)if(1===b.nodeType||e){if(i=b[u]||(b[u]={}),(h=i[d])&&h[0]===w&&h[1]===f)return j[2]=h[2];if(i[d]=j,j[2]=a(b,c,g))return!0}}}function sb(a){return a.length>1?function(b,c,d){for(var e=a.length;e--;)if(!a[e](b,c,d))return!1;return!0}:a[0]}function tb(a,b,c){for(var d=0,e=b.length;e>d;d++)fb(a,b[d],c);return c}function ub(a,b,c,d,e){for(var f,g=[],h=0,i=a.length,j=null!=b;i>h;h++)(f=a[h])&&(!c||c(f,d,e))&&(g.push(f),j&&b.push(h));return g}function vb(a,b,c,d,e,f){return d&&!d[u]&&(d=vb(d)),e&&!e[u]&&(e=vb(e,f)),hb(function(f,g,h,i){var j,k,l,m=[],n=[],o=g.length,p=f||tb(b||"*",h.nodeType?[h]:h,[]),q=!a||!f&&b?p:ub(p,m,a,h,i),r=c?e||(f?a:o||d)?[]:g:q;if(c&&c(q,r,h,i),d)for(j=ub(r,n),d(j,[],h,i),k=j.length;k--;)(l=j[k])&&(r[n[k]]=!(q[n[k]]=l));if(f){if(e||a){if(e){for(j=[],k=r.length;k--;)(l=r[k])&&j.push(q[k]=l);e(null,r=[],j,i)}for(k=r.length;k--;)(l=r[k])&&(j=e?K.call(f,l):m[k])>-1&&(f[j]=!(g[j]=l))}}else r=ub(r===g?r.splice(o,r.length):r),e?e(null,g,r,i):I.apply(g,r)})}function wb(a){for(var b,c,e,f=a.length,g=d.relative[a[0].type],h=g||d.relative[" "],i=g?1:0,k=rb(function(a){return a===b},h,!0),l=rb(function(a){return K.call(b,a)>-1},h,!0),m=[function(a,c,d){return!g&&(d||c!==j)||((b=c).nodeType?k(a,c,d):l(a,c,d))}];f>i;i++)if(c=d.relative[a[i].type])m=[rb(sb(m),c)];else{if(c=d.filter[a[i].type].apply(null,a[i].matches),c[u]){for(e=++i;f>e&&!d.relative[a[e].type];e++);return vb(i>1&&sb(m),i>1&&qb(a.slice(0,i-1).concat({value:" "===a[i-2].type?"*":""})).replace(R,"$1"),c,e>i&&wb(a.slice(i,e)),f>e&&wb(a=a.slice(e)),f>e&&qb(a))}m.push(c)}return sb(m)}function xb(a,b){var c=b.length>0,e=a.length>0,f=function(f,g,h,i,k){var l,m,o,p=0,q="0",r=f&&[],s=[],t=j,u=f||e&&d.find.TAG("*",k),v=w+=null==t?1:Math.random()||.1,x=u.length;for(k&&(j=g!==n&&g);q!==x&&null!=(l=u[q]);q++){if(e&&l){for(m=0;o=a[m++];)if(o(l,g,h)){i.push(l);break}k&&(w=v)}c&&((l=!o&&l)&&p--,f&&r.push(l))}if(p+=q,c&&q!==p){for(m=0;o=b[m++];)o(r,s,g,h);if(f){if(p>0)for(;q--;)r[q]||s[q]||(s[q]=G.call(i));s=ub(s)}I.apply(i,s),k&&!f&&s.length>0&&p+b.length>1&&fb.uniqueSort(i)}return k&&(w=v,j=t),r};return c?hb(f):f}var b,c,d,e,f,g,h,i,j,k,l,m,n,o,p,q,r,s,t,u="sizzle"+-new Date,v=a.document,w=0,x=0,y=gb(),z=gb(),A=gb(),B=function(a,b){return a===b&&(l=!0),0},C="undefined",D=1<<31,E={}.hasOwnProperty,F=[],G=F.pop,H=F.push,I=F.push,J=F.slice,K=F.indexOf||function(a){for(var b=0,c=this.length;c>b;b++)if(this[b]===a)return b;return-1},L="checked|selected|async|autofocus|autoplay|controls|defer|disabled|hidden|ismap|loop|multiple|open|readonly|required|scoped",M="[\\x20\\t\\r\\n\\f]",N="(?:\\\\.|[\\w-]|[^\\x00-\\xa0])+",O=N.replace("w","w#"),P="\\["+M+"*("+N+")(?:"+M+"*([*^$|!~]?=)"+M+"*(?:'((?:\\\\.|[^\\\\'])*)'|\"((?:\\\\.|[^\\\\\"])*)\"|("+O+"))|)"+M+"*\\]",Q=":("+N+")(?:\\((('((?:\\\\.|[^\\\\'])*)'|\"((?:\\\\.|[^\\\\\"])*)\")|((?:\\\\.|[^\\\\()[\\]]|"+P+")*)|.*)\\)|)",R=new RegExp("^"+M+"+|((?:^|[^\\\\])(?:\\\\.)*)"+M+"+$","g"),S=new RegExp("^"+M+"*,"+M+"*"),T=new RegExp("^"+M+"*([>+~]|"+M+")"+M+"*"),U=new RegExp("="+M+"*([^\\]'\"]*?)"+M+"*\\]","g"),V=new RegExp(Q),W=new RegExp("^"+O+"$"),X={ID:new RegExp("^#("+N+")"),CLASS:new RegExp("^\\.("+N+")"),TAG:new RegExp("^("+N.replace("w","w*")+")"),ATTR:new RegExp("^"+P),PSEUDO:new RegExp("^"+Q),CHILD:new RegExp("^:(only|first|last|nth|nth-last)-(child|of-type)(?:\\("+M+"*(even|odd|(([+-]|)(\\d*)n|)"+M+"*(?:([+-]|)"+M+"*(\\d+)|))"+M+"*\\)|)","i"),bool:new RegExp("^(?:"+L+")$","i"),needsContext:new RegExp("^"+M+"*[>+~]|:(even|odd|eq|gt|lt|nth|first|last)(?:\\("+M+"*((?:-\\d)?\\d*)"+M+"*\\)|)(?=[^-]|$)","i")},Y=/^(?:input|select|textarea|button)$/i,Z=/^h\d$/i,$=/^[^{]+\{\s*\[native \w/,_=/^(?:#([\w-]+)|(\w+)|\.([\w-]+))$/,ab=/[+~]/,bb=/'|\\/g,cb=new RegExp("\\\\([\\da-f]{1,6}"+M+"?|("+M+")|.)","ig"),db=function(a,b,c){var d="0x"+b-65536;return d!==d||c?b:0>d?String.fromCharCode(d+65536):String.fromCharCode(d>>10|55296,1023&d|56320)};try{I.apply(F=J.call(v.childNodes),v.childNodes),F[v.childNodes.length].nodeType}catch(eb){I={apply:F.length?function(a,b){H.apply(a,J.call(b))}:function(a,b){for(var c=a.length,d=0;a[c++]=b[d++];);a.length=c-1}}}c=fb.support={},f=fb.isXML=function(a){var b=a&&(a.ownerDocument||a).documentElement;return!!b&&"HTML"!==b.nodeName},m=fb.setDocument=function(a){var b,e=a?a.ownerDocument||a:v,g=e.defaultView;return e!==n&&9===e.nodeType&&e.documentElement?(n=e,o=e.documentElement,p=!f(e),g&&g!==g.top&&(g.addEventListener?g.addEventListener("unload",function(){m()},!1):g.attachEvent&&g.attachEvent("onunload",function(){m()})),c.attributes=ib(function(a){return a.className="i",!a.getAttribute("className")}),c.getElementsByTagName=ib(function(a){return a.appendChild(e.createComment("")),!a.getElementsByTagName("*").length}),c.getElementsByClassName=$.test(e.getElementsByClassName)&&ib(function(a){return a.innerHTML="<div class='a'></div><div class='a i'></div>",a.firstChild.className="i",2===a.getElementsByClassName("i").length}),c.getById=ib(function(a){return o.appendChild(a).id=u,!e.getElementsByName||!e.getElementsByName(u).length}),c.getById?(d.find.ID=function(a,b){if(typeof b.getElementById!==C&&p){var c=b.getElementById(a);return c&&c.parentNode?[c]:[]}},d.filter.ID=function(a){var b=a.replace(cb,db);return function(a){return a.getAttribute("id")===b}}):(delete d.find.ID,d.filter.ID=function(a){var b=a.replace(cb,db);return function(a){var c=typeof a.getAttributeNode!==C&&a.getAttributeNode("id");return c&&c.value===b}}),d.find.TAG=c.getElementsByTagName?function(a,b){return typeof b.getElementsByTagName!==C?b.getElementsByTagName(a):void 0}:function(a,b){var c,d=[],e=0,f=b.getElementsByTagName(a);if("*"===a){for(;c=f[e++];)1===c.nodeType&&d.push(c);return d}return f},d.find.CLASS=c.getElementsByClassName&&function(a,b){return typeof b.getElementsByClassName!==C&&p?b.getElementsByClassName(a):void 0},r=[],q=[],(c.qsa=$.test(e.querySelectorAll))&&(ib(function(a){a.innerHTML="<select msallowclip=''><option selected=''></option></select>",a.querySelectorAll("[msallowclip^='']").length&&q.push("[*^$]="+M+"*(?:''|\"\")"),a.querySelectorAll("[selected]").length||q.push("\\["+M+"*(?:value|"+L+")"),a.querySelectorAll(":checked").length||q.push(":checked")}),ib(function(a){var b=e.createElement("input");b.setAttribute("type","hidden"),a.appendChild(b).setAttribute("name","D"),a.querySelectorAll("[name=d]").length&&q.push("name"+M+"*[*^$|!~]?="),a.querySelectorAll(":enabled").length||q.push(":enabled",":disabled"),a.querySelectorAll("*,:x"),q.push(",.*:")})),(c.matchesSelector=$.test(s=o.matches||o.webkitMatchesSelector||o.mozMatchesSelector||o.oMatchesSelector||o.msMatchesSelector))&&ib(function(a){c.disconnectedMatch=s.call(a,"div"),s.call(a,"[s!='']:x"),r.push("!=",Q)}),q=q.length&&new RegExp(q.join("|")),r=r.length&&new RegExp(r.join("|")),b=$.test(o.compareDocumentPosition),t=b||$.test(o.contains)?function(a,b){var c=9===a.nodeType?a.documentElement:a,d=b&&b.parentNode;return a===d||!(!d||1!==d.nodeType||!(c.contains?c.contains(d):a.compareDocumentPosition&&16&a.compareDocumentPosition(d)))}:function(a,b){if(b)for(;b=b.parentNode;)if(b===a)return!0;return!1},B=b?function(a,b){if(a===b)return l=!0,0;var d=!a.compareDocumentPosition-!b.compareDocumentPosition;return d||(d=(a.ownerDocument||a)===(b.ownerDocument||b)?a.compareDocumentPosition(b):1,1&d||!c.sortDetached&&b.compareDocumentPosition(a)===d?a===e||a.ownerDocument===v&&t(v,a)?-1:b===e||b.ownerDocument===v&&t(v,b)?1:k?K.call(k,a)-K.call(k,b):0:4&d?-1:1)}:function(a,b){if(a===b)return l=!0,0;var c,d=0,f=a.parentNode,g=b.parentNode,h=[a],i=[b];if(!f||!g)return a===e?-1:b===e?1:f?-1:g?1:k?K.call(k,a)-K.call(k,b):0;if(f===g)return kb(a,b);for(c=a;c=c.parentNode;)h.unshift(c);for(c=b;c=c.parentNode;)i.unshift(c);for(;h[d]===i[d];)d++;return d?kb(h[d],i[d]):h[d]===v?-1:i[d]===v?1:0},e):n},fb.matches=function(a,b){return fb(a,null,null,b)},fb.matchesSelector=function(a,b){if((a.ownerDocument||a)!==n&&m(a),b=b.replace(U,"='$1']"),!(!c.matchesSelector||!p||r&&r.test(b)||q&&q.test(b)))try{var d=s.call(a,b);if(d||c.disconnectedMatch||a.document&&11!==a.document.nodeType)return d}catch(e){}return fb(b,n,null,[a]).length>0},fb.contains=function(a,b){return(a.ownerDocument||a)!==n&&m(a),t(a,b)},fb.attr=function(a,b){(a.ownerDocument||a)!==n&&m(a);var e=d.attrHandle[b.toLowerCase()],f=e&&E.call(d.attrHandle,b.toLowerCase())?e(a,b,!p):void 0;return void 0!==f?f:c.attributes||!p?a.getAttribute(b):(f=a.getAttributeNode(b))&&f.specified?f.value:null},fb.error=function(a){throw new Error("Syntax error, unrecognized expression: "+a)},fb.uniqueSort=function(a){var b,d=[],e=0,f=0;if(l=!c.detectDuplicates,k=!c.sortStable&&a.slice(0),a.sort(B),l){for(;b=a[f++];)b===a[f]&&(e=d.push(f));for(;e--;)a.splice(d[e],1)}return k=null,a},e=fb.getText=function(a){var b,c="",d=0,f=a.nodeType;if(f){if(1===f||9===f||11===f){if("string"==typeof a.textContent)return a.textContent;for(a=a.firstChild;a;a=a.nextSibling)c+=e(a)}else if(3===f||4===f)return a.nodeValue}else for(;b=a[d++];)c+=e(b);return c},d=fb.selectors={cacheLength:50,createPseudo:hb,match:X,attrHandle:{},find:{},relative:{">":{dir:"parentNode",first:!0}," ":{dir:"parentNode"},"+":{dir:"previousSibling",first:!0},"~":{dir:"previousSibling"}},preFilter:{ATTR:function(a){return a[1]=a[1].replace(cb,db),a[3]=(a[3]||a[4]||a[5]||"").replace(cb,db),"~="===a[2]&&(a[3]=" "+a[3]+" "),a.slice(0,4)},CHILD:function(a){return a[1]=a[1].toLowerCase(),"nth"===a[1].slice(0,3)?(a[3]||fb.error(a[0]),a[4]=+(a[4]?a[5]+(a[6]||1):2*("even"===a[3]||"odd"===a[3])),a[5]=+(a[7]+a[8]||"odd"===a[3])):a[3]&&fb.error(a[0]),a},PSEUDO:function(a){var b,c=!a[6]&&a[2];return X.CHILD.test(a[0])?null:(a[3]?a[2]=a[4]||a[5]||"":c&&V.test(c)&&(b=g(c,!0))&&(b=c.indexOf(")",c.length-b)-c.length)&&(a[0]=a[0].slice(0,b),a[2]=c.slice(0,b)),a.slice(0,3))}},filter:{TAG:function(a){var b=a.replace(cb,db).toLowerCase();return"*"===a?function(){return!0}:function(a){return a.nodeName&&a.nodeName.toLowerCase()===b}},CLASS:function(a){var b=y[a+" "];return b||(b=new RegExp("(^|"+M+")"+a+"("+M+"|$)"))&&y(a,function(a){return b.test("string"==typeof a.className&&a.className||typeof a.getAttribute!==C&&a.getAttribute("class")||"")})},ATTR:function(a,b,c){return function(d){var e=fb.attr(d,a);return null==e?"!="===b:!b||(e+="","="===b?e===c:"!="===b?e!==c:"^="===b?c&&0===e.indexOf(c):"*="===b?c&&e.indexOf(c)>-1:"$="===b?c&&e.slice(-c.length)===c:"~="===b?(" "+e+" ").indexOf(c)>-1:"|="===b&&(e===c||e.slice(0,c.length+1)===c+"-"))}},CHILD:function(a,b,c,d,e){var f="nth"!==a.slice(0,3),g="last"!==a.slice(-4),h="of-type"===b;return 1===d&&0===e?function(a){return!!a.parentNode}:function(b,c,i){var j,k,l,m,n,o,p=f!==g?"nextSibling":"previousSibling",q=b.parentNode,r=h&&b.nodeName.toLowerCase(),s=!i&&!h;if(q){if(f){for(;p;){for(l=b;l=l[p];)if(h?l.nodeName.toLowerCase()===r:1===l.nodeType)return!1;o=p="only"===a&&!o&&"nextSibling"}return!0}if(o=[g?q.firstChild:q.lastChild],g&&s){for(k=q[u]||(q[u]={}),j=k[a]||[],n=j[0]===w&&j[1],m=j[0]===w&&j[2],l=n&&q.childNodes[n];l=++n&&l&&l[p]||(m=n=0)||o.pop();)if(1===l.nodeType&&++m&&l===b){k[a]=[w,n,m];break}}else if(s&&(j=(b[u]||(b[u]={}))[a])&&j[0]===w)m=j[1];else for(;(l=++n&&l&&l[p]||(m=n=0)||o.pop())&&((h?l.nodeName.toLowerCase()!==r:1!==l.nodeType)||!++m||(s&&((l[u]||(l[u]={}))[a]=[w,m]),l!==b)););return(m-=e)===d||m%d==0&&m/d>=0}}},PSEUDO:function(a,b){var c,e=d.pseudos[a]||d.setFilters[a.toLowerCase()]||fb.error("unsupported pseudo: "+a);return e[u]?e(b):e.length>1?(c=[a,a,"",b],d.setFilters.hasOwnProperty(a.toLowerCase())?hb(function(a,c){for(var d,f=e(a,b),g=f.length;g--;)d=K.call(a,f[g]),a[d]=!(c[d]=f[g])}):function(a){return e(a,0,c)}):e}},pseudos:{not:hb(function(a){var b=[],c=[],d=h(a.replace(R,"$1"));return d[u]?hb(function(a,b,c,e){for(var f,g=d(a,null,e,[]),h=a.length;h--;)(f=g[h])&&(a[h]=!(b[h]=f))}):function(a,e,f){return b[0]=a,d(b,null,f,c),!c.pop()}}),has:hb(function(a){return function(b){return fb(a,b).length>0}}),contains:hb(function(a){return function(b){return(b.textContent||b.innerText||e(b)).indexOf(a)>-1}}),lang:hb(function(a){return W.test(a||"")||fb.error("unsupported lang: "+a),a=a.replace(cb,db).toLowerCase(),function(b){var c;do{if(c=p?b.lang:b.getAttribute("xml:lang")||b.getAttribute("lang"))return(c=c.toLowerCase())===a||0===c.indexOf(a+"-")}while((b=b.parentNode)&&1===b.nodeType);return!1}}),target:function(b){var c=a.location&&a.location.hash;return c&&c.slice(1)===b.id},root:function(a){return a===o},focus:function(a){return a===n.activeElement&&(!n.hasFocus||n.hasFocus())&&!!(a.type||a.href||~a.tabIndex)},enabled:function(a){return!1===a.disabled},disabled:function(a){return!0===a.disabled},checked:function(a){var b=a.nodeName.toLowerCase();return"input"===b&&!!a.checked||"option"===b&&!!a.selected},selected:function(a){return a.parentNode&&a.parentNode.selectedIndex,!0===a.selected},empty:function(a){for(a=a.firstChild;a;a=a.nextSibling)if(a.nodeType<6)return!1;return!0},parent:function(a){return!d.pseudos.empty(a)},header:function(a){return Z.test(a.nodeName)},input:function(a){return Y.test(a.nodeName)},button:function(a){var b=a.nodeName.toLowerCase();return"input"===b&&"button"===a.type||"button"===b},text:function(a){var b;return"input"===a.nodeName.toLowerCase()&&"text"===a.type&&(null==(b=a.getAttribute("type"))||"text"===b.toLowerCase())},first:nb(function(){return[0]}),last:nb(function(a,b){return[b-1]}),eq:nb(function(a,b,c){return[0>c?c+b:c]}),even:nb(function(a,b){for(var c=0;b>c;c+=2)a.push(c);return a}),odd:nb(function(a,b){for(var c=1;b>c;c+=2)a.push(c);return a}),lt:nb(function(a,b,c){for(var d=0>c?c+b:c;--d>=0;)a.push(d);return a}),gt:nb(function(a,b,c){for(var d=0>c?c+b:c;++d<b;)a.push(d);return a})}},d.pseudos.nth=d.pseudos.eq;for(b in{radio:!0,checkbox:!0,file:!0,password:!0,image:!0})d.pseudos[b]=function(a){return function(b){return"input"===b.nodeName.toLowerCase()&&b.type===a}}(b);for(b in{submit:!0,reset:!0})d.pseudos[b]=function(a){return function(b){var c=b.nodeName.toLowerCase();return("input"===c||"button"===c)&&b.type===a}}(b);return pb.prototype=d.filters=d.pseudos,d.setFilters=new pb,g=fb.tokenize=function(a,b){var c,e,f,g,h,i,j,k=z[a+" "];if(k)return b?0:k.slice(0);for(h=a,i=[],j=d.preFilter;h;){(!c||(e=S.exec(h)))&&(e&&(h=h.slice(e[0].length)||h),i.push(f=[])),c=!1,(e=T.exec(h))&&(c=e.shift(),f.push({value:c,type:e[0].replace(R," ")}),h=h.slice(c.length));for(g in d.filter)!(e=X[g].exec(h))||j[g]&&!(e=j[g](e))||(c=e.shift(),f.push({value:c,type:g,matches:e}),h=h.slice(c.length));if(!c)break}return b?h.length:h?fb.error(a):z(a,i).slice(0)},h=fb.compile=function(a,b){var c,d=[],e=[],f=A[a+" "];if(!f){for(b||(b=g(a)),c=b.length;c--;)f=wb(b[c]),f[u]?d.push(f):e.push(f);f=A(a,xb(e,d)),f.selector=a}return f},i=fb.select=function(a,b,e,f){var i,j,k,l,m,n="function"==typeof a&&a,o=!f&&g(a=n.selector||a);if(e=e||[],1===o.length){if(j=o[0]=o[0].slice(0),j.length>2&&"ID"===(k=j[0]).type&&c.getById&&9===b.nodeType&&p&&d.relative[j[1].type]){if(!(b=(d.find.ID(k.matches[0].replace(cb,db),b)||[])[0]))return e;n&&(b=b.parentNode),a=a.slice(j.shift().value.length)}for(i=X.needsContext.test(a)?0:j.length;i--&&(k=j[i],!d.relative[l=k.type]);)if((m=d.find[l])&&(f=m(k.matches[0].replace(cb,db),ab.test(j[0].type)&&ob(b.parentNode)||b))){if(j.splice(i,1),!(a=f.length&&qb(j)))return I.apply(e,f),e;break}}return(n||h(a,o))(f,b,!p,e,ab.test(a)&&ob(b.parentNode)||b),e},c.sortStable=u.split("").sort(B).join("")===u,c.detectDuplicates=!!l,m(),c.sortDetached=ib(function(a){return 1&a.compareDocumentPosition(n.createElement("div"))}),ib(function(a){return a.innerHTML="<a href='#'></a>","#"===a.firstChild.getAttribute("href")})||jb("type|href|height|width",function(a,b,c){return c?void 0:a.getAttribute(b,"type"===b.toLowerCase()?1:2)}),c.attributes&&ib(function(a){return a.innerHTML="<input/>",a.firstChild.setAttribute("value",""),""===a.firstChild.getAttribute("value")})||jb("value",function(a,b,c){return c||"input"!==a.nodeName.toLowerCase()?void 0:a.defaultValue}),ib(function(a){return null==a.getAttribute("disabled")})||jb(L,function(a,b,c){var d;return c?void 0:!0===a[b]?b.toLowerCase():(d=a.getAttributeNode(b))&&d.specified?d.value:null}),fb}(a);n.find=t,n.expr=t.selectors,n.expr[":"]=n.expr.pseudos,n.unique=t.uniqueSort,n.text=t.getText,n.isXMLDoc=t.isXML,n.contains=t.contains;var u=n.expr.match.needsContext,v=/^<(\w+)\s*\/?>(?:<\/\1>|)$/,w=/^.[^:#\[\.,]*$/;n.filter=function(a,b,c){var d=b[0];return c&&(a=":not("+a+")"),1===b.length&&1===d.nodeType?n.find.matchesSelector(d,a)?[d]:[]:n.find.matches(a,n.grep(b,function(a){return 1===a.nodeType}))},n.fn.extend({find:function(a){var b,c=this.length,d=[],e=this;if("string"!=typeof a)return this.pushStack(n(a).filter(function(){for(b=0;c>b;b++)if(n.contains(e[b],this))return!0
}));for(b=0;c>b;b++)n.find(a,e[b],d);return d=this.pushStack(c>1?n.unique(d):d),d.selector=this.selector?this.selector+" "+a:a,d},filter:function(a){return this.pushStack(x(this,a||[],!1))},not:function(a){return this.pushStack(x(this,a||[],!0))},is:function(a){return!!x(this,"string"==typeof a&&u.test(a)?n(a):a||[],!1).length}});var y,z=/^(?:\s*(<[\w\W]+>)[^>]*|#([\w-]*))$/;(n.fn.init=function(a,b){var c,d;if(!a)return this;if("string"==typeof a){if(!(c="<"===a[0]&&">"===a[a.length-1]&&a.length>=3?[null,a,null]:z.exec(a))||!c[1]&&b)return!b||b.jquery?(b||y).find(a):this.constructor(b).find(a);if(c[1]){if(b=b instanceof n?b[0]:b,n.merge(this,n.parseHTML(c[1],b&&b.nodeType?b.ownerDocument||b:l,!0)),v.test(c[1])&&n.isPlainObject(b))for(c in b)n.isFunction(this[c])?this[c](b[c]):this.attr(c,b[c]);return this}return d=l.getElementById(c[2]),d&&d.parentNode&&(this.length=1,this[0]=d),this.context=l,this.selector=a,this}return a.nodeType?(this.context=this[0]=a,this.length=1,this):n.isFunction(a)?void 0!==y.ready?y.ready(a):a(n):(void 0!==a.selector&&(this.selector=a.selector,this.context=a.context),n.makeArray(a,this))}).prototype=n.fn,y=n(l);var B=/^(?:parents|prev(?:Until|All))/,C={children:!0,contents:!0,next:!0,prev:!0};n.extend({dir:function(a,b,c){for(var d=[],e=void 0!==c;(a=a[b])&&9!==a.nodeType;)if(1===a.nodeType){if(e&&n(a).is(c))break;d.push(a)}return d},sibling:function(a,b){for(var c=[];a;a=a.nextSibling)1===a.nodeType&&a!==b&&c.push(a);return c}}),n.fn.extend({has:function(a){var b=n(a,this),c=b.length;return this.filter(function(){for(var a=0;c>a;a++)if(n.contains(this,b[a]))return!0})},closest:function(a,b){for(var c,d=0,e=this.length,f=[],g=u.test(a)||"string"!=typeof a?n(a,b||this.context):0;e>d;d++)for(c=this[d];c&&c!==b;c=c.parentNode)if(c.nodeType<11&&(g?g.index(c)>-1:1===c.nodeType&&n.find.matchesSelector(c,a))){f.push(c);break}return this.pushStack(f.length>1?n.unique(f):f)},index:function(a){return a?"string"==typeof a?g.call(n(a),this[0]):g.call(this,a.jquery?a[0]:a):this[0]&&this[0].parentNode?this.first().prevAll().length:-1},add:function(a,b){return this.pushStack(n.unique(n.merge(this.get(),n(a,b))))},addBack:function(a){return this.add(null==a?this.prevObject:this.prevObject.filter(a))}}),n.each({parent:function(a){var b=a.parentNode;return b&&11!==b.nodeType?b:null},parents:function(a){return n.dir(a,"parentNode")},parentsUntil:function(a,b,c){return n.dir(a,"parentNode",c)},next:function(a){return D(a,"nextSibling")},prev:function(a){return D(a,"previousSibling")},nextAll:function(a){return n.dir(a,"nextSibling")},prevAll:function(a){return n.dir(a,"previousSibling")},nextUntil:function(a,b,c){return n.dir(a,"nextSibling",c)},prevUntil:function(a,b,c){return n.dir(a,"previousSibling",c)},siblings:function(a){return n.sibling((a.parentNode||{}).firstChild,a)},children:function(a){return n.sibling(a.firstChild)},contents:function(a){return a.contentDocument||n.merge([],a.childNodes)}},function(a,b){n.fn[a]=function(c,d){var e=n.map(this,b,c);return"Until"!==a.slice(-5)&&(d=c),d&&"string"==typeof d&&(e=n.filter(d,e)),this.length>1&&(C[a]||n.unique(e),B.test(a)&&e.reverse()),this.pushStack(e)}});var E=/\S+/g,F={};n.Callbacks=function(a){a="string"==typeof a?F[a]||G(a):n.extend({},a);var b,c,d,e,f,g,h=[],i=!a.once&&[],j=function(l){for(b=a.memory&&l,c=!0,g=e||0,e=0,f=h.length,d=!0;h&&f>g;g++)if(!1===h[g].apply(l[0],l[1])&&a.stopOnFalse){b=!1;break}d=!1,h&&(i?i.length&&j(i.shift()):b?h=[]:k.disable())},k={add:function(){if(h){var c=h.length;!function g(b){n.each(b,function(b,c){var d=n.type(c);"function"===d?a.unique&&k.has(c)||h.push(c):c&&c.length&&"string"!==d&&g(c)})}(arguments),d?f=h.length:b&&(e=c,j(b))}return this},remove:function(){return h&&n.each(arguments,function(a,b){for(var c;(c=n.inArray(b,h,c))>-1;)h.splice(c,1),d&&(f>=c&&f--,g>=c&&g--)}),this},has:function(a){return a?n.inArray(a,h)>-1:!(!h||!h.length)},empty:function(){return h=[],f=0,this},disable:function(){return h=i=b=void 0,this},disabled:function(){return!h},lock:function(){return i=void 0,b||k.disable(),this},locked:function(){return!i},fireWith:function(a,b){return!h||c&&!i||(b=b||[],b=[a,b.slice?b.slice():b],d?i.push(b):j(b)),this},fire:function(){return k.fireWith(this,arguments),this},fired:function(){return!!c}};return k},n.extend({Deferred:function(a){var b=[["resolve","done",n.Callbacks("once memory"),"resolved"],["reject","fail",n.Callbacks("once memory"),"rejected"],["notify","progress",n.Callbacks("memory")]],c="pending",d={state:function(){return c},always:function(){return e.done(arguments).fail(arguments),this},then:function(){var a=arguments;return n.Deferred(function(c){n.each(b,function(b,f){var g=n.isFunction(a[b])&&a[b];e[f[1]](function(){var a=g&&g.apply(this,arguments);a&&n.isFunction(a.promise)?a.promise().done(c.resolve).fail(c.reject).progress(c.notify):c[f[0]+"With"](this===d?c.promise():this,g?[a]:arguments)})}),a=null}).promise()},promise:function(a){return null!=a?n.extend(a,d):d}},e={};return d.pipe=d.then,n.each(b,function(a,f){var g=f[2],h=f[3];d[f[1]]=g.add,h&&g.add(function(){c=h},b[1^a][2].disable,b[2][2].lock),e[f[0]]=function(){return e[f[0]+"With"](this===e?d:this,arguments),this},e[f[0]+"With"]=g.fireWith}),d.promise(e),a&&a.call(e,e),e},when:function(a){var i,j,k,b=0,c=d.call(arguments),e=c.length,f=1!==e||a&&n.isFunction(a.promise)?e:0,g=1===f?a:n.Deferred(),h=function(a,b,c){return function(e){b[a]=this,c[a]=arguments.length>1?d.call(arguments):e,c===i?g.notifyWith(b,c):--f||g.resolveWith(b,c)}};if(e>1)for(i=new Array(e),j=new Array(e),k=new Array(e);e>b;b++)c[b]&&n.isFunction(c[b].promise)?c[b].promise().done(h(b,k,c)).fail(g.reject).progress(h(b,j,i)):--f;return f||g.resolveWith(k,c),g.promise()}});var H;n.fn.ready=function(a){return n.ready.promise().done(a),this},n.extend({isReady:!1,readyWait:1,holdReady:function(a){a?n.readyWait++:n.ready(!0)},ready:function(a){(!0===a?--n.readyWait:n.isReady)||(n.isReady=!0,!0!==a&&--n.readyWait>0||(H.resolveWith(l,[n]),n.fn.triggerHandler&&(n(l).triggerHandler("ready"),n(l).off("ready"))))}}),n.ready.promise=function(b){return H||(H=n.Deferred(),"complete"===l.readyState?setTimeout(n.ready):(l.addEventListener("DOMContentLoaded",I,!1),a.addEventListener("load",I,!1))),H.promise(b)},n.ready.promise();var J=n.access=function(a,b,c,d,e,f,g){var h=0,i=a.length,j=null==c;if("object"===n.type(c)){e=!0;for(h in c)n.access(a,b,h,c[h],!0,f,g)}else if(void 0!==d&&(e=!0,n.isFunction(d)||(g=!0),j&&(g?(b.call(a,d),b=null):(j=b,b=function(a,b,c){return j.call(n(a),c)})),b))for(;i>h;h++)b(a[h],c,g?d:d.call(a[h],h,b(a[h],c)));return e?a:j?b.call(a):i?b(a[0],c):f};n.acceptData=function(a){return 1===a.nodeType||9===a.nodeType||!+a.nodeType},K.uid=1,K.accepts=n.acceptData,K.prototype={key:function(a){if(!K.accepts(a))return 0;var b={},c=a[this.expando];if(!c){c=K.uid++;try{b[this.expando]={value:c},Object.defineProperties(a,b)}catch(d){b[this.expando]=c,n.extend(a,b)}}return this.cache[c]||(this.cache[c]={}),c},set:function(a,b,c){var d,e=this.key(a),f=this.cache[e];if("string"==typeof b)f[b]=c;else if(n.isEmptyObject(f))n.extend(this.cache[e],b);else for(d in b)f[d]=b[d];return f},get:function(a,b){var c=this.cache[this.key(a)];return void 0===b?c:c[b]},access:function(a,b,c){var d;return void 0===b||b&&"string"==typeof b&&void 0===c?(d=this.get(a,b),void 0!==d?d:this.get(a,n.camelCase(b))):(this.set(a,b,c),void 0!==c?c:b)},remove:function(a,b){var c,d,e,f=this.key(a),g=this.cache[f];if(void 0===b)this.cache[f]={};else{n.isArray(b)?d=b.concat(b.map(n.camelCase)):(e=n.camelCase(b),b in g?d=[b,e]:(d=e,d=d in g?[d]:d.match(E)||[])),c=d.length;for(;c--;)delete g[d[c]]}},hasData:function(a){return!n.isEmptyObject(this.cache[a[this.expando]]||{})},discard:function(a){a[this.expando]&&delete this.cache[a[this.expando]]}};var L=new K,M=new K,N=/^(?:\{[\w\W]*\}|\[[\w\W]*\])$/,O=/([A-Z])/g;n.extend({hasData:function(a){return M.hasData(a)||L.hasData(a)},data:function(a,b,c){return M.access(a,b,c)},removeData:function(a,b){M.remove(a,b)},_data:function(a,b,c){return L.access(a,b,c)},_removeData:function(a,b){L.remove(a,b)}}),n.fn.extend({data:function(a,b){var c,d,e,f=this[0],g=f&&f.attributes;if(void 0===a){if(this.length&&(e=M.get(f),1===f.nodeType&&!L.get(f,"hasDataAttrs"))){for(c=g.length;c--;)g[c]&&(d=g[c].name,0===d.indexOf("data-")&&(d=n.camelCase(d.slice(5)),P(f,d,e[d])));L.set(f,"hasDataAttrs",!0)}return e}return"object"==typeof a?this.each(function(){M.set(this,a)}):J(this,function(b){var c,d=n.camelCase(a);if(f&&void 0===b){if(void 0!==(c=M.get(f,a)))return c;if(void 0!==(c=M.get(f,d)))return c;if(void 0!==(c=P(f,d,void 0)))return c}else this.each(function(){var c=M.get(this,d);M.set(this,d,b),-1!==a.indexOf("-")&&void 0!==c&&M.set(this,a,b)})},null,b,arguments.length>1,null,!0)},removeData:function(a){return this.each(function(){M.remove(this,a)})}}),n.extend({queue:function(a,b,c){var d;return a?(b=(b||"fx")+"queue",d=L.get(a,b),c&&(!d||n.isArray(c)?d=L.access(a,b,n.makeArray(c)):d.push(c)),d||[]):void 0},dequeue:function(a,b){b=b||"fx";var c=n.queue(a,b),d=c.length,e=c.shift(),f=n._queueHooks(a,b),g=function(){n.dequeue(a,b)};"inprogress"===e&&(e=c.shift(),d--),e&&("fx"===b&&c.unshift("inprogress"),delete f.stop,e.call(a,g,f)),!d&&f&&f.empty.fire()},_queueHooks:function(a,b){var c=b+"queueHooks";return L.get(a,c)||L.access(a,c,{empty:n.Callbacks("once memory").add(function(){L.remove(a,[b+"queue",c])})})}}),n.fn.extend({queue:function(a,b){var c=2;return"string"!=typeof a&&(b=a,a="fx",c--),arguments.length<c?n.queue(this[0],a):void 0===b?this:this.each(function(){var c=n.queue(this,a,b);n._queueHooks(this,a),"fx"===a&&"inprogress"!==c[0]&&n.dequeue(this,a)})},dequeue:function(a){return this.each(function(){n.dequeue(this,a)})},clearQueue:function(a){return this.queue(a||"fx",[])},promise:function(a,b){var c,d=1,e=n.Deferred(),f=this,g=this.length,h=function(){--d||e.resolveWith(f,[f])};for("string"!=typeof a&&(b=a,a=void 0),a=a||"fx";g--;)(c=L.get(f[g],a+"queueHooks"))&&c.empty&&(d++,c.empty.add(h));return h(),e.promise(b)}});var Q=/[+-]?(?:\d*\.|)\d+(?:[eE][+-]?\d+|)/.source,R=["Top","Right","Bottom","Left"],S=function(a,b){return a=b||a,"none"===n.css(a,"display")||!n.contains(a.ownerDocument,a)},T=/^(?:checkbox|radio)$/i;!function(){var a=l.createDocumentFragment(),b=a.appendChild(l.createElement("div")),c=l.createElement("input");c.setAttribute("type","radio"),c.setAttribute("checked","checked"),c.setAttribute("name","t"),b.appendChild(c),k.checkClone=b.cloneNode(!0).cloneNode(!0).lastChild.checked,b.innerHTML="<textarea>x</textarea>",k.noCloneChecked=!!b.cloneNode(!0).lastChild.defaultValue}();var U="undefined";k.focusinBubbles="onfocusin"in a;var V=/^key/,W=/^(?:mouse|pointer|contextmenu)|click/,X=/^(?:focusinfocus|focusoutblur)$/,Y=/^([^.]*)(?:\.(.+)|)$/;n.event={global:{},add:function(a,b,c,d,e){var f,g,h,i,j,k,l,m,o,p,q,r=L.get(a);if(r)for(c.handler&&(f=c,c=f.handler,e=f.selector),c.guid||(c.guid=n.guid++),(i=r.events)||(i=r.events={}),(g=r.handle)||(g=r.handle=function(b){return typeof n!==U&&n.event.triggered!==b.type?n.event.dispatch.apply(a,arguments):void 0}),b=(b||"").match(E)||[""],j=b.length;j--;)h=Y.exec(b[j])||[],o=q=h[1],p=(h[2]||"").split(".").sort(),o&&(l=n.event.special[o]||{},o=(e?l.delegateType:l.bindType)||o,l=n.event.special[o]||{},k=n.extend({type:o,origType:q,data:d,handler:c,guid:c.guid,selector:e,needsContext:e&&n.expr.match.needsContext.test(e),namespace:p.join(".")},f),(m=i[o])||(m=i[o]=[],m.delegateCount=0,l.setup&&!1!==l.setup.call(a,d,p,g)||a.addEventListener&&a.addEventListener(o,g,!1)),l.add&&(l.add.call(a,k),k.handler.guid||(k.handler.guid=c.guid)),e?m.splice(m.delegateCount++,0,k):m.push(k),n.event.global[o]=!0)},remove:function(a,b,c,d,e){var f,g,h,i,j,k,l,m,o,p,q,r=L.hasData(a)&&L.get(a);if(r&&(i=r.events)){for(b=(b||"").match(E)||[""],j=b.length;j--;)if(h=Y.exec(b[j])||[],o=q=h[1],p=(h[2]||"").split(".").sort(),o){for(l=n.event.special[o]||{},o=(d?l.delegateType:l.bindType)||o,m=i[o]||[],h=h[2]&&new RegExp("(^|\\.)"+p.join("\\.(?:.*\\.|)")+"(\\.|$)"),g=f=m.length;f--;)k=m[f],!e&&q!==k.origType||c&&c.guid!==k.guid||h&&!h.test(k.namespace)||d&&d!==k.selector&&("**"!==d||!k.selector)||(m.splice(f,1),k.selector&&m.delegateCount--,l.remove&&l.remove.call(a,k));g&&!m.length&&(l.teardown&&!1!==l.teardown.call(a,p,r.handle)||n.removeEvent(a,o,r.handle),delete i[o])}else for(o in i)n.event.remove(a,o+b[j],c,d,!0);n.isEmptyObject(i)&&(delete r.handle,L.remove(a,"events"))}},trigger:function(b,c,d,e){var f,g,h,i,k,m,o,p=[d||l],q=j.call(b,"type")?b.type:b,r=j.call(b,"namespace")?b.namespace.split("."):[];if(g=h=d=d||l,3!==d.nodeType&&8!==d.nodeType&&!X.test(q+n.event.triggered)&&(q.indexOf(".")>=0&&(r=q.split("."),q=r.shift(),r.sort()),k=q.indexOf(":")<0&&"on"+q,b=b[n.expando]?b:new n.Event(q,"object"==typeof b&&b),b.isTrigger=e?2:3,b.namespace=r.join("."),b.namespace_re=b.namespace?new RegExp("(^|\\.)"+r.join("\\.(?:.*\\.|)")+"(\\.|$)"):null,b.result=void 0,b.target||(b.target=d),c=null==c?[b]:n.makeArray(c,[b]),o=n.event.special[q]||{},e||!o.trigger||!1!==o.trigger.apply(d,c))){if(!e&&!o.noBubble&&!n.isWindow(d)){for(i=o.delegateType||q,X.test(i+q)||(g=g.parentNode);g;g=g.parentNode)p.push(g),h=g;h===(d.ownerDocument||l)&&p.push(h.defaultView||h.parentWindow||a)}for(f=0;(g=p[f++])&&!b.isPropagationStopped();)b.type=f>1?i:o.bindType||q,m=(L.get(g,"events")||{})[b.type]&&L.get(g,"handle"),m&&m.apply(g,c),(m=k&&g[k])&&m.apply&&n.acceptData(g)&&(b.result=m.apply(g,c),!1===b.result&&b.preventDefault());return b.type=q,e||b.isDefaultPrevented()||o._default&&!1!==o._default.apply(p.pop(),c)||!n.acceptData(d)||k&&n.isFunction(d[q])&&!n.isWindow(d)&&(h=d[k],h&&(d[k]=null),n.event.triggered=q,d[q](),n.event.triggered=void 0,h&&(d[k]=h)),b.result}},dispatch:function(a){a=n.event.fix(a);var b,c,e,f,g,h=[],i=d.call(arguments),j=(L.get(this,"events")||{})[a.type]||[],k=n.event.special[a.type]||{};if(i[0]=a,a.delegateTarget=this,!k.preDispatch||!1!==k.preDispatch.call(this,a)){for(h=n.event.handlers.call(this,a,j),b=0;(f=h[b++])&&!a.isPropagationStopped();)for(a.currentTarget=f.elem,c=0;(g=f.handlers[c++])&&!a.isImmediatePropagationStopped();)(!a.namespace_re||a.namespace_re.test(g.namespace))&&(a.handleObj=g,a.data=g.data,void 0!==(e=((n.event.special[g.origType]||{}).handle||g.handler).apply(f.elem,i))&&!1===(a.result=e)&&(a.preventDefault(),a.stopPropagation()));return k.postDispatch&&k.postDispatch.call(this,a),a.result}},handlers:function(a,b){var c,d,e,f,g=[],h=b.delegateCount,i=a.target;if(h&&i.nodeType&&(!a.button||"click"!==a.type))for(;i!==this;i=i.parentNode||this)if(!0!==i.disabled||"click"!==a.type){for(d=[],c=0;h>c;c++)f=b[c],e=f.selector+" ",void 0===d[e]&&(d[e]=f.needsContext?n(e,this).index(i)>=0:n.find(e,this,null,[i]).length),d[e]&&d.push(f);d.length&&g.push({elem:i,handlers:d})}return h<b.length&&g.push({elem:this,handlers:b.slice(h)}),g},props:"altKey bubbles cancelable ctrlKey currentTarget eventPhase metaKey relatedTarget shiftKey target timeStamp view which".split(" "),fixHooks:{},keyHooks:{props:"char charCode key keyCode".split(" "),filter:function(a,b){return null==a.which&&(a.which=null!=b.charCode?b.charCode:b.keyCode),a}},mouseHooks:{props:"button buttons clientX clientY offsetX offsetY pageX pageY screenX screenY toElement".split(" "),filter:function(a,b){var c,d,e,f=b.button;return null==a.pageX&&null!=b.clientX&&(c=a.target.ownerDocument||l,d=c.documentElement,e=c.body,a.pageX=b.clientX+(d&&d.scrollLeft||e&&e.scrollLeft||0)-(d&&d.clientLeft||e&&e.clientLeft||0),a.pageY=b.clientY+(d&&d.scrollTop||e&&e.scrollTop||0)-(d&&d.clientTop||e&&e.clientTop||0)),a.which||void 0===f||(a.which=1&f?1:2&f?3:4&f?2:0),a}},fix:function(a){if(a[n.expando])return a;var b,c,d,e=a.type,f=a,g=this.fixHooks[e];for(g||(this.fixHooks[e]=g=W.test(e)?this.mouseHooks:V.test(e)?this.keyHooks:{}),d=g.props?this.props.concat(g.props):this.props,a=new n.Event(f),b=d.length;b--;)c=d[b],a[c]=f[c];return a.target||(a.target=l),3===a.target.nodeType&&(a.target=a.target.parentNode),g.filter?g.filter(a,f):a},special:{load:{noBubble:!0},focus:{trigger:function(){return this!==_()&&this.focus?(this.focus(),!1):void 0},delegateType:"focusin"},blur:{trigger:function(){return this===_()&&this.blur?(this.blur(),!1):void 0},delegateType:"focusout"},click:{trigger:function(){return"checkbox"===this.type&&this.click&&n.nodeName(this,"input")?(this.click(),!1):void 0},_default:function(a){return n.nodeName(a.target,"a")}},beforeunload:{postDispatch:function(a){void 0!==a.result&&a.originalEvent&&(a.originalEvent.returnValue=a.result)}}},simulate:function(a,b,c,d){var e=n.extend(new n.Event,c,{type:a,isSimulated:!0,originalEvent:{}});d?n.event.trigger(e,null,b):n.event.dispatch.call(b,e),e.isDefaultPrevented()&&c.preventDefault()}},n.removeEvent=function(a,b,c){a.removeEventListener&&a.removeEventListener(b,c,!1)},n.Event=function(a,b){return this instanceof n.Event?(a&&a.type?(this.originalEvent=a,this.type=a.type,this.isDefaultPrevented=a.defaultPrevented||void 0===a.defaultPrevented&&!1===a.returnValue?Z:$):this.type=a,b&&n.extend(this,b),this.timeStamp=a&&a.timeStamp||n.now(),void(this[n.expando]=!0)):new n.Event(a,b)},n.Event.prototype={isDefaultPrevented:$,isPropagationStopped:$,isImmediatePropagationStopped:$,preventDefault:function(){var a=this.originalEvent;this.isDefaultPrevented=Z,a&&a.preventDefault&&a.preventDefault()},stopPropagation:function(){var a=this.originalEvent;this.isPropagationStopped=Z,a&&a.stopPropagation&&a.stopPropagation()},stopImmediatePropagation:function(){var a=this.originalEvent;this.isImmediatePropagationStopped=Z,a&&a.stopImmediatePropagation&&a.stopImmediatePropagation(),this.stopPropagation()}},n.each({mouseenter:"mouseover",mouseleave:"mouseout",pointerenter:"pointerover",pointerleave:"pointerout"},function(a,b){n.event.special[a]={delegateType:b,bindType:b,handle:function(a){var c,d=this,e=a.relatedTarget,f=a.handleObj;return(!e||e!==d&&!n.contains(d,e))&&(a.type=f.origType,c=f.handler.apply(this,arguments),a.type=b),c}}}),k.focusinBubbles||n.each({focus:"focusin",blur:"focusout"},function(a,b){var c=function(a){n.event.simulate(b,a.target,n.event.fix(a),!0)};n.event.special[b]={setup:function(){var d=this.ownerDocument||this,e=L.access(d,b);e||d.addEventListener(a,c,!0),L.access(d,b,(e||0)+1)},teardown:function(){var d=this.ownerDocument||this,e=L.access(d,b)-1;e?L.access(d,b,e):(d.removeEventListener(a,c,!0),L.remove(d,b))}}}),n.fn.extend({on:function(a,b,c,d,e){var f,g;if("object"==typeof a){"string"!=typeof b&&(c=c||b,b=void 0);for(g in a)this.on(g,b,c,a[g],e);return this}if(null==c&&null==d?(d=b,c=b=void 0):null==d&&("string"==typeof b?(d=c,c=void 0):(d=c,c=b,b=void 0)),!1===d)d=$;else if(!d)return this;return 1===e&&(f=d,d=function(a){return n().off(a),f.apply(this,arguments)},d.guid=f.guid||(f.guid=n.guid++)),this.each(function(){n.event.add(this,a,d,c,b)})},one:function(a,b,c,d){return this.on(a,b,c,d,1)},off:function(a,b,c){var d,e;if(a&&a.preventDefault&&a.handleObj)return d=a.handleObj,n(a.delegateTarget).off(d.namespace?d.origType+"."+d.namespace:d.origType,d.selector,d.handler),this;if("object"==typeof a){for(e in a)this.off(e,b,a[e]);return this}return(!1===b||"function"==typeof b)&&(c=b,b=void 0),!1===c&&(c=$),this.each(function(){n.event.remove(this,a,c,b)})},trigger:function(a,b){return this.each(function(){n.event.trigger(a,b,this)})},triggerHandler:function(a,b){var c=this[0];return c?n.event.trigger(a,b,c,!0):void 0}});var ab=/<(?!area|br|col|embed|hr|img|input|link|meta|param)(([\w:]+)[^>]*)\/>/gi,bb=/<([\w:]+)/,cb=/<|&#?\w+;/,db=/<(?:script|style|link)/i,eb=/checked\s*(?:[^=]|=\s*.checked.)/i,fb=/^$|\/(?:java|ecma)script/i,gb=/^true\/(.*)/,ib={option:[1,"<select multiple='multiple'>","</select>"],thead:[1,"<table>","</table>"],col:[2,"<table><colgroup>","</colgroup></table>"],tr:[2,"<table><tbody>","</tbody></table>"],td:[3,"<table><tbody><tr>","</tr></tbody></table>"],_default:[0,"",""]};ib.optgroup=ib.option,ib.tbody=ib.tfoot=ib.colgroup=ib.caption=ib.thead,ib.th=ib.td,n.extend({clone:function(a,b,c){var d,e,f,g,h=a.cloneNode(!0),i=n.contains(a.ownerDocument,a);if(!(k.noCloneChecked||1!==a.nodeType&&11!==a.nodeType||n.isXMLDoc(a)))for(g=ob(h),f=ob(a),d=0,e=f.length;e>d;d++)pb(f[d],g[d]);if(b)if(c)for(f=f||ob(a),g=g||ob(h),d=0,e=f.length;e>d;d++)nb(f[d],g[d]);else nb(a,h);return g=ob(h,"script"),g.length>0&&mb(g,!i&&ob(a,"script")),h},buildFragment:function(a,b,c,d){for(var e,f,g,h,i,j,k=b.createDocumentFragment(),l=[],m=0,o=a.length;o>m;m++)if((e=a[m])||0===e)if("object"===n.type(e))n.merge(l,e.nodeType?[e]:e);else if(cb.test(e)){for(f=f||k.appendChild(b.createElement("div")),g=(bb.exec(e)||["",""])[1].toLowerCase(),h=ib[g]||ib._default,f.innerHTML=h[1]+e.replace(ab,"<$1></$2>")+h[2],j=h[0];j--;)f=f.lastChild;n.merge(l,f.childNodes),f=k.firstChild,f.textContent=""}else l.push(b.createTextNode(e));for(k.textContent="",m=0;e=l[m++];)if((!d||-1===n.inArray(e,d))&&(i=n.contains(e.ownerDocument,e),f=ob(k.appendChild(e),"script"),i&&mb(f),c))for(j=0;e=f[j++];)fb.test(e.type||"")&&c.push(e);return k},cleanData:function(a){for(var b,c,d,e,f=n.event.special,g=0;void 0!==(c=a[g]);g++){if(n.acceptData(c)&&(e=c[L.expando])&&(b=L.cache[e])){if(b.events)for(d in b.events)f[d]?n.event.remove(c,d):n.removeEvent(c,d,b.handle);L.cache[e]&&delete L.cache[e]}delete M.cache[c[M.expando]]}}}),n.fn.extend({text:function(a){return J(this,function(a){return void 0===a?n.text(this):this.empty().each(function(){(1===this.nodeType||11===this.nodeType||9===this.nodeType)&&(this.textContent=a)})},null,a,arguments.length)},append:function(){return this.domManip(arguments,function(a){if(1===this.nodeType||11===this.nodeType||9===this.nodeType){jb(this,a).appendChild(a)}})},prepend:function(){return this.domManip(arguments,function(a){if(1===this.nodeType||11===this.nodeType||9===this.nodeType){var b=jb(this,a);b.insertBefore(a,b.firstChild)}})},before:function(){return this.domManip(arguments,function(a){this.parentNode&&this.parentNode.insertBefore(a,this)})},after:function(){return this.domManip(arguments,function(a){this.parentNode&&this.parentNode.insertBefore(a,this.nextSibling)})},remove:function(a,b){for(var c,d=a?n.filter(a,this):this,e=0;null!=(c=d[e]);e++)b||1!==c.nodeType||n.cleanData(ob(c)),c.parentNode&&(b&&n.contains(c.ownerDocument,c)&&mb(ob(c,"script")),c.parentNode.removeChild(c));return this},empty:function(){for(var a,b=0;null!=(a=this[b]);b++)1===a.nodeType&&(n.cleanData(ob(a,!1)),a.textContent="");return this},clone:function(a,b){return a=null!=a&&a,b=null==b?a:b,this.map(function(){return n.clone(this,a,b)})},html:function(a){return J(this,function(a){var b=this[0]||{},c=0,d=this.length;if(void 0===a&&1===b.nodeType)return b.innerHTML;if("string"==typeof a&&!db.test(a)&&!ib[(bb.exec(a)||["",""])[1].toLowerCase()]){a=a.replace(ab,"<$1></$2>");try{for(;d>c;c++)b=this[c]||{},1===b.nodeType&&(n.cleanData(ob(b,!1)),b.innerHTML=a);b=0}catch(e){}}b&&this.empty().append(a)},null,a,arguments.length)},replaceWith:function(){var a=arguments[0];return this.domManip(arguments,function(b){a=this.parentNode,n.cleanData(ob(this)),a&&a.replaceChild(b,this)}),a&&(a.length||a.nodeType)?this:this.remove()},detach:function(a){return this.remove(a,!0)},domManip:function(a,b){a=e.apply([],a);var c,d,f,g,h,i,j=0,l=this.length,m=this,o=l-1,p=a[0],q=n.isFunction(p);if(q||l>1&&"string"==typeof p&&!k.checkClone&&eb.test(p))return this.each(function(c){var d=m.eq(c);q&&(a[0]=p.call(this,c,d.html())),d.domManip(a,b)});if(l&&(c=n.buildFragment(a,this[0].ownerDocument,!1,this),d=c.firstChild,1===c.childNodes.length&&(c=d),d)){for(f=n.map(ob(c,"script"),kb),g=f.length;l>j;j++)h=c,j!==o&&(h=n.clone(h,!0,!0),g&&n.merge(f,ob(h,"script"))),b.call(this[j],h,j);if(g)for(i=f[f.length-1].ownerDocument,n.map(f,lb),j=0;g>j;j++)h=f[j],fb.test(h.type||"")&&!L.access(h,"globalEval")&&n.contains(i,h)&&(h.src?n._evalUrl&&n._evalUrl(h.src):n.globalEval(h.textContent.replace(/^\s*<!(?:\[CDATA\[|--)|(?:\]\]|--)>\s*$/g,"")))}return this}}),n.each({appendTo:"append",prependTo:"prepend",insertBefore:"before",insertAfter:"after",replaceAll:"replaceWith"},function(a,b){n.fn[a]=function(a){for(var c,d=[],e=n(a),g=e.length-1,h=0;g>=h;h++)c=h===g?this:this.clone(!0),n(e[h])[b](c),f.apply(d,c.get());return this.pushStack(d)}});var qb,rb={},ub=/^margin/,vb=new RegExp("^("+Q+")(?!px)[a-z%]+$","i"),wb=function(a){return a.ownerDocument.defaultView.getComputedStyle(a,null)};!function(){function g(){f.style.cssText="-webkit-box-sizing:border-box;-moz-box-sizing:border-box;box-sizing:border-box;display:block;margin-top:1%;top:1%;border:1px;padding:1px;width:4px;position:absolute",f.innerHTML="",d.appendChild(e);var g=a.getComputedStyle(f,null);b="1%"!==g.top,c="4px"===g.width,d.removeChild(e)}var b,c,d=l.documentElement,e=l.createElement("div"),f=l.createElement("div");f.style&&(f.style.backgroundClip="content-box",f.cloneNode(!0).style.backgroundClip="",k.clearCloneStyle="content-box"===f.style.backgroundClip,e.style.cssText="border:0;width:0;height:0;top:0;left:-9999px;margin-top:1px;position:absolute",e.appendChild(f),a.getComputedStyle&&n.extend(k,{pixelPosition:function(){return g(),b},boxSizingReliable:function(){return null==c&&g(),c},reliableMarginRight:function(){var b,c=f.appendChild(l.createElement("div"));return c.style.cssText=f.style.cssText="-webkit-box-sizing:content-box;-moz-box-sizing:content-box;box-sizing:content-box;display:block;margin:0;border:0;padding:0",c.style.marginRight=c.style.width="0",f.style.width="1px",d.appendChild(e),b=!parseFloat(a.getComputedStyle(c,null).marginRight),d.removeChild(e),b}}))}(),n.swap=function(a,b,c,d){var e,f,g={};for(f in b)g[f]=a.style[f],a.style[f]=b[f];e=c.apply(a,d||[]);for(f in b)a.style[f]=g[f];return e};var zb=/^(none|table(?!-c[ea]).+)/,Ab=new RegExp("^("+Q+")(.*)$","i"),Bb=new RegExp("^([+-])=("+Q+")","i"),Cb={position:"absolute",visibility:"hidden",display:"block"},Db={letterSpacing:"0",fontWeight:"400"},Eb=["Webkit","O","Moz","ms"];n.extend({cssHooks:{opacity:{get:function(a,b){if(b){var c=xb(a,"opacity");return""===c?"1":c}}}},cssNumber:{columnCount:!0,fillOpacity:!0,flexGrow:!0,flexShrink:!0,fontWeight:!0,lineHeight:!0,opacity:!0,order:!0,orphans:!0,widows:!0,zIndex:!0,zoom:!0},cssProps:{float:"cssFloat"},style:function(a,b,c,d){if(a&&3!==a.nodeType&&8!==a.nodeType&&a.style){var e,f,g,h=n.camelCase(b),i=a.style;return b=n.cssProps[h]||(n.cssProps[h]=Fb(i,h)),g=n.cssHooks[b]||n.cssHooks[h],void 0===c?g&&"get"in g&&void 0!==(e=g.get(a,!1,d))?e:i[b]:(f=typeof c,"string"===f&&(e=Bb.exec(c))&&(c=(e[1]+1)*e[2]+parseFloat(n.css(a,b)),f="number"),void(null!=c&&c===c&&("number"!==f||n.cssNumber[h]||(c+="px"),k.clearCloneStyle||""!==c||0!==b.indexOf("background")||(i[b]="inherit"),g&&"set"in g&&void 0===(c=g.set(a,c,d))||(i[b]=c))))}},css:function(a,b,c,d){var e,f,g,h=n.camelCase(b);return b=n.cssProps[h]||(n.cssProps[h]=Fb(a.style,h)),g=n.cssHooks[b]||n.cssHooks[h],g&&"get"in g&&(e=g.get(a,!0,c)),void 0===e&&(e=xb(a,b,d)),"normal"===e&&b in Db&&(e=Db[b]),""===c||c?(f=parseFloat(e),!0===c||n.isNumeric(f)?f||0:e):e}}),n.each(["height","width"],function(a,b){n.cssHooks[b]={get:function(a,c,d){return c?zb.test(n.css(a,"display"))&&0===a.offsetWidth?n.swap(a,Cb,function(){return Ib(a,b,d)}):Ib(a,b,d):void 0},set:function(a,c,d){var e=d&&wb(a);return Gb(a,c,d?Hb(a,b,d,"border-box"===n.css(a,"boxSizing",!1,e),e):0)}}}),n.cssHooks.marginRight=yb(k.reliableMarginRight,function(a,b){return b?n.swap(a,{display:"inline-block"},xb,[a,"marginRight"]):void 0}),n.each({margin:"",padding:"",border:"Width"},function(a,b){n.cssHooks[a+b]={expand:function(c){for(var d=0,e={},f="string"==typeof c?c.split(" "):[c];4>d;d++)e[a+R[d]+b]=f[d]||f[d-2]||f[0];return e}},ub.test(a)||(n.cssHooks[a+b].set=Gb)}),n.fn.extend({css:function(a,b){return J(this,function(a,b,c){var d,e,f={},g=0;if(n.isArray(b)){for(d=wb(a),e=b.length;e>g;g++)f[b[g]]=n.css(a,b[g],!1,d);return f}return void 0!==c?n.style(a,b,c):n.css(a,b)},a,b,arguments.length>1)},show:function(){return Jb(this,!0)},hide:function(){return Jb(this)},toggle:function(a){return"boolean"==typeof a?a?this.show():this.hide():this.each(function(){S(this)?n(this).show():n(this).hide()})}}),n.Tween=Kb,Kb.prototype={constructor:Kb,init:function(a,b,c,d,e,f){this.elem=a,this.prop=c,this.easing=e||"swing",this.options=b,this.start=this.now=this.cur(),this.end=d,this.unit=f||(n.cssNumber[c]?"":"px")},cur:function(){var a=Kb.propHooks[this.prop];return a&&a.get?a.get(this):Kb.propHooks._default.get(this)},run:function(a){var b,c=Kb.propHooks[this.prop];return this.pos=b=this.options.duration?n.easing[this.easing](a,this.options.duration*a,0,1,this.options.duration):a,this.now=(this.end-this.start)*b+this.start,this.options.step&&this.options.step.call(this.elem,this.now,this),c&&c.set?c.set(this):Kb.propHooks._default.set(this),this}},Kb.prototype.init.prototype=Kb.prototype,Kb.propHooks={_default:{get:function(a){var b;return null==a.elem[a.prop]||a.elem.style&&null!=a.elem.style[a.prop]?(b=n.css(a.elem,a.prop,""),b&&"auto"!==b?b:0):a.elem[a.prop]},set:function(a){n.fx.step[a.prop]?n.fx.step[a.prop](a):a.elem.style&&(null!=a.elem.style[n.cssProps[a.prop]]||n.cssHooks[a.prop])?n.style(a.elem,a.prop,a.now+a.unit):a.elem[a.prop]=a.now}}},Kb.propHooks.scrollTop=Kb.propHooks.scrollLeft={set:function(a){a.elem.nodeType&&a.elem.parentNode&&(a.elem[a.prop]=a.now)}},n.easing={linear:function(a){return a},swing:function(a){return.5-Math.cos(a*Math.PI)/2}},n.fx=Kb.prototype.init,n.fx.step={};var Lb,Mb,Nb=/^(?:toggle|show|hide)$/,Ob=new RegExp("^(?:([+-])=|)("+Q+")([a-z%]*)$","i"),Pb=/queueHooks$/,Qb=[Vb],Rb={"*":[function(a,b){var c=this.createTween(a,b),d=c.cur(),e=Ob.exec(b),f=e&&e[3]||(n.cssNumber[a]?"":"px"),g=(n.cssNumber[a]||"px"!==f&&+d)&&Ob.exec(n.css(c.elem,a)),h=1,i=20;if(g&&g[3]!==f){f=f||g[3],e=e||[],g=+d||1;do{h=h||".5",g/=h,n.style(c.elem,a,g+f)}while(h!==(h=c.cur()/d)&&1!==h&&--i)}return e&&(g=c.start=+g||+d||0,c.unit=f,c.end=e[1]?g+(e[1]+1)*e[2]:+e[2]),c}]};n.Animation=n.extend(Xb,{tweener:function(a,b){n.isFunction(a)?(b=a,a=["*"]):a=a.split(" ");for(var c,d=0,e=a.length;e>d;d++)c=a[d],Rb[c]=Rb[c]||[],Rb[c].unshift(b)},prefilter:function(a,b){b?Qb.unshift(a):Qb.push(a)}}),n.speed=function(a,b,c){var d=a&&"object"==typeof a?n.extend({},a):{complete:c||!c&&b||n.isFunction(a)&&a,duration:a,easing:c&&b||b&&!n.isFunction(b)&&b};return d.duration=n.fx.off?0:"number"==typeof d.duration?d.duration:d.duration in n.fx.speeds?n.fx.speeds[d.duration]:n.fx.speeds._default,(null==d.queue||!0===d.queue)&&(d.queue="fx"),d.old=d.complete,d.complete=function(){n.isFunction(d.old)&&d.old.call(this),d.queue&&n.dequeue(this,d.queue)},d},n.fn.extend({fadeTo:function(a,b,c,d){return this.filter(S).css("opacity",0).show().end().animate({opacity:b},a,c,d)},animate:function(a,b,c,d){var e=n.isEmptyObject(a),f=n.speed(b,c,d),g=function(){var b=Xb(this,n.extend({},a),f);(e||L.get(this,"finish"))&&b.stop(!0)};return g.finish=g,e||!1===f.queue?this.each(g):this.queue(f.queue,g)},stop:function(a,b,c){var d=function(a){var b=a.stop;delete a.stop,b(c)};return"string"!=typeof a&&(c=b,b=a,a=void 0),b&&!1!==a&&this.queue(a||"fx",[]),this.each(function(){var b=!0,e=null!=a&&a+"queueHooks",f=n.timers,g=L.get(this);if(e)g[e]&&g[e].stop&&d(g[e]);else for(e in g)g[e]&&g[e].stop&&Pb.test(e)&&d(g[e]);for(e=f.length;e--;)f[e].elem!==this||null!=a&&f[e].queue!==a||(f[e].anim.stop(c),b=!1,f.splice(e,1));(b||!c)&&n.dequeue(this,a)})},finish:function(a){return!1!==a&&(a=a||"fx"),this.each(function(){var b,c=L.get(this),d=c[a+"queue"],e=c[a+"queueHooks"],f=n.timers,g=d?d.length:0;for(c.finish=!0,n.queue(this,a,[]),e&&e.stop&&e.stop.call(this,!0),b=f.length;b--;)f[b].elem===this&&f[b].queue===a&&(f[b].anim.stop(!0),f.splice(b,1));for(b=0;g>b;b++)d[b]&&d[b].finish&&d[b].finish.call(this);delete c.finish})}}),n.each(["toggle","show","hide"],function(a,b){var c=n.fn[b];n.fn[b]=function(a,d,e){
return null==a||"boolean"==typeof a?c.apply(this,arguments):this.animate(Tb(b,!0),a,d,e)}}),n.each({slideDown:Tb("show"),slideUp:Tb("hide"),slideToggle:Tb("toggle"),fadeIn:{opacity:"show"},fadeOut:{opacity:"hide"},fadeToggle:{opacity:"toggle"}},function(a,b){n.fn[a]=function(a,c,d){return this.animate(b,a,c,d)}}),n.timers=[],n.fx.tick=function(){var a,b=0,c=n.timers;for(Lb=n.now();b<c.length;b++)(a=c[b])()||c[b]!==a||c.splice(b--,1);c.length||n.fx.stop(),Lb=void 0},n.fx.timer=function(a){n.timers.push(a),a()?n.fx.start():n.timers.pop()},n.fx.interval=13,n.fx.start=function(){Mb||(Mb=setInterval(n.fx.tick,n.fx.interval))},n.fx.stop=function(){clearInterval(Mb),Mb=null},n.fx.speeds={slow:600,fast:200,_default:400},n.fn.delay=function(a,b){return a=n.fx?n.fx.speeds[a]||a:a,b=b||"fx",this.queue(b,function(b,c){var d=setTimeout(b,a);c.stop=function(){clearTimeout(d)}})},function(){var a=l.createElement("input"),b=l.createElement("select"),c=b.appendChild(l.createElement("option"));a.type="checkbox",k.checkOn=""!==a.value,k.optSelected=c.selected,b.disabled=!0,k.optDisabled=!c.disabled,a=l.createElement("input"),a.value="t",a.type="radio",k.radioValue="t"===a.value}();var Zb,$b=n.expr.attrHandle;n.fn.extend({attr:function(a,b){return J(this,n.attr,a,b,arguments.length>1)},removeAttr:function(a){return this.each(function(){n.removeAttr(this,a)})}}),n.extend({attr:function(a,b,c){var d,e,f=a.nodeType;if(a&&3!==f&&8!==f&&2!==f)return typeof a.getAttribute===U?n.prop(a,b,c):(1===f&&n.isXMLDoc(a)||(b=b.toLowerCase(),d=n.attrHooks[b]||(n.expr.match.bool.test(b)?Zb:void 0)),void 0===c?d&&"get"in d&&null!==(e=d.get(a,b))?e:(e=n.find.attr(a,b),null==e?void 0:e):null!==c?d&&"set"in d&&void 0!==(e=d.set(a,c,b))?e:(a.setAttribute(b,c+""),c):void n.removeAttr(a,b))},removeAttr:function(a,b){var c,d,e=0,f=b&&b.match(E);if(f&&1===a.nodeType)for(;c=f[e++];)d=n.propFix[c]||c,n.expr.match.bool.test(c)&&(a[d]=!1),a.removeAttribute(c)},attrHooks:{type:{set:function(a,b){if(!k.radioValue&&"radio"===b&&n.nodeName(a,"input")){var c=a.value;return a.setAttribute("type",b),c&&(a.value=c),b}}}}}),Zb={set:function(a,b,c){return!1===b?n.removeAttr(a,c):a.setAttribute(c,c),c}},n.each(n.expr.match.bool.source.match(/\w+/g),function(a,b){var c=$b[b]||n.find.attr;$b[b]=function(a,b,d){var e,f;return d||(f=$b[b],$b[b]=e,e=null!=c(a,b,d)?b.toLowerCase():null,$b[b]=f),e}});var _b=/^(?:input|select|textarea|button)$/i;n.fn.extend({prop:function(a,b){return J(this,n.prop,a,b,arguments.length>1)},removeProp:function(a){return this.each(function(){delete this[n.propFix[a]||a]})}}),n.extend({propFix:{for:"htmlFor",class:"className"},prop:function(a,b,c){var d,e,f,g=a.nodeType;if(a&&3!==g&&8!==g&&2!==g)return f=1!==g||!n.isXMLDoc(a),f&&(b=n.propFix[b]||b,e=n.propHooks[b]),void 0!==c?e&&"set"in e&&void 0!==(d=e.set(a,c,b))?d:a[b]=c:e&&"get"in e&&null!==(d=e.get(a,b))?d:a[b]},propHooks:{tabIndex:{get:function(a){return a.hasAttribute("tabindex")||_b.test(a.nodeName)||a.href?a.tabIndex:-1}}}}),k.optSelected||(n.propHooks.selected={get:function(a){var b=a.parentNode;return b&&b.parentNode&&b.parentNode.selectedIndex,null}}),n.each(["tabIndex","readOnly","maxLength","cellSpacing","cellPadding","rowSpan","colSpan","useMap","frameBorder","contentEditable"],function(){n.propFix[this.toLowerCase()]=this});var ac=/[\t\r\n\f]/g;n.fn.extend({addClass:function(a){var b,c,d,e,f,g,h="string"==typeof a&&a,i=0,j=this.length;if(n.isFunction(a))return this.each(function(b){n(this).addClass(a.call(this,b,this.className))});if(h)for(b=(a||"").match(E)||[];j>i;i++)if(c=this[i],d=1===c.nodeType&&(c.className?(" "+c.className+" ").replace(ac," "):" ")){for(f=0;e=b[f++];)d.indexOf(" "+e+" ")<0&&(d+=e+" ");g=n.trim(d),c.className!==g&&(c.className=g)}return this},removeClass:function(a){var b,c,d,e,f,g,h=0===arguments.length||"string"==typeof a&&a,i=0,j=this.length;if(n.isFunction(a))return this.each(function(b){n(this).removeClass(a.call(this,b,this.className))});if(h)for(b=(a||"").match(E)||[];j>i;i++)if(c=this[i],d=1===c.nodeType&&(c.className?(" "+c.className+" ").replace(ac," "):"")){for(f=0;e=b[f++];)for(;d.indexOf(" "+e+" ")>=0;)d=d.replace(" "+e+" "," ");g=a?n.trim(d):"",c.className!==g&&(c.className=g)}return this},toggleClass:function(a,b){var c=typeof a;return"boolean"==typeof b&&"string"===c?b?this.addClass(a):this.removeClass(a):this.each(n.isFunction(a)?function(c){n(this).toggleClass(a.call(this,c,this.className,b),b)}:function(){if("string"===c)for(var b,d=0,e=n(this),f=a.match(E)||[];b=f[d++];)e.hasClass(b)?e.removeClass(b):e.addClass(b);else(c===U||"boolean"===c)&&(this.className&&L.set(this,"__className__",this.className),this.className=this.className||!1===a?"":L.get(this,"__className__")||"")})},hasClass:function(a){for(var b=" "+a+" ",c=0,d=this.length;d>c;c++)if(1===this[c].nodeType&&(" "+this[c].className+" ").replace(ac," ").indexOf(b)>=0)return!0;return!1}});n.fn.extend({val:function(a){var b,c,d,e=this[0];return arguments.length?(d=n.isFunction(a),this.each(function(c){var e;1===this.nodeType&&(e=d?a.call(this,c,n(this).val()):a,null==e?e="":"number"==typeof e?e+="":n.isArray(e)&&(e=n.map(e,function(a){return null==a?"":a+""})),(b=n.valHooks[this.type]||n.valHooks[this.nodeName.toLowerCase()])&&"set"in b&&void 0!==b.set(this,e,"value")||(this.value=e))})):e?(b=n.valHooks[e.type]||n.valHooks[e.nodeName.toLowerCase()],b&&"get"in b&&void 0!==(c=b.get(e,"value"))?c:(c=e.value,"string"==typeof c?c.replace(/\r/g,""):null==c?"":c)):void 0}}),n.extend({valHooks:{option:{get:function(a){var b=n.find.attr(a,"value");return null!=b?b:n.trim(n.text(a))}},select:{get:function(a){for(var b,c,d=a.options,e=a.selectedIndex,f="select-one"===a.type||0>e,g=f?null:[],h=f?e+1:d.length,i=0>e?h:f?e:0;h>i;i++)if(c=d[i],!(!c.selected&&i!==e||(k.optDisabled?c.disabled:null!==c.getAttribute("disabled"))||c.parentNode.disabled&&n.nodeName(c.parentNode,"optgroup"))){if(b=n(c).val(),f)return b;g.push(b)}return g},set:function(a,b){for(var c,d,e=a.options,f=n.makeArray(b),g=e.length;g--;)d=e[g],(d.selected=n.inArray(d.value,f)>=0)&&(c=!0);return c||(a.selectedIndex=-1),f}}}}),n.each(["radio","checkbox"],function(){n.valHooks[this]={set:function(a,b){return n.isArray(b)?a.checked=n.inArray(n(a).val(),b)>=0:void 0}},k.checkOn||(n.valHooks[this].get=function(a){return null===a.getAttribute("value")?"on":a.value})}),n.each("blur focus focusin focusout load resize scroll unload click dblclick mousedown mouseup mousemove mouseover mouseout mouseenter mouseleave change select submit keydown keypress keyup error contextmenu".split(" "),function(a,b){n.fn[b]=function(a,c){return arguments.length>0?this.on(b,null,a,c):this.trigger(b)}}),n.fn.extend({hover:function(a,b){return this.mouseenter(a).mouseleave(b||a)},bind:function(a,b,c){return this.on(a,null,b,c)},unbind:function(a,b){return this.off(a,null,b)},delegate:function(a,b,c,d){return this.on(b,a,c,d)},undelegate:function(a,b,c){return 1===arguments.length?this.off(a,"**"):this.off(b,a||"**",c)}});var cc=n.now(),dc=/\?/;n.parseJSON=function(a){return JSON.parse(a+"")},n.parseXML=function(a){var b,c;if(!a||"string"!=typeof a)return null;try{c=new DOMParser,b=c.parseFromString(a,"text/xml")}catch(d){b=void 0}return(!b||b.getElementsByTagName("parsererror").length)&&n.error("Invalid XML: "+a),b};var ec,fc,hc=/([?&])_=[^&]*/,ic=/^(.*?):[ \t]*([^\r\n]*)$/gm,jc=/^(?:about|app|app-storage|.+-extension|file|res|widget):$/,kc=/^(?:GET|HEAD)$/,mc=/^([\w.+-]+:)(?:\/\/(?:[^\/?#]*@|)([^\/?#:]*)(?::(\d+)|)|)/,nc={},oc={},pc="*/".concat("*");try{fc=location.href}catch(qc){fc=l.createElement("a"),fc.href="",fc=fc.href}ec=mc.exec(fc.toLowerCase())||[],n.extend({active:0,lastModified:{},etag:{},ajaxSettings:{url:fc,type:"GET",isLocal:jc.test(ec[1]),global:!0,processData:!0,async:!0,contentType:"application/x-www-form-urlencoded; charset=UTF-8",accepts:{"*":pc,text:"text/plain",html:"text/html",xml:"application/xml, text/xml",json:"application/json, text/javascript"},contents:{xml:/xml/,html:/html/,json:/json/},responseFields:{xml:"responseXML",text:"responseText",json:"responseJSON"},converters:{"* text":String,"text html":!0,"text json":n.parseJSON,"text xml":n.parseXML},flatOptions:{url:!0,context:!0}},ajaxSetup:function(a,b){return b?tc(tc(a,n.ajaxSettings),b):tc(n.ajaxSettings,a)},ajaxPrefilter:rc(nc),ajaxTransport:rc(oc),ajax:function(a,b){function x(a,b,f,h){var j,r,s,u,w,x=b;2!==t&&(t=2,g&&clearTimeout(g),c=void 0,e=h||"",v.readyState=a>0?4:0,j=a>=200&&300>a||304===a,f&&(u=uc(k,v,f)),u=vc(k,u,v,j),j?(k.ifModified&&(w=v.getResponseHeader("Last-Modified"),w&&(n.lastModified[d]=w),(w=v.getResponseHeader("etag"))&&(n.etag[d]=w)),204===a||"HEAD"===k.type?x="nocontent":304===a?x="notmodified":(x=u.loadingState,r=u.data,s=u.error,j=!s)):(s=x,(a||!x)&&(x="error",0>a&&(a=0))),v.status=a,v.statusText=(b||x)+"",j?o.resolveWith(l,[r,x,v]):o.rejectWith(l,[v,x,s]),v.statusCode(q),q=void 0,i&&m.trigger(j?"ajaxSuccess":"ajaxError",[v,k,j?r:s]),p.fireWith(l,[v,x]),i&&(m.trigger("ajaxComplete",[v,k]),--n.active||n.event.trigger("ajaxStop")))}"object"==typeof a&&(b=a,a=void 0),b=b||{};var c,d,e,f,g,h,i,j,k=n.ajaxSetup({},b),l=k.context||k,m=k.context&&(l.nodeType||l.jquery)?n(l):n.event,o=n.Deferred(),p=n.Callbacks("once memory"),q=k.statusCode||{},r={},s={},t=0,u="canceled",v={readyState:0,getResponseHeader:function(a){var b;if(2===t){if(!f)for(f={};b=ic.exec(e);)f[b[1].toLowerCase()]=b[2];b=f[a.toLowerCase()]}return null==b?null:b},getAllResponseHeaders:function(){return 2===t?e:null},setRequestHeader:function(a,b){var c=a.toLowerCase();return t||(a=s[c]=s[c]||a,r[a]=b),this},overrideMimeType:function(a){return t||(k.mimeType=a),this},statusCode:function(a){var b;if(a)if(2>t)for(b in a)q[b]=[q[b],a[b]];else v.always(a[v.status]);return this},abort:function(a){var b=a||u;return c&&c.abort(b),x(0,b),this}};if(o.promise(v).complete=p.add,v.success=v.done,v.error=v.fail,k.url=((a||k.url||fc)+"").replace(/#.*$/,"").replace(/^\/\//,ec[1]+"//"),k.type=b.method||b.type||k.method||k.type,k.dataTypes=n.trim(k.dataType||"*").toLowerCase().match(E)||[""],null==k.crossDomain&&(h=mc.exec(k.url.toLowerCase()),k.crossDomain=!(!h||h[1]===ec[1]&&h[2]===ec[2]&&(h[3]||("http:"===h[1]?"80":"443"))===(ec[3]||("http:"===ec[1]?"80":"443")))),k.data&&k.processData&&"string"!=typeof k.data&&(k.data=n.param(k.data,k.traditional)),sc(nc,k,b,v),2===t)return v;i=k.global,i&&0==n.active++&&n.event.trigger("ajaxStart"),k.type=k.type.toUpperCase(),k.hasContent=!kc.test(k.type),d=k.url,k.hasContent||(k.data&&(d=k.url+=(dc.test(d)?"&":"?")+k.data,delete k.data),!1===k.cache&&(k.url=hc.test(d)?d.replace(hc,"$1_="+cc++):d+(dc.test(d)?"&":"?")+"_="+cc++)),k.ifModified&&(n.lastModified[d]&&v.setRequestHeader("If-Modified-Since",n.lastModified[d]),n.etag[d]&&v.setRequestHeader("If-None-Match",n.etag[d])),(k.data&&k.hasContent&&!1!==k.contentType||b.contentType)&&v.setRequestHeader("Content-Type",k.contentType),v.setRequestHeader("Accept",k.dataTypes[0]&&k.accepts[k.dataTypes[0]]?k.accepts[k.dataTypes[0]]+("*"!==k.dataTypes[0]?", "+pc+"; q=0.01":""):k.accepts["*"]);for(j in k.headers)v.setRequestHeader(j,k.headers[j]);if(k.beforeSend&&(!1===k.beforeSend.call(l,v,k)||2===t))return v.abort();u="abort";for(j in{success:1,error:1,complete:1})v[j](k[j]);if(c=sc(oc,k,b,v)){v.readyState=1,i&&m.trigger("ajaxSend",[v,k]),k.async&&k.timeout>0&&(g=setTimeout(function(){v.abort("timeout")},k.timeout));try{t=1,c.send(r,x)}catch(w){if(!(2>t))throw w;x(-1,w)}}else x(-1,"No Transport");return v},getJSON:function(a,b,c){return n.get(a,b,c,"json")},getScript:function(a,b){return n.get(a,void 0,b,"script")}}),n.each(["get","post"],function(a,b){n[b]=function(a,c,d,e){return n.isFunction(c)&&(e=e||d,d=c,c=void 0),n.ajax({url:a,type:b,dataType:e,data:c,success:d})}}),n.each(["ajaxStart","ajaxStop","ajaxComplete","ajaxError","ajaxSuccess","ajaxSend"],function(a,b){n.fn[b]=function(a){return this.on(b,a)}}),n._evalUrl=function(a){return n.ajax({url:a,type:"GET",dataType:"script",async:!1,global:!1,throws:!0})},n.fn.extend({wrapAll:function(a){var b;return n.isFunction(a)?this.each(function(b){n(this).wrapAll(a.call(this,b))}):(this[0]&&(b=n(a,this[0].ownerDocument).eq(0).clone(!0),this[0].parentNode&&b.insertBefore(this[0]),b.map(function(){for(var a=this;a.firstElementChild;)a=a.firstElementChild;return a}).append(this)),this)},wrapInner:function(a){return this.each(n.isFunction(a)?function(b){n(this).wrapInner(a.call(this,b))}:function(){var b=n(this),c=b.contents();c.length?c.wrapAll(a):b.append(a)})},wrap:function(a){var b=n.isFunction(a);return this.each(function(c){n(this).wrapAll(b?a.call(this,c):a)})},unwrap:function(){return this.parent().each(function(){n.nodeName(this,"body")||n(this).replaceWith(this.childNodes)}).end()}}),n.expr.filters.hidden=function(a){return a.offsetWidth<=0&&a.offsetHeight<=0},n.expr.filters.visible=function(a){return!n.expr.filters.hidden(a)};var xc=/\[\]$/,zc=/^(?:submit|button|image|reset|file)$/i,Ac=/^(?:input|select|textarea|keygen)/i;n.param=function(a,b){var c,d=[],e=function(a,b){b=n.isFunction(b)?b():null==b?"":b,d[d.length]=encodeURIComponent(a)+"="+encodeURIComponent(b)};if(void 0===b&&(b=n.ajaxSettings&&n.ajaxSettings.traditional),n.isArray(a)||a.jquery&&!n.isPlainObject(a))n.each(a,function(){e(this.name,this.value)});else for(c in a)Bc(c,a[c],b,e);return d.join("&").replace(/%20/g,"+")},n.fn.extend({serialize:function(){return n.param(this.serializeArray())},serializeArray:function(){return this.map(function(){var a=n.prop(this,"elements");return a?n.makeArray(a):this}).filter(function(){var a=this.type;return this.name&&!n(this).is(":disabled")&&Ac.test(this.nodeName)&&!zc.test(a)&&(this.checked||!T.test(a))}).map(function(a,b){var c=n(this).val();return null==c?null:n.isArray(c)?n.map(c,function(a){return{name:b.name,value:a.replace(/\r?\n/g,"\r\n")}}):{name:b.name,value:c.replace(/\r?\n/g,"\r\n")}}).get()}}),n.ajaxSettings.xhr=function(){try{return new XMLHttpRequest}catch(a){}};var Cc=0,Dc={},Ec={0:200,1223:204},Fc=n.ajaxSettings.xhr();a.ActiveXObject&&n(a).on("unload",function(){for(var a in Dc)Dc[a]()}),k.cors=!!Fc&&"withCredentials"in Fc,k.ajax=Fc=!!Fc,n.ajaxTransport(function(a){var b;return k.cors||Fc&&!a.crossDomain?{send:function(c,d){var e,f=a.xhr(),g=++Cc;if(f.open(a.type,a.url,a.async,a.username,a.password),a.xhrFields)for(e in a.xhrFields)f[e]=a.xhrFields[e];a.mimeType&&f.overrideMimeType&&f.overrideMimeType(a.mimeType),a.crossDomain||c["X-Requested-With"]||(c["X-Requested-With"]="XMLHttpRequest");for(e in c)f.setRequestHeader(e,c[e]);b=function(a){return function(){b&&(delete Dc[g],b=f.onload=f.onerror=null,"abort"===a?f.abort():"error"===a?d(f.status,f.statusText):d(Ec[f.status]||f.status,f.statusText,"string"==typeof f.responseText?{text:f.responseText}:void 0,f.getAllResponseHeaders()))}},f.onload=b(),f.onerror=b("error"),b=Dc[g]=b("abort");try{f.send(a.hasContent&&a.data||null)}catch(h){if(b)throw h}},abort:function(){b&&b()}}:void 0}),n.ajaxSetup({accepts:{script:"text/javascript, application/javascript, application/ecmascript, application/x-ecmascript"},contents:{script:/(?:java|ecma)script/},converters:{"text script":function(a){return n.globalEval(a),a}}}),n.ajaxPrefilter("script",function(a){void 0===a.cache&&(a.cache=!1),a.crossDomain&&(a.type="GET")}),n.ajaxTransport("script",function(a){if(a.crossDomain){var b,c;return{send:function(d,e){b=n("<script>").prop({async:!0,charset:a.scriptCharset,src:a.url}).on("load error",c=function(a){b.remove(),c=null,a&&e("error"===a.type?404:200,a.type)}),l.head.appendChild(b[0])},abort:function(){c&&c()}}}});var Gc=[],Hc=/(=)\?(?=&|$)|\?\?/;n.ajaxSetup({jsonp:"callback",jsonpCallback:function(){var a=Gc.pop()||n.expando+"_"+cc++;return this[a]=!0,a}}),n.ajaxPrefilter("json jsonp",function(b,c,d){var e,f,g,h=!1!==b.jsonp&&(Hc.test(b.url)?"url":"string"==typeof b.data&&!(b.contentType||"").indexOf("application/x-www-form-urlencoded")&&Hc.test(b.data)&&"data");return h||"jsonp"===b.dataTypes[0]?(e=b.jsonpCallback=n.isFunction(b.jsonpCallback)?b.jsonpCallback():b.jsonpCallback,h?b[h]=b[h].replace(Hc,"$1"+e):!1!==b.jsonp&&(b.url+=(dc.test(b.url)?"&":"?")+b.jsonp+"="+e),b.converters["script json"]=function(){return g||n.error(e+" was not called"),g[0]},b.dataTypes[0]="json",f=a[e],a[e]=function(){g=arguments},d.always(function(){a[e]=f,b[e]&&(b.jsonpCallback=c.jsonpCallback,Gc.push(e)),g&&n.isFunction(f)&&f(g[0]),g=f=void 0}),"script"):void 0}),n.parseHTML=function(a,b,c){if(!a||"string"!=typeof a)return null;"boolean"==typeof b&&(c=b,b=!1),b=b||l;var d=v.exec(a),e=!c&&[];return d?[b.createElement(d[1])]:(d=n.buildFragment([a],b,e),e&&e.length&&n(e).remove(),n.merge([],d.childNodes))};var Ic=n.fn.load;n.fn.load=function(a,b,c){if("string"!=typeof a&&Ic)return Ic.apply(this,arguments);var d,e,f,g=this,h=a.indexOf(" ");return h>=0&&(d=n.trim(a.slice(h)),a=a.slice(0,h)),n.isFunction(b)?(c=b,b=void 0):b&&"object"==typeof b&&(e="POST"),g.length>0&&n.ajax({url:a,type:e,dataType:"html",data:b}).done(function(a){f=arguments,g.html(d?n("<div>").append(n.parseHTML(a)).find(d):a)}).complete(c&&function(a,b){g.each(c,f||[a.responseText,b,a])}),this},n.expr.filters.animated=function(a){return n.grep(n.timers,function(b){return a===b.elem}).length};var Jc=a.document.documentElement;n.offset={setOffset:function(a,b,c){var d,e,f,g,h,i,j,k=n.css(a,"position"),l=n(a),m={};"static"===k&&(a.style.position="relative"),h=l.offset(),f=n.css(a,"top"),i=n.css(a,"left"),j=("absolute"===k||"fixed"===k)&&(f+i).indexOf("auto")>-1,j?(d=l.position(),g=d.top,e=d.left):(g=parseFloat(f)||0,e=parseFloat(i)||0),n.isFunction(b)&&(b=b.call(a,c,h)),null!=b.top&&(m.top=b.top-h.top+g),null!=b.left&&(m.left=b.left-h.left+e),"using"in b?b.using.call(a,m):l.css(m)}},n.fn.extend({offset:function(a){if(arguments.length)return void 0===a?this:this.each(function(b){n.offset.setOffset(this,a,b)});var b,c,d=this[0],e={top:0,left:0},f=d&&d.ownerDocument;return f?(b=f.documentElement,n.contains(b,d)?(typeof d.getBoundingClientRect!==U&&(e=d.getBoundingClientRect()),c=Kc(f),{top:e.top+c.pageYOffset-b.clientTop,left:e.left+c.pageXOffset-b.clientLeft}):e):void 0},position:function(){if(this[0]){var a,b,c=this[0],d={top:0,left:0};return"fixed"===n.css(c,"position")?b=c.getBoundingClientRect():(a=this.offsetParent(),b=this.offset(),n.nodeName(a[0],"html")||(d=a.offset()),d.top+=n.css(a[0],"borderTopWidth",!0),d.left+=n.css(a[0],"borderLeftWidth",!0)),{top:b.top-d.top-n.css(c,"marginTop",!0),left:b.left-d.left-n.css(c,"marginLeft",!0)}}},offsetParent:function(){return this.map(function(){for(var a=this.offsetParent||Jc;a&&!n.nodeName(a,"html")&&"static"===n.css(a,"position");)a=a.offsetParent;return a||Jc})}}),n.each({scrollLeft:"pageXOffset",scrollTop:"pageYOffset"},function(b,c){var d="pageYOffset"===c;n.fn[b]=function(e){return J(this,function(b,e,f){var g=Kc(b);return void 0===f?g?g[c]:b[e]:void(g?g.scrollTo(d?a.pageXOffset:f,d?f:a.pageYOffset):b[e]=f)},b,e,arguments.length,null)}}),n.each(["top","left"],function(a,b){n.cssHooks[b]=yb(k.pixelPosition,function(a,c){return c?(c=xb(a,b),vb.test(c)?n(a).position()[b]+"px":c):void 0})}),n.each({Height:"height",Width:"width"},function(a,b){n.each({padding:"inner"+a,content:b,"":"outer"+a},function(c,d){n.fn[d]=function(d,e){var f=arguments.length&&(c||"boolean"!=typeof d),g=c||(!0===d||!0===e?"margin":"border");return J(this,function(b,c,d){var e;return n.isWindow(b)?b.document.documentElement["client"+a]:9===b.nodeType?(e=b.documentElement,Math.max(b.body["scroll"+a],e["scroll"+a],b.body["offset"+a],e["offset"+a],e["client"+a])):void 0===d?n.css(b,c,g):n.style(b,c,d,g)},b,f?d:void 0,f,null)}})}),n.fn.size=function(){return this.length},n.fn.andSelf=n.fn.addBack,"function"==typeof define&&define.amd&&define("jquery",[],function(){return n});var Lc=a.jQuery,Mc=a.$;return n.noConflict=function(b){return a.$===n&&(a.$=Mc),b&&a.jQuery===n&&(a.jQuery=Lc),n},typeof b===U&&(a.jQuery=a.$=n),n}),function(){var n=this,t=n._,r={},e=Array.prototype,u=Object.prototype,i=Function.prototype,a=e.push,o=e.slice,c=e.concat,l=u.toString,f=u.hasOwnProperty,s=e.forEach,p=e.map,h=e.reduce,v=e.reduceRight,g=e.filter,d=e.every,m=e.some,y=e.indexOf,b=e.lastIndexOf,x=Array.isArray,w=Object.keys,_=i.bind,j=function(n){return n instanceof j?n:this instanceof j?void(this._wrapped=n):new j(n)};"undefined"!=typeof exports?("undefined"!=typeof module&&module.exports&&(exports=module.exports=j),exports._=j):n._=j,j.VERSION="1.6.0";var A=j.each=j.forEach=function(n,t,e){if(null==n)return n;if(s&&n.forEach===s)n.forEach(t,e);else if(n.length===+n.length){for(var u=0,i=n.length;i>u;u++)if(t.call(e,n[u],u,n)===r)return}else for(var a=j.keys(n),u=0,i=a.length;i>u;u++)if(t.call(e,n[a[u]],a[u],n)===r)return;return n};j.map=j.collect=function(n,t,r){var e=[];return null==n?e:p&&n.map===p?n.map(t,r):(A(n,function(n,u,i){e.push(t.call(r,n,u,i))}),e)};var O="Reduce of empty array with no initial value";j.reduce=j.foldl=j.inject=function(n,t,r,e){var u=arguments.length>2;if(null==n&&(n=[]),h&&n.reduce===h)return e&&(t=j.bind(t,e)),u?n.reduce(t,r):n.reduce(t);if(A(n,function(n,i,a){u?r=t.call(e,r,n,i,a):(r=n,u=!0)}),!u)throw new TypeError(O);return r},j.reduceRight=j.foldr=function(n,t,r,e){var u=arguments.length>2;if(null==n&&(n=[]),v&&n.reduceRight===v)return e&&(t=j.bind(t,e)),u?n.reduceRight(t,r):n.reduceRight(t);var i=n.length;if(i!==+i){var a=j.keys(n);i=a.length}if(A(n,function(o,c,l){c=a?a[--i]:--i,u?r=t.call(e,r,n[c],c,l):(r=n[c],u=!0)}),!u)throw new TypeError(O);return r},j.find=j.detect=function(n,t,r){var e;return k(n,function(n,u,i){return t.call(r,n,u,i)?(e=n,!0):void 0}),e},j.filter=j.select=function(n,t,r){var e=[];return null==n?e:g&&n.filter===g?n.filter(t,r):(A(n,function(n,u,i){t.call(r,n,u,i)&&e.push(n)}),e)},j.reject=function(n,t,r){return j.filter(n,function(n,e,u){return!t.call(r,n,e,u)},r)},j.every=j.all=function(n,t,e){t||(t=j.identity);var u=!0;return null==n?u:d&&n.every===d?n.every(t,e):(A(n,function(n,i,a){return(u=u&&t.call(e,n,i,a))?void 0:r}),!!u)};var k=j.some=j.any=function(n,t,e){t||(t=j.identity);var u=!1;return null==n?u:m&&n.some===m?n.some(t,e):(A(n,function(n,i,a){return u||(u=t.call(e,n,i,a))?r:void 0}),!!u)};j.contains=j.include=function(n,t){return null!=n&&(y&&n.indexOf===y?-1!=n.indexOf(t):k(n,function(n){return n===t}))},j.invoke=function(n,t){var r=o.call(arguments,2),e=j.isFunction(t);return j.map(n,function(n){return(e?t:n[t]).apply(n,r)})},j.pluck=function(n,t){return j.map(n,j.property(t))},j.where=function(n,t){return j.filter(n,j.matches(t))},j.findWhere=function(n,t){return j.find(n,j.matches(t))},j.max=function(n,t,r){if(!t&&j.isArray(n)&&n[0]===+n[0]&&n.length<65535)return Math.max.apply(Math,n);var e=-1/0,u=-1/0;return A(n,function(n,i,a){var o=t?t.call(r,n,i,a):n;o>u&&(e=n,u=o)}),e},j.min=function(n,t,r){if(!t&&j.isArray(n)&&n[0]===+n[0]&&n.length<65535)return Math.min.apply(Math,n);var e=1/0,u=1/0;return A(n,function(n,i,a){var o=t?t.call(r,n,i,a):n;u>o&&(e=n,u=o)}),e},j.shuffle=function(n){var t,r=0,e=[];return A(n,function(n){t=j.random(r++),e[r-1]=e[t],e[t]=n}),e},j.sample=function(n,t,r){return null==t||r?(n.length!==+n.length&&(n=j.values(n)),n[j.random(n.length-1)]):j.shuffle(n).slice(0,Math.max(0,t))};var E=function(n){return null==n?j.identity:j.isFunction(n)?n:j.property(n)};j.sortBy=function(n,t,r){return t=E(t),j.pluck(j.map(n,function(n,e,u){return{value:n,index:e,criteria:t.call(r,n,e,u)}}).sort(function(n,t){var r=n.criteria,e=t.criteria;if(r!==e){if(r>e||void 0===r)return 1;if(e>r||void 0===e)return-1}return n.index-t.index}),"value")};var F=function(n){return function(t,r,e){var u={};return r=E(r),A(t,function(i,a){var o=r.call(e,i,a,t);n(u,o,i)}),u}};j.groupBy=F(function(n,t,r){j.has(n,t)?n[t].push(r):n[t]=[r]}),j.indexBy=F(function(n,t,r){n[t]=r}),j.countBy=F(function(n,t){j.has(n,t)?n[t]++:n[t]=1}),j.sortedIndex=function(n,t,r,e){r=E(r);for(var u=r.call(e,t),i=0,a=n.length;a>i;){var o=i+a>>>1;r.call(e,n[o])<u?i=o+1:a=o}return i},j.toArray=function(n){return n?j.isArray(n)?o.call(n):n.length===+n.length?j.map(n,j.identity):j.values(n):[]},j.size=function(n){return null==n?0:n.length===+n.length?n.length:j.keys(n).length},j.first=j.head=j.take=function(n,t,r){return null==n?void 0:null==t||r?n[0]:0>t?[]:o.call(n,0,t)},j.initial=function(n,t,r){return o.call(n,0,n.length-(null==t||r?1:t))},j.last=function(n,t,r){return null==n?void 0:null==t||r?n[n.length-1]:o.call(n,Math.max(n.length-t,0))},j.rest=j.tail=j.drop=function(n,t,r){return o.call(n,null==t||r?1:t)},j.compact=function(n){return j.filter(n,j.identity)};var M=function(n,t,r){return t&&j.every(n,j.isArray)?c.apply(r,n):(A(n,function(n){j.isArray(n)||j.isArguments(n)?t?a.apply(r,n):M(n,t,r):r.push(n)}),r)};j.flatten=function(n,t){return M(n,t,[])},j.without=function(n){return j.difference(n,o.call(arguments,1))},j.partition=function(n,t){var r=[],e=[];return A(n,function(n){(t(n)?r:e).push(n)}),[r,e]},j.uniq=j.unique=function(n,t,r,e){j.isFunction(t)&&(e=r,r=t,t=!1);var u=r?j.map(n,r,e):n,i=[],a=[];return A(u,function(r,e){(t?e&&a[a.length-1]===r:j.contains(a,r))||(a.push(r),i.push(n[e]))}),i},j.union=function(){return j.uniq(j.flatten(arguments,!0))},j.intersection=function(n){var t=o.call(arguments,1);return j.filter(j.uniq(n),function(n){return j.every(t,function(t){return j.contains(t,n)})})},j.difference=function(n){var t=c.apply(e,o.call(arguments,1));return j.filter(n,function(n){return!j.contains(t,n)})},j.zip=function(){for(var n=j.max(j.pluck(arguments,"length").concat(0)),t=new Array(n),r=0;n>r;r++)t[r]=j.pluck(arguments,""+r);return t},j.object=function(n,t){if(null==n)return{};for(var r={},e=0,u=n.length;u>e;e++)t?r[n[e]]=t[e]:r[n[e][0]]=n[e][1];return r},j.indexOf=function(n,t,r){if(null==n)return-1;var e=0,u=n.length;if(r){if("number"!=typeof r)return e=j.sortedIndex(n,t),n[e]===t?e:-1;e=0>r?Math.max(0,u+r):r}if(y&&n.indexOf===y)return n.indexOf(t,r);for(;u>e;e++)if(n[e]===t)return e;return-1},j.lastIndexOf=function(n,t,r){if(null==n)return-1;var e=null!=r;if(b&&n.lastIndexOf===b)return e?n.lastIndexOf(t,r):n.lastIndexOf(t);for(var u=e?r:n.length;u--;)if(n[u]===t)return u;return-1},j.range=function(n,t,r){arguments.length<=1&&(t=n||0,n=0),r=arguments[2]||1;for(var e=Math.max(Math.ceil((t-n)/r),0),u=0,i=new Array(e);e>u;)i[u++]=n,n+=r;return i};var R=function(){};j.bind=function(n,t){var r,e;if(_&&n.bind===_)return _.apply(n,o.call(arguments,1));if(!j.isFunction(n))throw new TypeError;return r=o.call(arguments,2),e=function(){if(!(this instanceof e))return n.apply(t,r.concat(o.call(arguments)));R.prototype=n.prototype;var u=new R;R.prototype=null;var i=n.apply(u,r.concat(o.call(arguments)));return Object(i)===i?i:u}},j.partial=function(n){var t=o.call(arguments,1);return function(){for(var r=0,e=t.slice(),u=0,i=e.length;i>u;u++)e[u]===j&&(e[u]=arguments[r++]);for(;r<arguments.length;)e.push(arguments[r++]);return n.apply(this,e)}},j.bindAll=function(n){var t=o.call(arguments,1);if(0===t.length)throw new Error("bindAll must be passed function names");return A(t,function(t){n[t]=j.bind(n[t],n)}),n},j.memoize=function(n,t){var r={};return t||(t=j.identity),function(){var e=t.apply(this,arguments);return j.has(r,e)?r[e]:r[e]=n.apply(this,arguments)}},j.delay=function(n,t){var r=o.call(arguments,2);return setTimeout(function(){return n.apply(null,r)},t)},j.defer=function(n){return j.delay.apply(j,[n,1].concat(o.call(arguments,1)))},j.throttle=function(n,t,r){var e,u,i,a=null,o=0;r||(r={});var c=function(){o=!1===r.leading?0:j.now(),a=null,i=n.apply(e,u),e=u=null};return function(){var l=j.now();o||!1!==r.leading||(o=l);var f=t-(l-o);return e=this,u=arguments,0>=f?(clearTimeout(a),a=null,o=l,i=n.apply(e,u),e=u=null):a||!1===r.trailing||(a=setTimeout(c,f)),i}},j.debounce=function(n,t,r){var e,u,i,a,o,c=function(){var l=j.now()-a;t>l?e=setTimeout(c,t-l):(e=null,r||(o=n.apply(i,u),i=u=null))};return function(){i=this,u=arguments,a=j.now();var l=r&&!e;return e||(e=setTimeout(c,t)),l&&(o=n.apply(i,u),i=u=null),o}},j.once=function(n){var t,r=!1;return function(){return r?t:(r=!0,t=n.apply(this,arguments),n=null,t)}},j.wrap=function(n,t){return j.partial(t,n)},j.compose=function(){var n=arguments;return function(){for(var t=arguments,r=n.length-1;r>=0;r--)t=[n[r].apply(this,t)];return t[0]}},j.after=function(n,t){return function(){return--n<1?t.apply(this,arguments):void 0}},j.keys=function(n){if(!j.isObject(n))return[];if(w)return w(n);var t=[];for(var r in n)j.has(n,r)&&t.push(r);return t},j.values=function(n){for(var t=j.keys(n),r=t.length,e=new Array(r),u=0;r>u;u++)e[u]=n[t[u]];return e},j.pairs=function(n){for(var t=j.keys(n),r=t.length,e=new Array(r),u=0;r>u;u++)e[u]=[t[u],n[t[u]]];return e},j.invert=function(n){for(var t={},r=j.keys(n),e=0,u=r.length;u>e;e++)t[n[r[e]]]=r[e];return t},j.functions=j.methods=function(n){var t=[];for(var r in n)j.isFunction(n[r])&&t.push(r);return t.sort()},j.extend=function(n){return A(o.call(arguments,1),function(t){if(t)for(var r in t)n[r]=t[r]}),n},j.pick=function(n){var t={},r=c.apply(e,o.call(arguments,1));return A(r,function(r){r in n&&(t[r]=n[r])}),t},j.omit=function(n){var t={},r=c.apply(e,o.call(arguments,1));for(var u in n)j.contains(r,u)||(t[u]=n[u]);return t},j.defaults=function(n){return A(o.call(arguments,1),function(t){if(t)for(var r in t)void 0===n[r]&&(n[r]=t[r])}),n},j.clone=function(n){return j.isObject(n)?j.isArray(n)?n.slice():j.extend({},n):n},j.tap=function(n,t){return t(n),n};var S=function(n,t,r,e){if(n===t)return 0!==n||1/n==1/t;if(null==n||null==t)return n===t;n instanceof j&&(n=n._wrapped),t instanceof j&&(t=t._wrapped);var u=l.call(n);if(u!=l.call(t))return!1;switch(u){case"[object String]":return n==String(t);case"[object Number]":return n!=+n?t!=+t:0==n?1/n==1/t:n==+t;case"[object Date]":case"[object Boolean]":return+n==+t;case"[object RegExp]":return n.source==t.source&&n.global==t.global&&n.multiline==t.multiline&&n.ignoreCase==t.ignoreCase}if("object"!=typeof n||"object"!=typeof t)return!1;for(var i=r.length;i--;)if(r[i]==n)return e[i]==t;var a=n.constructor,o=t.constructor;if(a!==o&&!(j.isFunction(a)&&a instanceof a&&j.isFunction(o)&&o instanceof o)&&"constructor"in n&&"constructor"in t)return!1;r.push(n),e.push(t);var c=0,f=!0;if("[object Array]"==u){if(c=n.length,f=c==t.length)for(;c--&&(f=S(n[c],t[c],r,e)););}else{for(var s in n)if(j.has(n,s)&&(c++,!(f=j.has(t,s)&&S(n[s],t[s],r,e))))break;if(f){for(s in t)if(j.has(t,s)&&!c--)break;f=!c}}return r.pop(),e.pop(),f};j.isEqual=function(n,t){return S(n,t,[],[])},j.isEmpty=function(n){if(null==n)return!0;if(j.isArray(n)||j.isString(n))return 0===n.length;for(var t in n)if(j.has(n,t))return!1;return!0},j.isElement=function(n){return!(!n||1!==n.nodeType)},j.isArray=x||function(n){return"[object Array]"==l.call(n)},j.isObject=function(n){return n===Object(n)},A(["Arguments","Function","String","Number","Date","RegExp"],function(n){j["is"+n]=function(t){return l.call(t)=="[object "+n+"]"}}),j.isArguments(arguments)||(j.isArguments=function(n){return!(!n||!j.has(n,"callee"))}),"function"!=typeof/./&&(j.isFunction=function(n){return"function"==typeof n}),j.isFinite=function(n){return isFinite(n)&&!isNaN(parseFloat(n))},j.isNaN=function(n){return j.isNumber(n)&&n!=+n},j.isBoolean=function(n){return!0===n||!1===n||"[object Boolean]"==l.call(n)},j.isNull=function(n){return null===n},j.isUndefined=function(n){return void 0===n},j.has=function(n,t){return f.call(n,t)},j.noConflict=function(){return n._=t,this},j.identity=function(n){return n},j.constant=function(n){return function(){return n}},j.property=function(n){return function(t){return t[n]}},j.matches=function(n){return function(t){if(t===n)return!0;for(var r in n)if(n[r]!==t[r])return!1;return!0}},j.times=function(n,t,r){for(var e=Array(Math.max(0,n)),u=0;n>u;u++)e[u]=t.call(r,u);return e},j.random=function(n,t){return null==t&&(t=n,n=0),n+Math.floor(Math.random()*(t-n+1))},j.now=Date.now||function(){return(new Date).getTime()};var T={escape:{
"&":"&amp;","<":"&lt;",">":"&gt;",'"':"&quot;","'":"&#x27;"}};T.unescape=j.invert(T.escape);var I={escape:new RegExp("["+j.keys(T.escape).join("")+"]","g"),unescape:new RegExp("("+j.keys(T.unescape).join("|")+")","g")};j.each(["escape","unescape"],function(n){j[n]=function(t){return null==t?"":(""+t).replace(I[n],function(t){return T[n][t]})}}),j.result=function(n,t){if(null!=n){var r=n[t];return j.isFunction(r)?r.call(n):r}},j.mixin=function(n){A(j.functions(n),function(t){var r=j[t]=n[t];j.prototype[t]=function(){var n=[this._wrapped];return a.apply(n,arguments),z.call(this,r.apply(j,n))}})};var N=0;j.uniqueId=function(n){var t=++N+"";return n?n+t:t},j.templateSettings={evaluate:/<%([\s\S]+?)%>/g,interpolate:/<%=([\s\S]+?)%>/g,escape:/<%-([\s\S]+?)%>/g};var q=/(.)^/,B={"'":"'","\\":"\\","\r":"r","\n":"n","\t":"t","\u2028":"u2028","\u2029":"u2029"};j.template=function(n,t,r){var e;r=j.defaults({},r,j.templateSettings);var u=new RegExp([(r.escape||q).source,(r.interpolate||q).source,(r.evaluate||q).source].join("|")+"|$","g"),i=0,a="__p+='";n.replace(u,function(t,r,e,u,o){return a+=n.slice(i,o).replace(/\\|'|\r|\n|\t|\u2028|\u2029/g,function(n){return"\\"+B[n]}),r&&(a+="'+\n((__t=("+r+"))==null?'':_.escape(__t))+\n'"),e&&(a+="'+\n((__t=("+e+"))==null?'':__t)+\n'"),u&&(a+="';\n"+u+"\n__p+='"),i=o+t.length,t}),a+="';\n",r.variable||(a="with(obj||{}){\n"+a+"}\n"),a="var __t,__p='',__j=Array.prototype.join,print=function(){__p+=__j.call(arguments,'');};\n"+a+"return __p;\n";try{e=new Function(r.variable||"obj","_",a)}catch(o){throw o.source=a,o}if(t)return e(t,j);var c=function(n){return e.call(this,n,j)};return c.source="function("+(r.variable||"obj")+"){\n"+a+"}",c},j.chain=function(n){return j(n).chain()};var z=function(n){return this._chain?j(n).chain():n};j.mixin(j),A(["pop","push","reverse","shift","sort","splice","unshift"],function(n){var t=e[n];j.prototype[n]=function(){var r=this._wrapped;return t.apply(r,arguments),"shift"!=n&&"splice"!=n||0!==r.length||delete r[0],z.call(this,r)}}),A(["concat","join","slice"],function(n){var t=e[n];j.prototype[n]=function(){return z.call(this,t.apply(this._wrapped,arguments))}}),j.extend(j.prototype,{chain:function(){return this._chain=!0,this},value:function(){return this._wrapped}}),"function"==typeof define&&define.amd&&define("underscore",[],function(){return j})}.call(this),function(t,e){if("function"==typeof define&&define.amd)define(["underscore","jquery","exports"],function(i,r,s){t.Backbone=e(t,s,i,r)});else if("undefined"!=typeof exports){var i=require("underscore");e(t,exports,i)}else t.Backbone=e(t,{},t._,t.jQuery||t.Zepto||t.ender||t.$)}(this,function(t,e,i,r){var s=t.Backbone,n=[],o=n.slice;e.VERSION="1.1.2",e.$=r,e.noConflict=function(){return t.Backbone=s,this},e.emulateHTTP=!1,e.emulateJSON=!1;var u=e.Events={on:function(t,e,i){return c(this,"on",t,[e,i])&&e?(this._events||(this._events={}),(this._events[t]||(this._events[t]=[])).push({callback:e,context:i,ctx:i||this}),this):this},once:function(t,e,r){if(!c(this,"once",t,[e,r])||!e)return this;var s=this,n=i.once(function(){s.off(t,n),e.apply(this,arguments)});return n._callback=e,this.on(t,n,r)},off:function(t,e,r){var s,n,a,o,h,u,l,f;if(!this._events||!c(this,"off",t,[e,r]))return this;if(!t&&!e&&!r)return this._events=void 0,this;for(o=t?[t]:i.keys(this._events),h=0,u=o.length;h<u;h++)if(t=o[h],a=this._events[t]){if(this._events[t]=s=[],e||r)for(l=0,f=a.length;l<f;l++)n=a[l],(e&&e!==n.callback&&e!==n.callback._callback||r&&r!==n.context)&&s.push(n);s.length||delete this._events[t]}return this},trigger:function(t){if(!this._events)return this;var e=o.call(arguments,1);if(!c(this,"trigger",t,e))return this;var i=this._events[t],r=this._events.all;return i&&f(i,e),r&&f(r,arguments),this},stopListening:function(t,e,r){var s=this._listeningTo;if(!s)return this;var n=!e&&!r;r||"object"!=typeof e||(r=this),t&&((s={})[t._listenId]=t);for(var a in s)t=s[a],t.off(e,r,this),(n||i.isEmpty(t._events))&&delete this._listeningTo[a];return this}},l=/\s+/,c=function(t,e,i,r){if(!i)return!0;if("object"==typeof i){for(var s in i)t[e].apply(t,[s,i[s]].concat(r));return!1}if(l.test(i)){for(var n=i.split(l),a=0,o=n.length;a<o;a++)t[e].apply(t,[n[a]].concat(r));return!1}return!0},f=function(t,e){var i,r=-1,s=t.length,n=e[0],a=e[1],o=e[2];switch(e.length){case 0:for(;++r<s;)(i=t[r]).callback.call(i.ctx);return;case 1:for(;++r<s;)(i=t[r]).callback.call(i.ctx,n);return;case 2:for(;++r<s;)(i=t[r]).callback.call(i.ctx,n,a);return;case 3:for(;++r<s;)(i=t[r]).callback.call(i.ctx,n,a,o);return;default:for(;++r<s;)(i=t[r]).callback.apply(i.ctx,e);return}},d={listenTo:"on",listenToOnce:"once"};i.each(d,function(t,e){u[e]=function(e,r,s){return(this._listeningTo||(this._listeningTo={}))[e._listenId||(e._listenId=i.uniqueId("l"))]=e,s||"object"!=typeof r||(s=this),e[t](r,s,this),this}}),u.bind=u.on,u.unbind=u.off,i.extend(e,u);var p=e.Model=function(t,e){var r=t||{};e||(e={}),this.cid=i.uniqueId("c"),this.attributes={},e.collection&&(this.collection=e.collection),e.parse&&(r=this.parse(r,e)||{}),r=i.defaults({},r,i.result(this,"defaults")),this.set(r,e),this.changed={},this.initialize.apply(this,arguments)};i.extend(p.prototype,u,{changed:null,validationError:null,idAttribute:"id",initialize:function(){},toJSON:function(t){return i.clone(this.attributes)},sync:function(){return e.sync.apply(this,arguments)},get:function(t){return this.attributes[t]},escape:function(t){return i.escape(this.get(t))},has:function(t){return null!=this.get(t)},set:function(t,e,r){var s,n,a,o,h,u,l,c;if(null==t)return this;if("object"==typeof t?(n=t,r=e):(n={})[t]=e,r||(r={}),!this._validate(n,r))return!1;a=r.unset,h=r.silent,o=[],u=this._changing,this._changing=!0,u||(this._previousAttributes=i.clone(this.attributes),this.changed={}),c=this.attributes,l=this._previousAttributes,this.idAttribute in n&&(this.id=n[this.idAttribute]);for(s in n)e=n[s],i.isEqual(c[s],e)||o.push(s),i.isEqual(l[s],e)?delete this.changed[s]:this.changed[s]=e,a?delete c[s]:c[s]=e;if(!h){o.length&&(this._pending=r);for(var f=0,d=o.length;f<d;f++)this.trigger("change:"+o[f],this,c[o[f]],r)}if(u)return this;if(!h)for(;this._pending;)r=this._pending,this._pending=!1,this.trigger("change",this,r);return this._pending=!1,this._changing=!1,this},unset:function(t,e){return this.set(t,void 0,i.extend({},e,{unset:!0}))},clear:function(t){var e={};for(var r in this.attributes)e[r]=void 0;return this.set(e,i.extend({},t,{unset:!0}))},hasChanged:function(t){return null==t?!i.isEmpty(this.changed):i.has(this.changed,t)},changedAttributes:function(t){if(!t)return!!this.hasChanged()&&i.clone(this.changed);var e,r=!1,s=this._changing?this._previousAttributes:this.attributes;for(var n in t)i.isEqual(s[n],e=t[n])||((r||(r={}))[n]=e);return r},previous:function(t){return null!=t&&this._previousAttributes?this._previousAttributes[t]:null},previousAttributes:function(){return i.clone(this._previousAttributes)},fetch:function(t){t=t?i.clone(t):{},void 0===t.parse&&(t.parse=!0);var e=this,r=t.success;return t.success=function(i){if(!e.set(e.parse(i,t),t))return!1;r&&r(e,i,t),e.trigger("sync",e,i,t)},q(this,t),this.sync("read",this,t)},save:function(t,e,r){var s,n,a,o=this.attributes;if(null==t||"object"==typeof t?(s=t,r=e):(s={})[t]=e,r=i.extend({validate:!0},r),s&&!r.wait){if(!this.set(s,r))return!1}else if(!this._validate(s,r))return!1;s&&r.wait&&(this.attributes=i.extend({},o,s)),void 0===r.parse&&(r.parse=!0);var h=this,u=r.success;return r.success=function(t){h.attributes=o;var e=h.parse(t,r);if(r.wait&&(e=i.extend(s||{},e)),i.isObject(e)&&!h.set(e,r))return!1;u&&u(h,t,r),h.trigger("sync",h,t,r)},q(this,r),n=this.isNew()?"create":r.patch?"patch":"update","patch"===n&&(r.attrs=s),a=this.sync(n,this,r),s&&r.wait&&(this.attributes=o),a},destroy:function(t){t=t?i.clone(t):{};var e=this,r=t.success,s=function(){e.trigger("destroy",e,e.collection,t)};if(t.success=function(i){(t.wait||e.isNew())&&s(),r&&r(e,i,t),e.isNew()||e.trigger("sync",e,i,t)},this.isNew())return t.success(),!1;q(this,t);var n=this.sync("delete",this,t);return t.wait||s(),n},url:function(){var t=i.result(this,"urlRoot")||i.result(this.collection,"url")||M();return this.isNew()?t:t.replace(/([^\/])$/,"$1/")+encodeURIComponent(this.id)},parse:function(t,e){return t},clone:function(){return new this.constructor(this.attributes)},isNew:function(){return!this.has(this.idAttribute)},isValid:function(t){return this._validate({},i.extend(t||{},{validate:!0}))},_validate:function(t,e){if(!e.validate||!this.validate)return!0;t=i.extend({},this.attributes,t);var r=this.validationError=this.validate(t,e)||null;return!r||(this.trigger("invalid",this,r,i.extend(e,{validationError:r})),!1)}});var v=["keys","values","pairs","invert","pick","omit"];i.each(v,function(t){p.prototype[t]=function(){var e=o.call(arguments);return e.unshift(this.attributes),i[t].apply(i,e)}});var g=e.Collection=function(t,e){e||(e={}),e.model&&(this.model=e.model),void 0!==e.comparator&&(this.comparator=e.comparator),this._reset(),this.initialize.apply(this,arguments),t&&this.reset(t,i.extend({silent:!0},e))},m={add:!0,remove:!0,merge:!0},y={add:!0,remove:!1};i.extend(g.prototype,u,{model:p,initialize:function(){},toJSON:function(t){return this.map(function(e){return e.toJSON(t)})},sync:function(){return e.sync.apply(this,arguments)},add:function(t,e){return this.set(t,i.extend({merge:!1},e,y))},remove:function(t,e){var r=!i.isArray(t);t=r?[t]:i.clone(t),e||(e={});var s,n,a,o;for(s=0,n=t.length;s<n;s++)(o=t[s]=this.get(t[s]))&&(delete this._byId[o.id],delete this._byId[o.cid],a=this.indexOf(o),this.models.splice(a,1),this.length--,e.silent||(e.index=a,o.trigger("remove",o,this,e)),this._removeReference(o,e));return r?t[0]:t},set:function(t,e){e=i.defaults({},e,m),e.parse&&(t=this.parse(t,e));var r=!i.isArray(t);t=r?t?[t]:[]:i.clone(t);var s,n,a,o,h,u,l,c=e.at,f=this.model,d=this.comparator&&null==c&&!1!==e.sort,v=i.isString(this.comparator)?this.comparator:null,g=[],y=[],_={},b=e.add,w=e.merge,x=e.remove,E=!(d||!b||!x)&&[];for(s=0,n=t.length;s<n;s++){if(h=t[s]||{},a=h instanceof p?o=h:h[f.prototype.idAttribute||"id"],u=this.get(a))x&&(_[u.cid]=!0),w&&(h=h===o?o.attributes:h,e.parse&&(h=u.parse(h,e)),u.set(h,e),d&&!l&&u.hasChanged(v)&&(l=!0)),t[s]=u;else if(b){if(!(o=t[s]=this._prepareModel(h,e)))continue;g.push(o),this._addReference(o,e)}o=u||o,!E||!o.isNew()&&_[o.id]||E.push(o),_[o.id]=!0}if(x){for(s=0,n=this.length;s<n;++s)_[(o=this.models[s]).cid]||y.push(o);y.length&&this.remove(y,e)}if(g.length||E&&E.length)if(d&&(l=!0),this.length+=g.length,null!=c)for(s=0,n=g.length;s<n;s++)this.models.splice(c+s,0,g[s]);else{E&&(this.models.length=0);var k=E||g;for(s=0,n=k.length;s<n;s++)this.models.push(k[s])}if(l&&this.sort({silent:!0}),!e.silent){for(s=0,n=g.length;s<n;s++)(o=g[s]).trigger("add",o,this,e);(l||E&&E.length)&&this.trigger("sort",this,e)}return r?t[0]:t},reset:function(t,e){e||(e={});for(var r=0,s=this.models.length;r<s;r++)this._removeReference(this.models[r],e);return e.previousModels=this.models,this._reset(),t=this.add(t,i.extend({silent:!0},e)),e.silent||this.trigger("reset",this,e),t},push:function(t,e){return this.add(t,i.extend({at:this.length},e))},pop:function(t){var e=this.at(this.length-1);return this.remove(e,t),e},unshift:function(t,e){return this.add(t,i.extend({at:0},e))},shift:function(t){var e=this.at(0);return this.remove(e,t),e},slice:function(){return o.apply(this.models,arguments)},get:function(t){if(null!=t)return this._byId[t]||this._byId[t.id]||this._byId[t.cid]},at:function(t){return this.models[t]},where:function(t,e){return i.isEmpty(t)?e?void 0:[]:this[e?"find":"filter"](function(e){for(var i in t)if(t[i]!==e.get(i))return!1;return!0})},findWhere:function(t){return this.where(t,!0)},sort:function(t){if(!this.comparator)throw new Error("Cannot sort a set without a comparator");return t||(t={}),i.isString(this.comparator)||1===this.comparator.length?this.models=this.sortBy(this.comparator,this):this.models.sort(i.bind(this.comparator,this)),t.silent||this.trigger("sort",this,t),this},pluck:function(t){return i.invoke(this.models,"get",t)},fetch:function(t){t=t?i.clone(t):{},void 0===t.parse&&(t.parse=!0);var e=t.success,r=this;return t.success=function(i){var s=t.reset?"reset":"set";r[s](i,t),e&&e(r,i,t),r.trigger("sync",r,i,t)},q(this,t),this.sync("read",this,t)},create:function(t,e){if(e=e?i.clone(e):{},!(t=this._prepareModel(t,e)))return!1;e.wait||this.add(t,e);var r=this,s=e.success;return e.success=function(t,i){e.wait&&r.add(t,e),s&&s(t,i,e)},t.save(null,e),t},parse:function(t,e){return t},clone:function(){return new this.constructor(this.models)},_reset:function(){this.length=0,this.models=[],this._byId={}},_prepareModel:function(t,e){if(t instanceof p)return t;e=e?i.clone(e):{},e.collection=this;var r=new this.model(t,e);return r.validationError?(this.trigger("invalid",this,r.validationError,e),!1):r},_addReference:function(t,e){this._byId[t.cid]=t,null!=t.id&&(this._byId[t.id]=t),t.collection||(t.collection=this),t.on("all",this._onModelEvent,this)},_removeReference:function(t,e){this===t.collection&&delete t.collection,t.off("all",this._onModelEvent,this)},_onModelEvent:function(t,e,i,r){("add"!==t&&"remove"!==t||i===this)&&("destroy"===t&&this.remove(e,r),e&&t==="change:"+e.idAttribute&&(delete this._byId[e.previous(e.idAttribute)],null!=e.id&&(this._byId[e.id]=e)),this.trigger.apply(this,arguments))}});var _=["forEach","each","map","collect","reduce","foldl","inject","reduceRight","foldr","find","detect","filter","select","reject","every","all","some","any","include","contains","invoke","max","min","toArray","size","first","head","take","initial","rest","tail","drop","last","without","difference","indexOf","shuffle","lastIndexOf","isEmpty","chain","sample"];i.each(_,function(t){g.prototype[t]=function(){var e=o.call(arguments);return e.unshift(this.models),i[t].apply(i,e)}});var b=["groupBy","countBy","sortBy","indexBy"];i.each(b,function(t){g.prototype[t]=function(e,r){var s=i.isFunction(e)?e:function(t){return t.get(e)};return i[t](this.models,s,r)}});var w=e.View=function(t){this.cid=i.uniqueId("view"),t||(t={}),i.extend(this,i.pick(t,E)),this._ensureElement(),this.initialize.apply(this,arguments),this.delegateEvents()},E=["model","collection","el","id","attributes","className","tagName","events"];i.extend(w.prototype,u,{tagName:"div",$:function(t){return this.$el.find(t)},initialize:function(){},render:function(){return this},remove:function(){return this.$el.remove(),this.stopListening(),this},setElement:function(t,i){return this.$el&&this.undelegateEvents(),this.$el=t instanceof e.$?t:e.$(t),this.el=this.$el[0],!1!==i&&this.delegateEvents(),this},delegateEvents:function(t){if(!t&&!(t=i.result(this,"events")))return this;this.undelegateEvents();for(var e in t){var r=t[e];if(i.isFunction(r)||(r=this[t[e]]),r){var s=e.match(/^(\S+)\s*(.*)$/),n=s[1],a=s[2];r=i.bind(r,this),n+=".delegateEvents"+this.cid,""===a?this.$el.on(n,r):this.$el.on(n,a,r)}}return this},undelegateEvents:function(){return this.$el.off(".delegateEvents"+this.cid),this},_ensureElement:function(){if(this.el)this.setElement(i.result(this,"el"),!1);else{var t=i.extend({},i.result(this,"attributes"));this.id&&(t.id=i.result(this,"id")),this.className&&(t.class=i.result(this,"className"));var r=e.$("<"+i.result(this,"tagName")+">").attr(t);this.setElement(r,!1)}}}),e.sync=function(t,r,s){var n=T[t];i.defaults(s||(s={}),{emulateHTTP:e.emulateHTTP,emulateJSON:e.emulateJSON});var a={type:n,dataType:"json"};if(s.url||(a.url=i.result(r,"url")||M()),null!=s.data||!r||"create"!==t&&"update"!==t&&"patch"!==t||(a.contentType="application/json",a.data=JSON.stringify(s.attrs||r.toJSON(s))),s.emulateJSON&&(a.contentType="application/x-www-form-urlencoded",a.data=a.data?{model:a.data}:{}),s.emulateHTTP&&("PUT"===n||"DELETE"===n||"PATCH"===n)){a.type="POST",s.emulateJSON&&(a.data._method=n);var o=s.beforeSend;s.beforeSend=function(t){if(t.setRequestHeader("X-HTTP-Method-Override",n),o)return o.apply(this,arguments)}}"GET"===a.type||s.emulateJSON||(a.processData=!1),"PATCH"===a.type&&k&&(a.xhr=function(){return new ActiveXObject("Microsoft.XMLHTTP")});var h=s.xhr=e.ajax(i.extend(a,s));return r.trigger("request",r,h,s),h};var k=!("undefined"==typeof window||!window.ActiveXObject||window.XMLHttpRequest&&(new XMLHttpRequest).dispatchEvent),T={create:"POST",update:"PUT",patch:"PATCH",delete:"DELETE",read:"GET"};e.ajax=function(){return e.$.ajax.apply(e.$,arguments)};var $=e.Router=function(t){t||(t={}),t.routes&&(this.routes=t.routes),this._bindRoutes(),this.initialize.apply(this,arguments)};i.extend($.prototype,u,{initialize:function(){},route:function(t,r,s){i.isRegExp(t)||(t=this._routeToRegExp(t)),i.isFunction(r)&&(s=r,r=""),s||(s=this[r]);var n=this;return e.history.route(t,function(i){var a=n._extractParameters(t,i);n.execute(s,a),n.trigger.apply(n,["route:"+r].concat(a)),n.trigger("route",r,a),e.history.trigger("route",n,r,a)}),this},execute:function(t,e){t&&t.apply(this,e)},navigate:function(t,i){return e.history.navigate(t,i),this},_bindRoutes:function(){if(this.routes){this.routes=i.result(this,"routes");for(var t,e=i.keys(this.routes);null!=(t=e.pop());)this.route(t,this.routes[t])}},_routeToRegExp:function(t){return t=t.replace(/[\-{}\[\]+?.,\\\^$|#\s]/g,"\\$&").replace(/\((.*?)\)/g,"(?:$1)?").replace(/(\(\?)?:\w+/g,function(t,e){return e?t:"([^/?]+)"}).replace(/\*\w+/g,"([^?]*?)"),new RegExp("^"+t+"(?:\\?([\\s\\S]*))?$")},_extractParameters:function(t,e){var r=t.exec(e).slice(1);return i.map(r,function(t,e){return e===r.length-1?t||null:t?decodeURIComponent(t):null})}});var N=e.History=function(){this.handlers=[],i.bindAll(this,"checkUrl"),"undefined"!=typeof window&&(this.location=window.location,this.history=window.history)},R=/^[#\/]|\s+$/g,P=/msie [\w.]+/;N.started=!1,i.extend(N.prototype,u,{interval:50,atRoot:function(){return this.location.pathname.replace(/[^\/]$/,"$&/")===this.root},getHash:function(t){var e=(t||this).location.href.match(/#(.*)$/);return e?e[1]:""},getFragment:function(t,e){if(null==t)if(this._hasPushState||!this._wantsHashChange||e){t=decodeURI(this.location.pathname+this.location.search);var i=this.root.replace(/\/$/,"");t.indexOf(i)||(t=t.slice(i.length))}else t=this.getHash();return t.replace(R,"")},start:function(t){if(N.started)throw new Error("Backbone.history has already been started");N.started=!0,this.options=i.extend({root:"/"},this.options,t),this.root=this.options.root,this._wantsHashChange=!1!==this.options.hashChange,this._wantsPushState=!!this.options.pushState,this._hasPushState=!!(this.options.pushState&&this.history&&this.history.pushState);var r=this.getFragment(),s=document.documentMode,n=P.exec(navigator.userAgent.toLowerCase())&&(!s||s<=7);if(this.root=("/"+this.root+"/").replace(/^\/+|\/+$/g,"/"),n&&this._wantsHashChange){var a=e.$('<iframe src="javascript:0" tabindex="-1">');this.iframe=a.hide().appendTo("body")[0].contentWindow,this.navigate(r)}this._hasPushState?e.$(window).on("popstate",this.checkUrl):this._wantsHashChange&&"onhashchange"in window&&!n?e.$(window).on("hashchange",this.checkUrl):this._wantsHashChange&&(this._checkUrlInterval=setInterval(this.checkUrl,this.interval)),this.fragment=r;var o=this.location;if(this._wantsHashChange&&this._wantsPushState){if(!this._hasPushState&&!this.atRoot())return this.fragment=this.getFragment(null,!0),this.location.replace(this.root+"#"+this.fragment),!0;this._hasPushState&&this.atRoot()&&o.hash&&(this.fragment=this.getHash().replace(R,""),this.history.replaceState({},document.title,this.root+this.fragment))}if(!this.options.silent)return this.loadUrl()},stop:function(){e.$(window).off("popstate",this.checkUrl).off("hashchange",this.checkUrl),this._checkUrlInterval&&clearInterval(this._checkUrlInterval),N.started=!1},route:function(t,e){this.handlers.unshift({route:t,callback:e})},checkUrl:function(t){var e=this.getFragment();if(e===this.fragment&&this.iframe&&(e=this.getFragment(this.getHash(this.iframe))),e===this.fragment)return!1;this.iframe&&this.navigate(e),this.loadUrl()},loadUrl:function(t){return t=this.fragment=this.getFragment(t),i.any(this.handlers,function(e){if(e.route.test(t))return e.callback(t),!0})},navigate:function(t,e){if(!N.started)return!1;e&&!0!==e||(e={trigger:!!e});var i=this.root+(t=this.getFragment(t||""));if(t=t.replace(/#.*$/,""),this.fragment!==t){if(this.fragment=t,""===t&&"/"!==i&&(i=i.slice(0,-1)),this._hasPushState)this.history[e.replace?"replaceState":"pushState"]({},document.title,i);else{if(!this._wantsHashChange)return this.location.assign(i);this._updateHash(this.location,t,e.replace),this.iframe&&t!==this.getFragment(this.getHash(this.iframe))&&(e.replace||this.iframe.document.open().close(),this._updateHash(this.iframe.location,t,e.replace))}return e.trigger?this.loadUrl(t):void 0}},_updateHash:function(t,e,i){if(i){var r=t.href.replace(/(javascript:|#).*$/,"");t.replace(r+"#"+e)}else t.hash="#"+e}}),e.history=new N;var U=function(t,e){var s,r=this;s=t&&i.has(t,"constructor")?t.constructor:function(){return r.apply(this,arguments)},i.extend(s,r,e);var n=function(){this.constructor=s};return n.prototype=r.prototype,s.prototype=new n,t&&i.extend(s.prototype,t),s.__super__=r.prototype,s};p.extend=g.extend=$.extend=w.extend=N.extend=U;var M=function(){throw new Error('A "url" property or function must be specified')},q=function(t,e){var i=e.error;e.error=function(r){i&&i(t,r,e),t.trigger("error",t,r,e)}};return e}),function(){var t=function(e){var n=new t.Index;return n.pipeline.add(t.trimmer,t.stopWordFilter,t.stemmer),e&&e.call(n,n),n};t.version="0.5.3",t.utils={},t.utils.warn=function(t){return function(e){t.console&&console.warn&&console.warn(e)}}(this),t.EventEmitter=function(){this.events={}},t.EventEmitter.prototype.addListener=function(){var t=Array.prototype.slice.call(arguments),e=t.pop(),n=t;if("function"!=typeof e)throw new TypeError("last argument must be a function");n.forEach(function(t){this.hasHandler(t)||(this.events[t]=[]),this.events[t].push(e)},this)},t.EventEmitter.prototype.removeListener=function(t,e){if(this.hasHandler(t)){var n=this.events[t].indexOf(e);this.events[t].splice(n,1),this.events[t].length||delete this.events[t]}},t.EventEmitter.prototype.emit=function(t){if(this.hasHandler(t)){var e=Array.prototype.slice.call(arguments,1);this.events[t].forEach(function(t){t.apply(void 0,e)})}},t.EventEmitter.prototype.hasHandler=function(t){return t in this.events},t.tokenizer=function(t){if(!arguments.length||null==t||void 0==t)return[];if(Array.isArray(t))return t.map(function(t){return t.toLowerCase()});for(var e=t.toString().replace(/^\s+/,""),n=e.length-1;n>=0;n--)if(/\S/.test(e.charAt(n))){e=e.substring(0,n+1);break}return e.split(/\s+/).map(function(t){return t.toLowerCase()})},t.Pipeline=function(){this._stack=[]},t.Pipeline.registeredFunctions={},t.Pipeline.registerFunction=function(e,n){n in this.registeredFunctions&&t.utils.warn("Overwriting existing registered function: "+n),e.label=n,t.Pipeline.registeredFunctions[e.label]=e},t.Pipeline.warnIfFunctionNotRegistered=function(e){e.label&&e.label in this.registeredFunctions||t.utils.warn("Function is not registered with pipeline. This may cause problems when serialising the index.\n",e)},t.Pipeline.load=function(e){var n=new t.Pipeline;return e.forEach(function(e){var i=t.Pipeline.registeredFunctions[e];if(!i)throw new Error("Cannot load un-registered function: "+e);n.add(i)}),n},t.Pipeline.prototype.add=function(){Array.prototype.slice.call(arguments).forEach(function(e){t.Pipeline.warnIfFunctionNotRegistered(e),this._stack.push(e)},this)},t.Pipeline.prototype.after=function(e,n){t.Pipeline.warnIfFunctionNotRegistered(n);var i=this._stack.indexOf(e)+1;this._stack.splice(i,0,n)},t.Pipeline.prototype.before=function(e,n){t.Pipeline.warnIfFunctionNotRegistered(n);var i=this._stack.indexOf(e);this._stack.splice(i,0,n)},t.Pipeline.prototype.remove=function(t){var e=this._stack.indexOf(t);this._stack.splice(e,1)},t.Pipeline.prototype.run=function(t){for(var e=[],n=t.length,i=this._stack.length,o=0;n>o;o++){for(var r=t[o],s=0;i>s&&void 0!==(r=this._stack[s](r,o,t));s++);void 0!==r&&e.push(r)}return e},t.Pipeline.prototype.reset=function(){this._stack=[]},t.Pipeline.prototype.toJSON=function(){return this._stack.map(function(e){return t.Pipeline.warnIfFunctionNotRegistered(e),e.label})},t.Vector=function(){this._magnitude=null,this.list=void 0,this.length=0},t.Vector.Node=function(t,e,n){this.idx=t,this.val=e,this.next=n},t.Vector.prototype.insert=function(e,n){var i=this.list;if(!i)return this.list=new t.Vector.Node(e,n,i),this.length++;for(var o=i,r=i.next;void 0!=r;){if(e<r.idx)return o.next=new t.Vector.Node(e,n,r),this.length++;o=r,r=r.next}return o.next=new t.Vector.Node(e,n,r),this.length++},t.Vector.prototype.magnitude=function(){if(this._magniture)return this._magnitude;for(var t,e=this.list,n=0;e;)t=e.val,n+=t*t,e=e.next;return this._magnitude=Math.sqrt(n)},t.Vector.prototype.dot=function(t){for(var e=this.list,n=t.list,i=0;e&&n;)e.idx<n.idx?e=e.next:e.idx>n.idx?n=n.next:(i+=e.val*n.val,e=e.next,n=n.next);return i},t.Vector.prototype.similarity=function(t){return this.dot(t)/(this.magnitude()*t.magnitude())},t.SortedSet=function(){this.length=0,this.elements=[]},t.SortedSet.load=function(t){var e=new this;return e.elements=t,e.length=t.length,e},t.SortedSet.prototype.add=function(){Array.prototype.slice.call(arguments).forEach(function(t){~this.indexOf(t)||this.elements.splice(this.locationFor(t),0,t)},this),this.length=this.elements.length},t.SortedSet.prototype.toArray=function(){return this.elements.slice()},t.SortedSet.prototype.map=function(t,e){return this.elements.map(t,e)},t.SortedSet.prototype.forEach=function(t,e){return this.elements.forEach(t,e)},t.SortedSet.prototype.indexOf=function(t,e,n){var e=e||0,n=n||this.elements.length,i=n-e,o=e+Math.floor(i/2),r=this.elements[o];return 1>=i?r===t?o:-1:t>r?this.indexOf(t,o,n):r>t?this.indexOf(t,e,o):r===t?o:void 0},t.SortedSet.prototype.locationFor=function(t,e,n){var e=e||0,n=n||this.elements.length,i=n-e,o=e+Math.floor(i/2),r=this.elements[o];if(1>=i){if(r>t)return o;if(t>r)return o+1}return t>r?this.locationFor(t,o,n):r>t?this.locationFor(t,e,o):void 0},t.SortedSet.prototype.intersect=function(e){for(var n=new t.SortedSet,i=0,o=0,r=this.length,s=e.length,a=this.elements,h=e.elements;!(i>r-1||o>s-1);)a[i]!==h[o]?a[i]<h[o]?i++:a[i]>h[o]&&o++:(n.add(a[i]),i++,o++);return n},t.SortedSet.prototype.clone=function(){var e=new t.SortedSet;return e.elements=this.toArray(),e.length=e.elements.length,e},t.SortedSet.prototype.union=function(t){var e,n,i;return this.length>=t.length?(e=this,n=t):(e=t,n=this),i=e.clone(),i.add.apply(i,n.toArray()),i},t.SortedSet.prototype.toJSON=function(){return this.toArray()},t.Index=function(){this._fields=[],this._ref="id",this.pipeline=new t.Pipeline,this.documentStore=new t.Store,this.tokenStore=new t.TokenStore,this.corpusTokens=new t.SortedSet,this.eventEmitter=new t.EventEmitter,this._idfCache={},this.on("add","remove","update",function(){this._idfCache={}}.bind(this))},t.Index.prototype.on=function(){var t=Array.prototype.slice.call(arguments);return this.eventEmitter.addListener.apply(this.eventEmitter,t)},t.Index.prototype.off=function(t,e){return this.eventEmitter.removeListener(t,e)},t.Index.load=function(e){e.version!==t.version&&t.utils.warn("version mismatch: current "+t.version+" importing "+e.version);var n=new this;return n._fields=e.fields,n._ref=e.ref,n.documentStore=t.Store.load(e.documentStore),n.tokenStore=t.TokenStore.load(e.tokenStore),n.corpusTokens=t.SortedSet.load(e.corpusTokens),n.pipeline=t.Pipeline.load(e.pipeline),n},t.Index.prototype.field=function(t,e){var e=e||{},n={name:t,boost:e.boost||1};return this._fields.push(n),this},t.Index.prototype.ref=function(t){return this._ref=t,this},t.Index.prototype.add=function(e,n){var i={},o=new t.SortedSet,r=e[this._ref],n=void 0===n||n;this._fields.forEach(function(n){var r=this.pipeline.run(t.tokenizer(e[n.name]));i[n.name]=r,t.SortedSet.prototype.add.apply(o,r)},this),this.documentStore.set(r,o),t.SortedSet.prototype.add.apply(this.corpusTokens,o.toArray());for(var s=0;s<o.length;s++){var a=o.elements[s],h=this._fields.reduce(function(t,e){var n=i[e.name].length;return n?t+i[e.name].filter(function(t){return t===a}).length/n*e.boost:t},0);this.tokenStore.add(a,{ref:r,tf:h})}n&&this.eventEmitter.emit("add",e,this)},t.Index.prototype.remove=function(t,e){var n=t[this._ref],e=void 0===e||e;if(this.documentStore.has(n)){var i=this.documentStore.get(n);this.documentStore.remove(n),i.forEach(function(t){this.tokenStore.remove(t,n)},this),e&&this.eventEmitter.emit("remove",t,this)}},t.Index.prototype.update=function(t,e){var e=void 0===e||e;this.remove(t,!1),this.add(t,!1),e&&this.eventEmitter.emit("update",t,this)},t.Index.prototype.idf=function(t){var e="@"+t;if(Object.prototype.hasOwnProperty.call(this._idfCache,e))return this._idfCache[e];var n=this.tokenStore.count(t),i=1;return n>0&&(i=1+Math.log(this.tokenStore.length/n)),this._idfCache[e]=i},t.Index.prototype.search=function(e){var n=this.pipeline.run(t.tokenizer(e)),i=new t.Vector,o=[],r=this._fields.reduce(function(t,e){return t+e.boost},0);return n.some(function(t){return this.tokenStore.has(t)},this)?(n.forEach(function(e,n,s){var a=1/s.length*this._fields.length*r,h=this,l=this.tokenStore.expand(e).reduce(function(n,o){var r=h.corpusTokens.indexOf(o),s=h.idf(o),l=1,u=new t.SortedSet;if(o!==e){var c=Math.max(3,o.length-e.length);l=1/Math.log(c)}return r>-1&&i.insert(r,a*s*l),Object.keys(h.tokenStore.get(o)).forEach(function(t){u.add(t)}),n.union(u)},new t.SortedSet);o.push(l)},this),o.reduce(function(t,e){return t.intersect(e)}).map(function(t){return{ref:t,score:i.similarity(this.documentVector(t))}},this).sort(function(t,e){return e.score-t.score})):[]},t.Index.prototype.documentVector=function(e){for(var n=this.documentStore.get(e),i=n.length,o=new t.Vector,r=0;i>r;r++){var s=n.elements[r],a=this.tokenStore.get(s)[e].tf,h=this.idf(s);o.insert(this.corpusTokens.indexOf(s),a*h)}return o},t.Index.prototype.toJSON=function(){return{version:t.version,fields:this._fields,ref:this._ref,documentStore:this.documentStore.toJSON(),tokenStore:this.tokenStore.toJSON(),corpusTokens:this.corpusTokens.toJSON(),pipeline:this.pipeline.toJSON()}},t.Index.prototype.use=function(t){var e=Array.prototype.slice.call(arguments,1);e.unshift(this),t.apply(this,e)},t.Store=function(){this.store={},this.length=0},t.Store.load=function(e){var n=new this;return n.length=e.length,n.store=Object.keys(e.store).reduce(function(n,i){return n[i]=t.SortedSet.load(e.store[i]),n},{}),n},t.Store.prototype.set=function(t,e){this.store[t]=e,this.length=Object.keys(this.store).length},t.Store.prototype.get=function(t){return this.store[t]},t.Store.prototype.has=function(t){return t in this.store},t.Store.prototype.remove=function(t){this.has(t)&&(delete this.store[t],this.length--)},t.Store.prototype.toJSON=function(){return{store:this.store,length:this.length}},t.stemmer=function(){var t={ational:"ate",tional:"tion",enci:"ence",anci:"ance",izer:"ize",bli:"ble",alli:"al",entli:"ent",eli:"e",ousli:"ous",ization:"ize",ation:"ate",ator:"ate",alism:"al",iveness:"ive",fulness:"ful",ousness:"ous",aliti:"al",iviti:"ive",biliti:"ble",logi:"log"},e={icate:"ic",ative:"",alize:"al",iciti:"ic",ical:"ic",ful:"",ness:""},i="[aeiouy]",o="[^aeiou][^aeiouy]*",r=i+"[aeiou]*",s="^("+o+")?"+r+o,h="^("+o+")?"+r+o+r+o;return function(n){var r,u,c,p,f,d,v;if(n.length<3)return n;if(c=n.substr(0,1),"y"==c&&(n=c.toUpperCase()+n.substr(1)),p=/^(.+?)(ss|i)es$/,f=/^(.+?)([^s])s$/,p.test(n)?n=n.replace(p,"$1$2"):f.test(n)&&(n=n.replace(f,"$1$2")),p=/^(.+?)eed$/,f=/^(.+?)(ed|ing)$/,p.test(n)){var m=p.exec(n);p=new RegExp(s),p.test(m[1])&&(p=/.$/,n=n.replace(p,""))}else if(f.test(n)){var m=f.exec(n);r=m[1],f=new RegExp("^([^aeiou][^aeiouy]*)?[aeiouy]"),f.test(r)&&(n=r,
f=/(at|bl|iz)$/,d=new RegExp("([^aeiouylsz])\\1$"),v=new RegExp("^"+o+i+"[^aeiouwxy]$"),f.test(n)?n+="e":d.test(n)?(p=/.$/,n=n.replace(p,"")):v.test(n)&&(n+="e"))}if(p=/^(.+?[^aeiou])y$/,p.test(n)){var m=p.exec(n);r=m[1],n=r+"i"}if(p=/^(.+?)(ational|tional|enci|anci|izer|bli|alli|entli|eli|ousli|ization|ation|ator|alism|iveness|fulness|ousness|aliti|iviti|biliti|logi)$/,p.test(n)){var m=p.exec(n);r=m[1],u=m[2],p=new RegExp(s),p.test(r)&&(n=r+t[u])}if(p=/^(.+?)(icate|ative|alize|iciti|ical|ful|ness)$/,p.test(n)){var m=p.exec(n);r=m[1],u=m[2],p=new RegExp(s),p.test(r)&&(n=r+e[u])}if(p=/^(.+?)(al|ance|ence|er|ic|able|ible|ant|ement|ment|ent|ou|ism|ate|iti|ous|ive|ize)$/,f=/^(.+?)(s|t)(ion)$/,p.test(n)){var m=p.exec(n);r=m[1],p=new RegExp(h),p.test(r)&&(n=r)}else if(f.test(n)){var m=f.exec(n);r=m[1]+m[2],f=new RegExp(h),f.test(r)&&(n=r)}if(p=/^(.+?)e$/,p.test(n)){var m=p.exec(n);r=m[1],p=new RegExp(h),f=new RegExp("^([^aeiou][^aeiouy]*)?[aeiouy][aeiou]*[^aeiou][^aeiouy]*([aeiouy][aeiou]*)?$"),d=new RegExp("^"+o+i+"[^aeiouwxy]$"),(p.test(r)||f.test(r)&&!d.test(r))&&(n=r)}return p=/ll$/,f=new RegExp(h),p.test(n)&&f.test(n)&&(p=/.$/,n=n.replace(p,"")),"y"==c&&(n=c.toLowerCase()+n.substr(1)),n}}(),t.Pipeline.registerFunction(t.stemmer,"stemmer"),t.stopWordFilter=function(e){return-1===t.stopWordFilter.stopWords.indexOf(e)?e:void 0},t.stopWordFilter.stopWords=new t.SortedSet,t.stopWordFilter.stopWords.length=119,t.stopWordFilter.stopWords.elements=["","a","able","about","across","after","all","almost","also","am","among","an","and","any","are","as","at","be","because","been","but","by","can","cannot","could","dear","did","do","does","either","else","ever","every","for","from","get","got","had","has","have","he","her","hers","him","his","how","however","i","if","in","into","is","it","its","just","least","let","like","likely","may","me","might","most","must","my","neither","no","nor","not","of","off","often","on","only","or","other","our","own","rather","said","say","says","she","should","since","so","some","than","that","the","their","them","then","there","these","they","this","tis","to","too","twas","us","wants","was","we","were","what","when","where","which","while","who","whom","why","will","with","would","yet","you","your"],t.Pipeline.registerFunction(t.stopWordFilter,"stopWordFilter"),t.trimmer=function(t){return t.replace(/^\W+/,"").replace(/\W+$/,"")},t.Pipeline.registerFunction(t.trimmer,"trimmer"),t.TokenStore=function(){this.root={docs:{}},this.length=0},t.TokenStore.load=function(t){var e=new this;return e.root=t.root,e.length=t.length,e},t.TokenStore.prototype.add=function(t,e,n){var n=n||this.root,i=t[0],o=t.slice(1);return i in n||(n[i]={docs:{}}),0===o.length?(n[i].docs[e.ref]=e,void(this.length+=1)):this.add(o,e,n[i])},t.TokenStore.prototype.has=function(t){if(!t)return!1;for(var e=this.root,n=0;n<t.length;n++){if(!e[t[n]])return!1;e=e[t[n]]}return!0},t.TokenStore.prototype.getNode=function(t){if(!t)return{};for(var e=this.root,n=0;n<t.length;n++){if(!e[t[n]])return{};e=e[t[n]]}return e},t.TokenStore.prototype.get=function(t,e){return this.getNode(t,e).docs||{}},t.TokenStore.prototype.count=function(t,e){return Object.keys(this.get(t,e)).length},t.TokenStore.prototype.remove=function(t,e){if(t){for(var n=this.root,i=0;i<t.length;i++){if(!(t[i]in n))return;n=n[t[i]]}delete n.docs[e]}},t.TokenStore.prototype.expand=function(t,e){var n=this.getNode(t),i=n.docs||{},e=e||[];return Object.keys(i).length&&e.push(t),Object.keys(n).forEach(function(n){"docs"!==n&&e.concat(this.expand(t+n,e))},this),e},t.TokenStore.prototype.toJSON=function(){return{root:this.root,length:this.length}},function(t,e){"function"==typeof define&&define.amd?define(e):"object"==typeof exports?module.exports=e():t.lunr=e()}(this,function(){return t})}();var __extends=this&&this.__extends||function(){var extendStatics=Object.setPrototypeOf||{__proto__:[]}instanceof Array&&function(d,b){d.__proto__=b}||function(d,b){for(var p in b)b.hasOwnProperty(p)&&(d[p]=b[p])};return function(d,b){function __(){this.constructor=d}extendStatics(d,b),d.prototype=null===b?Object.create(b):(__.prototype=b.prototype,new __)}}(),typedoc;!function(typedoc){function registerService(constructor,name,priority){void 0===priority&&(priority=0),services.push({constructor:constructor,name:name,priority:priority,instance:null}),services.sort(function(a,b){return a.priority-b.priority})}function registerComponent(constructor,selector,priority,namespace){void 0===priority&&(priority=0),void 0===namespace&&(namespace="*"),components.push({selector:selector,constructor:constructor,priority:priority,namespace:namespace}),components.sort(function(a,b){return a.priority-b.priority})}typedoc.$html=$("html");var services=[],components=[];typedoc.$document=$(document),typedoc.$window=$(window),typedoc.$body=$("body"),typedoc.registerService=registerService,typedoc.registerComponent=registerComponent,"undefined"!=typeof Backbone&&(typedoc.Events=function(){var res=function(){};return _.extend(res.prototype,Backbone.Events),res}());var Application=function(_super){function Application(){var _this=_super.call(this)||this;return _this.createServices(),_this.createComponents(typedoc.$body),_this}return __extends(Application,_super),Application.prototype.createServices=function(){_(services).forEach(function(c){c.instance=new c.constructor,typedoc[c.name]=c.instance})},Application.prototype.createComponents=function($context,namespace){void 0===namespace&&(namespace="default");var result=[];return _(components).forEach(function(c){c.namespace!=namespace&&"*"!=c.namespace||$context.find(c.selector).each(function(m,el){var instance,$el=$(el);(instance=$el.data("component"))?-1==_(result).indexOf(instance)&&result.push(instance):(instance=new c.constructor({el:el}),$el.data("component",instance),result.push(instance))})}),result},Application}(typedoc.Events);typedoc.Application=Application}(typedoc||(typedoc={}));var typedoc;!function(typedoc){var FilterItem=function(){function FilterItem(key,value){this.key=key,this.value=value,this.defaultValue=value,this.initialize(),window.localStorage[this.key]&&this.setValue(this.fromLocalStorage(window.localStorage[this.key]))}return FilterItem.prototype.initialize=function(){},FilterItem.prototype.handleValueChange=function(oldValue,newValue){},FilterItem.prototype.fromLocalStorage=function(value){return value},FilterItem.prototype.toLocalStorage=function(value){return value},FilterItem.prototype.setValue=function(value){if(this.value!=value){var oldValue=this.value;this.value=value,window.localStorage[this.key]=this.toLocalStorage(value),this.handleValueChange(oldValue,value)}},FilterItem}(),FilterItemCheckbox=function(_super){function FilterItemCheckbox(){return null!==_super&&_super.apply(this,arguments)||this}return __extends(FilterItemCheckbox,_super),FilterItemCheckbox.prototype.initialize=function(){var _this=this;this.$checkbox=$("#tsd-filter-"+this.key),this.$checkbox.on("change",function(){_this.setValue(_this.$checkbox.prop("checked"))})},FilterItemCheckbox.prototype.handleValueChange=function(oldValue,newValue){this.$checkbox.prop("checked",this.value),typedoc.$html.toggleClass("toggle-"+this.key,this.value!=this.defaultValue)},FilterItemCheckbox.prototype.fromLocalStorage=function(value){return"true"==value},FilterItemCheckbox.prototype.toLocalStorage=function(value){return value?"true":"false"},FilterItemCheckbox}(FilterItem),FilterItemSelect=function(_super){function FilterItemSelect(){return null!==_super&&_super.apply(this,arguments)||this}return __extends(FilterItemSelect,_super),FilterItemSelect.prototype.initialize=function(){var _this=this;typedoc.$html.addClass("toggle-"+this.key+this.value),this.$select=$("#tsd-filter-"+this.key),this.$select.on(typedoc.pointerDown+" mouseover",function(){_this.$select.addClass("active")}).on("mouseleave",function(){_this.$select.removeClass("active")}).on(typedoc.pointerUp,"li",function(e){_this.$select.removeClass("active"),_this.setValue($(e.target).attr("data-value"))}),typedoc.$document.on(typedoc.pointerDown,function(e){$(e.target).parents().addBack().is(_this.$select)||_this.$select.removeClass("active")})},FilterItemSelect.prototype.handleValueChange=function(oldValue,newValue){this.$select.find("li.selected").removeClass("selected"),this.$select.find(".tsd-select-label").text(this.$select.find('li[data-value="'+newValue+'"]').addClass("selected").text()),typedoc.$html.removeClass("toggle-"+oldValue),typedoc.$html.addClass("toggle-"+newValue)},FilterItemSelect}(FilterItem),Filter=function(_super){function Filter(options){var _this=_super.call(this,options)||this;return _this.optionVisibility=new FilterItemSelect("visibility","private"),_this.optionInherited=new FilterItemCheckbox("inherited",!0),_this.optionExternals=new FilterItemCheckbox("externals",!0),_this.optionOnlyExported=new FilterItemCheckbox("only-exported",!1),_this}return __extends(Filter,_super),Filter.isSupported=function(){try{return void 0!==window.localStorage}catch(e){return!1}},Filter}(Backbone.View);Filter.isSupported()?typedoc.registerComponent(Filter,"#tsd-filter"):typedoc.$html.addClass("no-filter")}(typedoc||(typedoc={}));var typedoc;!function(typedoc){var MenuHighlight=function(_super){function MenuHighlight(options){var _this=_super.call(this,options)||this;return _this.index=0,_this.listenTo(typedoc.viewport,"resize",_this.onResize),_this.listenTo(typedoc.viewport,"scroll",_this.onScroll),_this.createAnchors(),_this}return __extends(MenuHighlight,_super),MenuHighlight.prototype.createAnchors=function(){var _this=this;this.index=0,this.anchors=[{position:0}];var base=window.location.href;-1!=base.indexOf("#")&&(base=base.substr(0,base.indexOf("#"))),this.$el.find("a").each(function(index,el){var href=el.href;if(-1!=href.indexOf("#")&&href.substr(0,base.length)==base){var hash=href.substr(href.indexOf("#")+1),$anchor=$("a.tsd-anchor[name="+hash+"]");0!=$anchor.length&&_this.anchors.push({$link:$(el.parentNode),$anchor:$anchor,position:0})}}),this.onResize()},MenuHighlight.prototype.onResize=function(){for(var anchor,index=1,count=this.anchors.length;index<count;index++)anchor=this.anchors[index],anchor.position=anchor.$anchor.offset().top;this.anchors.sort(function(a,b){return a.position-b.position}),this.onScroll(typedoc.viewport.scrollTop)},MenuHighlight.prototype.onScroll=function(scrollTop){var anchors=this.anchors,index=this.index,count=anchors.length-1;for(scrollTop+=5;index>0&&anchors[index].position>scrollTop;)index-=1;for(;index<count&&anchors[index+1].position<scrollTop;)index+=1;this.index!=index&&(this.index>0&&this.anchors[this.index].$link.removeClass("focus"),this.index=index,this.index>0&&this.anchors[this.index].$link.addClass("focus"))},MenuHighlight}(Backbone.View);typedoc.MenuHighlight=MenuHighlight,typedoc.registerComponent(MenuHighlight,".menu-highlight")}(typedoc||(typedoc={}));var typedoc;!function(typedoc){var StickyMode,hasPositionSticky=typedoc.$html.hasClass("csspositionsticky");!function(StickyMode){StickyMode[StickyMode.None=0]="None",StickyMode[StickyMode.Secondary=1]="Secondary",StickyMode[StickyMode.Current=2]="Current"}(StickyMode||(StickyMode={}));var MenuSticky=function(_super){function MenuSticky(options){var _this=_super.call(this,options)||this;return _this.state="",_this.stickyMode=StickyMode.None,_this.$current=_this.$el.find("> ul.current"),_this.$navigation=_this.$el.parents(".menu-sticky-wrap"),_this.$container=_this.$el.parents(".row"),_this.listenTo(typedoc.viewport,"resize",_this.onResize),hasPositionSticky||_this.listenTo(typedoc.viewport,"scroll",_this.onScroll),_this.onResize(typedoc.viewport.width,typedoc.viewport.height),_this}return __extends(MenuSticky,_super),MenuSticky.prototype.setState=function(state){this.state!=state&&(""!=this.state&&this.$navigation.removeClass(this.state),this.state=state,""!=this.state&&this.$navigation.addClass(this.state))},MenuSticky.prototype.onResize=function(width,height){this.stickyMode=StickyMode.None,this.setState("");var containerTop=this.$container.offset().top,containerHeight=this.$container.height(),bottom=containerTop+containerHeight;if(this.$navigation.height()<containerHeight){var elHeight=this.$el.height(),elTop=this.$el.offset().top;if(this.$current.length){var currentHeight=this.$current.height(),currentTop=this.$current.offset().top;this.$navigation.css("top",containerTop-currentTop+20),currentHeight<height&&(this.stickyMode=StickyMode.Current,this.stickyTop=currentTop,this.stickyBottom=bottom-elHeight+(currentTop-elTop)-20)}elHeight<height&&(this.$navigation.css("top",containerTop-elTop+20),this.stickyMode=StickyMode.Secondary,this.stickyTop=elTop,this.stickyBottom=bottom-elHeight-20)}hasPositionSticky?this.stickyMode==StickyMode.Current?this.setState("sticky-current"):this.stickyMode==StickyMode.Secondary?this.setState("sticky"):this.setState(""):(this.$navigation.css("left",this.$navigation.offset().left),this.onScroll(typedoc.viewport.scrollTop))},MenuSticky.prototype.onScroll=function(scrollTop){this.stickyMode==StickyMode.Current?scrollTop>this.stickyBottom?this.setState("sticky-bottom"):this.setState(scrollTop+20>this.stickyTop?"sticky-current":""):this.stickyMode==StickyMode.Secondary&&(scrollTop>this.stickyBottom?this.setState("sticky-bottom"):this.setState(scrollTop+20>this.stickyTop?"sticky":""))},MenuSticky}(Backbone.View);typedoc.MenuSticky=MenuSticky,typedoc.registerComponent(MenuSticky,".menu-sticky")}(typedoc||(typedoc={}));var typedoc;!function(typedoc){var search;!function(search){function createIndex(){function batch(){for(var cycles=0;cycles++<100;)if(index.add(rows[pos]),++pos==length)return setLoadingState(SearchLoadingState.Ready);setTimeout(batch,10)}index=new lunr.Index,index.pipeline.add(lunr.trimmer),index.field("name",{boost:10}),index.field("parent"),index.ref("id");var rows=search.data.rows,pos=0,length=rows.length;batch()}function loadIndex(){loadingState==SearchLoadingState.Idle&&(setTimeout(function(){loadingState==SearchLoadingState.Idle&&setLoadingState(SearchLoadingState.Loading)},500),void 0!==search.data?createIndex():$.get($el.attr("data-index")).done(function(source){eval(source),createIndex()}).fail(function(){setLoadingState(SearchLoadingState.Failure)}))}function updateResults(){if(loadingState==SearchLoadingState.Ready){$results.empty();for(var res=index.search(query),i=0,c=Math.min(10,res.length);i<c;i++){var row=search.data.rows[res[i].ref],name=row.name;row.parent&&(name='<span class="parent">'+row.parent+".</span>"+name),$results.append('<li class="'+row.classes+'"><a href="'+base+row.url+'" class="tsd-kind-icon">'+name+"</li>")}}}function setLoadingState(value){loadingState!=value&&($el.removeClass(SearchLoadingState[loadingState].toLowerCase()),loadingState=value,$el.addClass(SearchLoadingState[loadingState].toLowerCase()),value==SearchLoadingState.Ready&&updateResults())}function setHasFocus(value){hasFocus!=value&&(hasFocus=value,$el.toggleClass("has-focus"),value?(setQuery(""),$field.val("")):$field.val(query))}function setQuery(value){query=$.trim(value),updateResults()}function setCurrentResult(dir){var $current=$results.find(".current");if(0==$current.length)$results.find(1==dir?"li:first-child":"li:last-child").addClass("current");else{var $rel=1==dir?$current.next("li"):$current.prev("li");$rel.length>0&&($current.removeClass("current"),$rel.addClass("current"))}}function gotoCurrentResult(){var $current=$results.find(".current");0==$current.length&&($current=$results.find("li:first-child")),$current.length>0&&(window.location.href=$current.find("a").prop("href"),$field.blur())}var SearchLoadingState;!function(SearchLoadingState){SearchLoadingState[SearchLoadingState.Idle=0]="Idle",SearchLoadingState[SearchLoadingState.Loading=1]="Loading",SearchLoadingState[SearchLoadingState.Ready=2]="Ready",SearchLoadingState[SearchLoadingState.Failure=3]="Failure"}(SearchLoadingState||(SearchLoadingState={}));var $el=$("#tsd-search"),$field=$("#tsd-search-field"),$results=$(".results"),base=$el.attr("data-base")+"/",query="",loadingState=SearchLoadingState.Idle,hasFocus=!1,preventPress=!1,index;$field.on("focusin",function(){setHasFocus(!0),loadIndex()}).on("focusout",function(){setTimeout(function(){return setHasFocus(!1)},100)}).on("input",function(){setQuery($.trim($field.val()))}).on("keydown",function(e){13==e.keyCode||27==e.keyCode||38==e.keyCode||40==e.keyCode?(preventPress=!0,e.preventDefault(),13==e.keyCode?gotoCurrentResult():27==e.keyCode?$field.blur():38==e.keyCode?setCurrentResult(-1):40==e.keyCode&&setCurrentResult(1)):preventPress=!1}).on("keypress",function(e){preventPress&&e.preventDefault()}),$("body").on("keydown",function(e){e.altKey||e.ctrlKey||e.metaKey||!hasFocus&&e.keyCode>47&&e.keyCode<112&&$field.focus()})}(search=typedoc.search||(typedoc.search={}))}(typedoc||(typedoc={}));var typedoc;!function(typedoc){var SignatureGroup=function(){function SignatureGroup($signature,$description){this.$signature=$signature,this.$description=$description}return SignatureGroup.prototype.addClass=function(className){return this.$signature.addClass(className),this.$description.addClass(className),this},SignatureGroup.prototype.removeClass=function(className){return this.$signature.removeClass(className),this.$description.removeClass(className),this},SignatureGroup}(),Signature=function(_super){function Signature(options){var _this=_super.call(this,options)||this;return _this.index=-1,_this.createGroups(),_this.groups&&(_this.$el.addClass("active").on("touchstart",".tsd-signature",function(event){return _this.onClick(event)}).on("click",".tsd-signature",function(event){return _this.onClick(event)}),_this.$container.addClass("active"),_this.setIndex(0)),_this}return __extends(Signature,_super),Signature.prototype.setIndex=function(index){if(index<0&&(index=0),index>this.groups.length-1&&(index=this.groups.length-1),this.index!=index){var to=this.groups[index];if(this.index>-1){var from=this.groups[this.index];typedoc.animateHeight(this.$container,function(){from.removeClass("current").addClass("fade-out"),to.addClass("current fade-in"),typedoc.viewport.triggerResize()}),setTimeout(function(){from.removeClass("fade-out"),to.removeClass("fade-in")},300)}else to.addClass("current"),typedoc.viewport.triggerResize();this.index=index}},Signature.prototype.createGroups=function(){var _this=this,$signatures=this.$el.find("> .tsd-signature");if(!($signatures.length<2)){this.$container=this.$el.siblings(".tsd-descriptions");var $descriptions=this.$container.find("> .tsd-description");this.groups=[],$signatures.each(function(index,el){_this.groups.push(new SignatureGroup($(el),$descriptions.eq(index)))})}},Signature.prototype.onClick=function(e){var _this=this;e.preventDefault(),_(this.groups).forEach(function(group,index){group.$signature.is(e.currentTarget)&&_this.setIndex(index)})},Signature}(Backbone.View);typedoc.registerComponent(Signature,".tsd-signatures")}(typedoc||(typedoc={}));var typedoc;!function(typedoc){var Toggle=function(_super){function Toggle(options){var _this=_super.call(this,options)||this;return _this.className=_this.$el.attr("data-toggle"),_this.$el.on(typedoc.pointerUp,function(e){return _this.onPointerUp(e)}),_this.$el.on("click",function(e){return e.preventDefault()}),typedoc.$document.on(typedoc.pointerDown,function(e){return _this.onDocumentPointerDown(e)}),typedoc.$document.on(typedoc.pointerUp,function(e){return _this.onDocumentPointerUp(e)}),_this}return __extends(Toggle,_super),Toggle.prototype.setActive=function(value){if(this.active!=value){this.active=value,typedoc.$html.toggleClass("has-"+this.className,value),this.$el.toggleClass("active",value);var transition=(this.active?"to-has-":"from-has-")+this.className;typedoc.$html.addClass(transition),setTimeout(function(){return typedoc.$html.removeClass(transition)},500)}},Toggle.prototype.onPointerUp=function(event){typedoc.hasPointerMoved||(this.setActive(!0),event.preventDefault())},Toggle.prototype.onDocumentPointerDown=function(e){if(this.active){var $path=$(e.target).parents().addBack();if($path.hasClass("col-menu"))return;if($path.hasClass("tsd-filter-group"))return;this.setActive(!1)}},Toggle.prototype.onDocumentPointerUp=function(e){var _this=this;if(!typedoc.hasPointerMoved&&this.active){var $path=$(e.target).parents().addBack();if($path.hasClass("col-menu")){var $link=$path.filter("a");if($link.length){var href=window.location.href;-1!=href.indexOf("#")&&(href=href.substr(0,href.indexOf("#"))),$link.prop("href").substr(0,href.length)==href&&setTimeout(function(){return _this.setActive(!1)},250)}}}},Toggle}(Backbone.View);typedoc.registerComponent(Toggle,"a[data-toggle]")}(typedoc||(typedoc={}));var typedoc;!function(typedoc){var Viewport=function(_super){function Viewport(){var _this=_super.call(this)||this;return _this.scrollTop=0,_this.width=0,_this.height=0,typedoc.$window.on("scroll",_(function(){return _this.onScroll()}).throttle(10)),typedoc.$window.on("resize",_(function(){return _this.onResize()}).throttle(10)),_this.onResize(),_this.onScroll(),_this}return __extends(Viewport,_super),Viewport.prototype.triggerResize=function(){this.trigger("resize",this.width,this.height)},Viewport.prototype.onResize=function(){this.width=typedoc.$window.width(),this.height=typedoc.$window.height(),this.trigger("resize",this.width,this.height)},Viewport.prototype.onScroll=function(){this.scrollTop=typedoc.$window.scrollTop(),this.trigger("scroll",this.scrollTop)},Viewport}(typedoc.Events);typedoc.Viewport=Viewport,typedoc.registerService(Viewport,"viewport")}(typedoc||(typedoc={}));var typedoc;!function(typedoc){typedoc.pointerDown="mousedown",typedoc.pointerMove="mousemove",typedoc.pointerUp="mouseup",typedoc.pointerDownPosition={x:0,y:0},typedoc.preventNextClick=!1,typedoc.isPointerDown=!1,typedoc.isPointerTouch=!1,typedoc.hasPointerMoved=!1,typedoc.isMobile=/Android|webOS|iPhone|iPad|iPod|BlackBerry|IEMobile|Opera Mini/i.test(navigator.userAgent),typedoc.$html.addClass(typedoc.isMobile?"is-mobile":"not-mobile"),typedoc.isMobile&&"ontouchstart"in document.documentElement&&(typedoc.isPointerTouch=!0,typedoc.pointerDown="touchstart",typedoc.pointerMove="touchmove",typedoc.pointerUp="touchend"),typedoc.$document.on(typedoc.pointerDown,function(e){typedoc.isPointerDown=!0,typedoc.hasPointerMoved=!1;var t="touchstart"==typedoc.pointerDown?e.originalEvent.targetTouches[0]:e;typedoc.pointerDownPosition.x=t.pageX,typedoc.pointerDownPosition.y=t.pageY}).on(typedoc.pointerMove,function(e){if(typedoc.isPointerDown&&!typedoc.hasPointerMoved){var t="touchstart"==typedoc.pointerDown?e.originalEvent.targetTouches[0]:e,x=typedoc.pointerDownPosition.x-t.pageX,y=typedoc.pointerDownPosition.y-t.pageY;typedoc.hasPointerMoved=Math.sqrt(x*x+y*y)>10}}).on(typedoc.pointerUp,function(e){typedoc.isPointerDown=!1}).on("click",function(e){typedoc.preventNextClick&&(e.preventDefault(),e.stopImmediatePropagation(),typedoc.preventNextClick=!1)})}(typedoc||(typedoc={}));var typedoc;!function(typedoc){function noTransition($el,callback){$el.addClass("no-transition"),callback(),$el.offset(),$el.removeClass("no-transition")}function animateHeight($el,callback,success){var to,from=$el.height();noTransition($el,function(){callback(),$el.css("height",""),to=$el.height(),from!=to&&typedoc.transition&&$el.css("height",from)}),from!=to&&typedoc.transition?($el.css("height",to),$el.on(typedoc.transition.endEvent,function(){noTransition($el,function(){$el.off(typedoc.transition.endEvent).css("height",""),success&&success()})})):success&&success()}typedoc.transition=function(tuples){for(var name in tuples)if(tuples.hasOwnProperty(name)&&void 0!==document.body.style[name])return{name:name,endEvent:tuples[name]};return null}({transition:"transitionend",OTransition:"oTransitionEnd",msTransition:"msTransitionEnd",MozTransition:"transitionend",WebkitTransition:"webkitTransitionEnd"}),typedoc.noTransition=noTransition,typedoc.animateHeight=animateHeight}(typedoc||(typedoc={}));var typedoc;!function(typedoc){typedoc.app=new typedoc.Application}(typedoc||(typedoc={}));
</script>
<!-- Global site tag (gtag.js) - Google Analytics -->
<script async src="https://www.googletagmanager.com/gtag/js?id=UA-115615468-1"></script>
<script>
  window.dataLayer = window.dataLayer || [];
  function gtag(){dataLayer.push(arguments);}
  gtag('js', new Date());

  gtag('config', 'UA-115615468-1');
</script>
</body>
</html><|MERGE_RESOLUTION|>--- conflicted
+++ resolved
@@ -1030,11 +1030,7 @@
 				<li class="tsd-description">
 					<aside class="tsd-sources">
 						<ul>
-<<<<<<< HEAD
-							<li>Defined in <a href="https://github.com/aws-amplify/amplify-js/blob/6a84560cb/packages/storage/src/Storage.ts#L56">packages/storage/src/Storage.ts:56</a></li>
-=======
 							<li>Defined in <a href="https://github.com/aws-amplify/amplify-js/blob/67aa3213e/packages/storage/src/Storage.ts#L56">packages/storage/src/Storage.ts:56</a></li>
->>>>>>> ae5f9744
 						</ul>
 					</aside>
 					<div class="tsd-comment tsd-typography">
@@ -1055,11 +1051,7 @@
 			<div class="tsd-signature tsd-kind-icon">vault<span class="tsd-signature-symbol">:</span> <span class="tsd-signature-type">Storage</span></div>
 			<aside class="tsd-sources">
 				<ul>
-<<<<<<< HEAD
-					<li>Defined in <a href="https://github.com/aws-amplify/amplify-js/blob/6a84560cb/packages/storage/src/Storage.ts#L56">packages/storage/src/Storage.ts:56</a></li>
-=======
 					<li>Defined in <a href="https://github.com/aws-amplify/amplify-js/blob/67aa3213e/packages/storage/src/Storage.ts#L56">packages/storage/src/Storage.ts:56</a></li>
->>>>>>> ae5f9744
 				</ul>
 			</aside>
 			<div class="tsd-comment tsd-typography">
@@ -1078,11 +1070,7 @@
 				<li class="tsd-description">
 					<aside class="tsd-sources">
 						<ul>
-<<<<<<< HEAD
-							<li>Defined in <a href="https://github.com/aws-amplify/amplify-js/blob/6a84560cb/packages/storage/src/Storage.ts#L82">packages/storage/src/Storage.ts:82</a></li>
-=======
 							<li>Defined in <a href="https://github.com/aws-amplify/amplify-js/blob/67aa3213e/packages/storage/src/Storage.ts#L82">packages/storage/src/Storage.ts:82</a></li>
->>>>>>> ae5f9744
 						</ul>
 					</aside>
 					<div class="tsd-comment tsd-typography">
@@ -1116,11 +1104,7 @@
 				<li class="tsd-description">
 					<aside class="tsd-sources">
 						<ul>
-<<<<<<< HEAD
-							<li>Defined in <a href="https://github.com/aws-amplify/amplify-js/blob/6a84560cb/packages/storage/src/Storage.ts#L211">packages/storage/src/Storage.ts:211</a></li>
-=======
 							<li>Defined in <a href="https://github.com/aws-amplify/amplify-js/blob/67aa3213e/packages/storage/src/Storage.ts#L211">packages/storage/src/Storage.ts:211</a></li>
->>>>>>> ae5f9744
 						</ul>
 					</aside>
 					<div class="tsd-comment tsd-typography">
@@ -1145,11 +1129,7 @@
 				<li class="tsd-description">
 					<aside class="tsd-sources">
 						<ul>
-<<<<<<< HEAD
-							<li>Defined in <a href="https://github.com/aws-amplify/amplify-js/blob/6a84560cb/packages/storage/src/Storage.ts#L212">packages/storage/src/Storage.ts:212</a></li>
-=======
 							<li>Defined in <a href="https://github.com/aws-amplify/amplify-js/blob/67aa3213e/packages/storage/src/Storage.ts#L212">packages/storage/src/Storage.ts:212</a></li>
->>>>>>> ae5f9744
 						</ul>
 					</aside>
 					<h4 class="tsd-parameters-title">Parameters</h4>
@@ -1175,11 +1155,7 @@
 				<li class="tsd-description">
 					<aside class="tsd-sources">
 						<ul>
-<<<<<<< HEAD
-							<li>Defined in <a href="https://github.com/aws-amplify/amplify-js/blob/6a84560cb/packages/storage/src/Storage.ts#L123">packages/storage/src/Storage.ts:123</a></li>
-=======
 							<li>Defined in <a href="https://github.com/aws-amplify/amplify-js/blob/67aa3213e/packages/storage/src/Storage.ts#L123">packages/storage/src/Storage.ts:123</a></li>
->>>>>>> ae5f9744
 						</ul>
 					</aside>
 					<div class="tsd-comment tsd-typography">
@@ -1213,11 +1189,7 @@
 				<li class="tsd-description">
 					<aside class="tsd-sources">
 						<ul>
-<<<<<<< HEAD
-							<li>Defined in <a href="https://github.com/aws-amplify/amplify-js/blob/6a84560cb/packages/storage/src/Storage.ts#L238">packages/storage/src/Storage.ts:238</a></li>
-=======
 							<li>Defined in <a href="https://github.com/aws-amplify/amplify-js/blob/67aa3213e/packages/storage/src/Storage.ts#L238">packages/storage/src/Storage.ts:238</a></li>
->>>>>>> ae5f9744
 						</ul>
 					</aside>
 					<div class="tsd-comment tsd-typography">
@@ -1264,11 +1236,7 @@
 				<li class="tsd-description">
 					<aside class="tsd-sources">
 						<ul>
-<<<<<<< HEAD
-							<li>Defined in <a href="https://github.com/aws-amplify/amplify-js/blob/6a84560cb/packages/storage/src/Storage.ts#L280">packages/storage/src/Storage.ts:280</a></li>
-=======
 							<li>Defined in <a href="https://github.com/aws-amplify/amplify-js/blob/67aa3213e/packages/storage/src/Storage.ts#L280">packages/storage/src/Storage.ts:280</a></li>
->>>>>>> ae5f9744
 						</ul>
 					</aside>
 					<div class="tsd-comment tsd-typography">
@@ -1311,11 +1279,7 @@
 				<li class="tsd-description">
 					<aside class="tsd-sources">
 						<ul>
-<<<<<<< HEAD
-							<li>Defined in <a href="https://github.com/aws-amplify/amplify-js/blob/6a84560cb/packages/storage/src/Storage.ts#L74">packages/storage/src/Storage.ts:74</a></li>
-=======
 							<li>Defined in <a href="https://github.com/aws-amplify/amplify-js/blob/67aa3213e/packages/storage/src/Storage.ts#L74">packages/storage/src/Storage.ts:74</a></li>
->>>>>>> ae5f9744
 						</ul>
 					</aside>
 					<h4 class="tsd-returns-title">Returns <span class="tsd-signature-type">string</span></h4>
@@ -1332,11 +1296,7 @@
 				<li class="tsd-description">
 					<aside class="tsd-sources">
 						<ul>
-<<<<<<< HEAD
-							<li>Defined in <a href="https://github.com/aws-amplify/amplify-js/blob/6a84560cb/packages/storage/src/Storage.ts#L97">packages/storage/src/Storage.ts:97</a></li>
-=======
 							<li>Defined in <a href="https://github.com/aws-amplify/amplify-js/blob/67aa3213e/packages/storage/src/Storage.ts#L97">packages/storage/src/Storage.ts:97</a></li>
->>>>>>> ae5f9744
 						</ul>
 					</aside>
 					<div class="tsd-comment tsd-typography">
@@ -1367,11 +1327,7 @@
 				<li class="tsd-description">
 					<aside class="tsd-sources">
 						<ul>
-<<<<<<< HEAD
-							<li>Defined in <a href="https://github.com/aws-amplify/amplify-js/blob/6a84560cb/packages/storage/src/Storage.ts#L306">packages/storage/src/Storage.ts:306</a></li>
-=======
 							<li>Defined in <a href="https://github.com/aws-amplify/amplify-js/blob/67aa3213e/packages/storage/src/Storage.ts#L306">packages/storage/src/Storage.ts:306</a></li>
->>>>>>> ae5f9744
 						</ul>
 					</aside>
 					<h4 class="tsd-parameters-title">Parameters</h4>
@@ -1394,11 +1350,7 @@
 				<li class="tsd-description">
 					<aside class="tsd-sources">
 						<ul>
-<<<<<<< HEAD
-							<li>Defined in <a href="https://github.com/aws-amplify/amplify-js/blob/6a84560cb/packages/storage/src/Storage.ts#L382">packages/storage/src/Storage.ts:382</a></li>
-=======
 							<li>Defined in <a href="https://github.com/aws-amplify/amplify-js/blob/67aa3213e/packages/storage/src/Storage.ts#L382">packages/storage/src/Storage.ts:382</a></li>
->>>>>>> ae5f9744
 						</ul>
 					</aside>
 					<div class="tsd-comment tsd-typography">
@@ -1438,11 +1390,7 @@
 				<li class="tsd-description">
 					<aside class="tsd-sources">
 						<ul>
-<<<<<<< HEAD
-							<li>Defined in <a href="https://github.com/aws-amplify/amplify-js/blob/6a84560cb/packages/storage/src/Storage.ts#L318">packages/storage/src/Storage.ts:318</a></li>
-=======
 							<li>Defined in <a href="https://github.com/aws-amplify/amplify-js/blob/67aa3213e/packages/storage/src/Storage.ts#L318">packages/storage/src/Storage.ts:318</a></li>
->>>>>>> ae5f9744
 						</ul>
 					</aside>
 					<div class="tsd-comment tsd-typography">
@@ -1491,11 +1439,7 @@
 				<li class="tsd-description">
 					<aside class="tsd-sources">
 						<ul>
-<<<<<<< HEAD
-							<li>Defined in <a href="https://github.com/aws-amplify/amplify-js/blob/6a84560cb/packages/storage/src/Storage.ts#L355">packages/storage/src/Storage.ts:355</a></li>
-=======
 							<li>Defined in <a href="https://github.com/aws-amplify/amplify-js/blob/67aa3213e/packages/storage/src/Storage.ts#L355">packages/storage/src/Storage.ts:355</a></li>
->>>>>>> ae5f9744
 						</ul>
 					</aside>
 					<div class="tsd-comment tsd-typography">
@@ -1538,11 +1482,7 @@
 				<li class="tsd-description">
 					<aside class="tsd-sources">
 						<ul>
-<<<<<<< HEAD
-							<li>Defined in <a href="https://github.com/aws-amplify/amplify-js/blob/6a84560cb/packages/storage/src/Storage.ts#L111">packages/storage/src/Storage.ts:111</a></li>
-=======
 							<li>Defined in <a href="https://github.com/aws-amplify/amplify-js/blob/67aa3213e/packages/storage/src/Storage.ts#L111">packages/storage/src/Storage.ts:111</a></li>
->>>>>>> ae5f9744
 						</ul>
 					</aside>
 					<div class="tsd-comment tsd-typography">
