<!doctype html>
<html class="minimal no-js">
<head>
	<meta charset="utf-8">
	<meta http-equiv="X-UA-Compatible" content="IE=edge">
	<title>I18n | amplify-js</title>
	<meta name="description" content="">
	<meta name="viewport" content="width=device-width, initial-scale=1">
	<link rel="icon" type="image/x-icon" href="https://aws-amplify.github.io/amplify-js/images/layout/favicon.ico">
	<style type="text/css">/*! normalize.css v1.1.3 | MIT License | git.io/normalize */
/* ========================================================================== HTML5 display definitions ========================================================================== */
/** Correct `block` display not defined in IE 6/7/8/9 and Firefox 3. */
article, aside, details, figcaption, figure, footer, header, hgroup, main, nav, section, summary { display: block; }

/** Correct `inline-block` display not defined in IE 6/7/8/9 and Firefox 3. */
audio, canvas, video { display: inline-block; *display: inline; *zoom: 1; }

/** Prevent modern browsers from displaying `audio` without controls. Remove excess height in iOS 5 devices. */
audio:not([controls]) { display: none; height: 0; }

/** Address styling not present in IE 7/8/9, Firefox 3, and Safari 4. Known issue: no IE 6 support. */
[hidden] { display: none; }

/* ========================================================================== Base ========================================================================== */
/** 1. Correct text resizing oddly in IE 6/7 when body `font-size` is set using `em` units. 2. Prevent iOS text size adjust after orientation change, without disabling user zoom. */
html { font-size: 100%; /* 1 */ -ms-text-size-adjust: 100%; /* 2 */ -webkit-text-size-adjust: 100%; /* 2 */ font-family: sans-serif; }

/** Address `font-family` inconsistency between `textarea` and other form elements. */
button, input, select, textarea { font-family: sans-serif; }

/** Address margins handled incorrectly in IE 6/7. */
body { margin: 0; }

/* ========================================================================== Links ========================================================================== */
/** Address `outline` inconsistency between Chrome and other browsers. */
a:focus { outline: thin dotted; }
a:active, a:hover { outline: 0; }

/** Improve readability when focused and also mouse hovered in all browsers. */
/* ========================================================================== Typography ========================================================================== */
/** Address font sizes and margins set differently in IE 6/7. Address font sizes within `section` and `article` in Firefox 4+, Safari 5, and Chrome. */
h1 { font-size: 2em; margin: 0.67em 0; }

h2 { font-size: 1.5em; margin: 0.83em 0; }

h3 { font-size: 1.17em; margin: 1em 0; }

h4, .tsd-index-panel h3 { font-size: 1em; margin: 1.33em 0; }

h5 { font-size: 0.83em; margin: 1.67em 0; }

h6 { font-size: 0.67em; margin: 2.33em 0; }

/** Address styling not present in IE 7/8/9, Safari 5, and Chrome. */
abbr[title] { border-bottom: 1px dotted; }

/** Address style set to `bolder` in Firefox 3+, Safari 4/5, and Chrome. */
b, strong { font-weight: bold; }

blockquote { margin: 1em 40px; }

/** Address styling not present in Safari 5 and Chrome. */
dfn { font-style: italic; }

/** Address differences between Firefox and other browsers. Known issue: no IE 6/7 normalization. */
hr { box-sizing: content-box; height: 0; }

/** Address styling not present in IE 6/7/8/9. */
mark { background: #ff0; color: #000; }

/** Address margins set differently in IE 6/7. */
p, pre { margin: 1em 0; }

/** Correct font family set oddly in IE 6, Safari 4/5, and Chrome. */
code, kbd, pre, samp { font-family: monospace, serif; _font-family: "courier new", monospace; font-size: 1em; }

/** Improve readability of pre-formatted text in all browsers. */
pre { white-space: pre; white-space: pre-wrap; word-wrap: break-word; }

/** Address CSS quotes not supported in IE 6/7. */
q { quotes: none; }
q:before, q:after { content: ""; content: none; }

/** Address `quotes` property not supported in Safari 4. */
/** Address inconsistent and variable font size in all browsers. */
small { font-size: 80%; }

/** Prevent `sub` and `sup` affecting `line-height` in all browsers. */
sub { font-size: 75%; line-height: 0; position: relative; vertical-align: baseline; }

sup { font-size: 75%; line-height: 0; position: relative; vertical-align: baseline; top: -0.5em; }

sub { bottom: -0.25em; }

/* ========================================================================== Lists ========================================================================== */
/** Address margins set differently in IE 6/7. */
dl, menu, ol, ul { margin: 1em 0; }

dd { margin: 0 0 0 40px; }

/** Address paddings set differently in IE 6/7. */
menu, ol, ul { padding: 0 0 0 40px; }

/** Correct list images handled incorrectly in IE 7. */
nav ul, nav ol { list-style: none; list-style-image: none; }

/* ========================================================================== Embedded content ========================================================================== */
/** 1. Remove border when inside `a` element in IE 6/7/8/9 and Firefox 3. 2. Improve image quality when scaled in IE 7. */
img { border: 0; /* 1 */ -ms-interpolation-mode: bicubic; }

/* 2 */
/** Correct overflow displayed oddly in IE 9. */
svg:not(:root) { overflow: hidden; }

/* ========================================================================== Figures ========================================================================== */
/** Address margin not present in IE 6/7/8/9, Safari 5, and Opera 11. */
figure, form { margin: 0; }

/* ========================================================================== Forms ========================================================================== */
/** Correct margin displayed oddly in IE 6/7. */
/** Define consistent border, margin, and padding. */
fieldset { border: 1px solid #c0c0c0; margin: 0 2px; padding: 0.35em 0.625em 0.75em; }

/** 1. Correct color not being inherited in IE 6/7/8/9. 2. Correct text not wrapping in Firefox 3. 3. Correct alignment displayed oddly in IE 6/7. */
legend { border: 0; /* 1 */ padding: 0; white-space: normal; /* 2 */ *margin-left: -7px; }

/* 3 */
/** 1. Correct font size not being inherited in all browsers. 2. Address margins set differently in IE 6/7, Firefox 3+, Safari 5, and Chrome. 3. Improve appearance and consistency in all browsers. */
button, input, select, textarea { font-size: 100%; /* 1 */ margin: 0; /* 2 */ vertical-align: baseline; /* 3 */ *vertical-align: middle; }

/* 3 */
/** Address Firefox 3+ setting `line-height` on `input` using `!important` in the UA stylesheet. */
button, input { line-height: normal; }

/** Address inconsistent `text-transform` inheritance for `button` and `select`. All other form control elements do not inherit `text-transform` values. Correct `button` style inheritance in Chrome, Safari 5+, and IE 6+. Correct `select` style inheritance in Firefox 4+ and Opera. */
button, select { text-transform: none; }

/** 1. Avoid the WebKit bug in Android 4.0.* where (2) destroys native `audio` and `video` controls. 2. Correct inability to style clickable `input` types in iOS. 3. Improve usability and consistency of cursor style between image-type `input` and others. 4. Remove inner spacing in IE 7 without affecting normal text inputs. Known issue: inner spacing remains in IE 6. */
button, html input[type="button"] { -webkit-appearance: button; /* 2 */ cursor: pointer; /* 3 */ *overflow: visible; }

/* 4 */
input[type="reset"], input[type="submit"] { -webkit-appearance: button; /* 2 */ cursor: pointer; /* 3 */ *overflow: visible; }

/* 4 */
/** Re-set default cursor for disabled elements. */
button[disabled], html input[disabled] { cursor: default; }

/** 1. Address box sizing set to content-box in IE 8/9. 2. Remove excess padding in IE 8/9. 3. Remove excess padding in IE 7. Known issue: excess padding remains in IE 6. */
input { /* 3 */ }
input[type="checkbox"], input[type="radio"] { box-sizing: border-box; /* 1 */ padding: 0; /* 2 */ *height: 13px; /* 3 */ *width: 13px; }
input[type="search"] { -webkit-appearance: textfield; /* 1 */ /* 2 */ box-sizing: content-box; }
input[type="search"]::-webkit-search-cancel-button, input[type="search"]::-webkit-search-decoration { -webkit-appearance: none; }

/** 1. Address `appearance` set to `searchfield` in Safari 5 and Chrome. 2. Address `box-sizing` set to `border-box` in Safari 5 and Chrome (include `-moz` to future-proof). */
/** Remove inner padding and search cancel button in Safari 5 and Chrome on OS X. */
/** Remove inner padding and border in Firefox 3+. */
button::-moz-focus-inner, input::-moz-focus-inner { border: 0; padding: 0; }

/** 1. Remove default vertical scrollbar in IE 6/7/8/9. 2. Improve readability and alignment in all browsers. */
textarea { overflow: auto; /* 1 */ vertical-align: top; }

/* 2 */
/* ========================================================================== Tables ========================================================================== */
/** Remove most spacing between table cells. */
table { border-collapse: collapse; border-spacing: 0; }

/* Visual Studio-like style based on original C# coloring by Jason Diamond <jason@diamond.name> */
.hljs { display: inline-block; padding: 0.5em; background: white; color: black; }

.hljs-comment, .hljs-annotation, .hljs-template_comment, .diff .hljs-header, .hljs-chunk, .apache .hljs-cbracket { color: #008000; }

.hljs-keyword, .hljs-id, .hljs-built_in, .css .smalltalk .hljs-class, .hljs-winutils, .bash .hljs-variable, .tex .hljs-command, .hljs-request, .hljs-status, .nginx .hljs-title { color: #00f; }

.xml .hljs-tag { color: #00f; }
.xml .hljs-tag .hljs-value { color: #00f; }

.hljs-string, .hljs-title, .hljs-parent, .hljs-tag .hljs-value, .hljs-rules .hljs-value { color: #a31515; }

.ruby .hljs-symbol { color: #a31515; }
.ruby .hljs-symbol .hljs-string { color: #a31515; }

.hljs-template_tag, .django .hljs-variable, .hljs-addition, .hljs-flow, .hljs-stream, .apache .hljs-tag, .hljs-date, .tex .hljs-formula, .coffeescript .hljs-attribute { color: #a31515; }

.ruby .hljs-string, .hljs-decorator, .hljs-filter .hljs-argument, .hljs-localvars, .hljs-array, .hljs-attr_selector, .hljs-pseudo, .hljs-pi, .hljs-doctype, .hljs-deletion, .hljs-envvar, .hljs-shebang, .hljs-preprocessor, .hljs-pragma, .userType, .apache .hljs-sqbracket, .nginx .hljs-built_in, .tex .hljs-special, .hljs-prompt { color: #2b91af; }

.hljs-phpdoc, .hljs-javadoc, .hljs-xmlDocTag { color: #808080; }

.vhdl .hljs-typename { font-weight: bold; }
.vhdl .hljs-string { color: #666666; }
.vhdl .hljs-literal { color: #a31515; }
.vhdl .hljs-attribute { color: #00b0e8; }

.xml .hljs-attribute { color: #f00; }

.col > :first-child, .col-1 > :first-child, .col-2 > :first-child, .col-3 > :first-child, .col-4 > :first-child, .col-5 > :first-child, .col-6 > :first-child, .col-7 > :first-child, .col-8 > :first-child, .col-9 > :first-child, .col-10 > :first-child, .col-11 > :first-child, .tsd-panel > :first-child, ul.tsd-descriptions > li > :first-child, .col > :first-child > :first-child, .col-1 > :first-child > :first-child, .col-2 > :first-child > :first-child, .col-3 > :first-child > :first-child, .col-4 > :first-child > :first-child, .col-5 > :first-child > :first-child, .col-6 > :first-child > :first-child, .col-7 > :first-child > :first-child, .col-8 > :first-child > :first-child, .col-9 > :first-child > :first-child, .col-10 > :first-child > :first-child, .col-11 > :first-child > :first-child, .tsd-panel > :first-child > :first-child, ul.tsd-descriptions > li > :first-child > :first-child, .col > :first-child > :first-child > :first-child, .col-1 > :first-child > :first-child > :first-child, .col-2 > :first-child > :first-child > :first-child, .col-3 > :first-child > :first-child > :first-child, .col-4 > :first-child > :first-child > :first-child, .col-5 > :first-child > :first-child > :first-child, .col-6 > :first-child > :first-child > :first-child, .col-7 > :first-child > :first-child > :first-child, .col-8 > :first-child > :first-child > :first-child, .col-9 > :first-child > :first-child > :first-child, .col-10 > :first-child > :first-child > :first-child, .col-11 > :first-child > :first-child > :first-child, .tsd-panel > :first-child > :first-child > :first-child, ul.tsd-descriptions > li > :first-child > :first-child > :first-child { margin-top: 0; }
.col > :last-child, .col-1 > :last-child, .col-2 > :last-child, .col-3 > :last-child, .col-4 > :last-child, .col-5 > :last-child, .col-6 > :last-child, .col-7 > :last-child, .col-8 > :last-child, .col-9 > :last-child, .col-10 > :last-child, .col-11 > :last-child, .tsd-panel > :last-child, ul.tsd-descriptions > li > :last-child, .col > :last-child > :last-child, .col-1 > :last-child > :last-child, .col-2 > :last-child > :last-child, .col-3 > :last-child > :last-child, .col-4 > :last-child > :last-child, .col-5 > :last-child > :last-child, .col-6 > :last-child > :last-child, .col-7 > :last-child > :last-child, .col-8 > :last-child > :last-child, .col-9 > :last-child > :last-child, .col-10 > :last-child > :last-child, .col-11 > :last-child > :last-child, .tsd-panel > :last-child > :last-child, ul.tsd-descriptions > li > :last-child > :last-child, .col > :last-child > :last-child > :last-child, .col-1 > :last-child > :last-child > :last-child, .col-2 > :last-child > :last-child > :last-child, .col-3 > :last-child > :last-child > :last-child, .col-4 > :last-child > :last-child > :last-child, .col-5 > :last-child > :last-child > :last-child, .col-6 > :last-child > :last-child > :last-child, .col-7 > :last-child > :last-child > :last-child, .col-8 > :last-child > :last-child > :last-child, .col-9 > :last-child > :last-child > :last-child, .col-10 > :last-child > :last-child > :last-child, .col-11 > :last-child > :last-child > :last-child, .tsd-panel > :last-child > :last-child > :last-child, ul.tsd-descriptions > li > :last-child > :last-child > :last-child { margin-bottom: 0; }

.container { max-width: 1200px; margin: 0 auto; padding: 0 40px; }
@media (max-width: 640px) { .container { padding: 0 20px; } }

.container-main { padding-bottom: 200px; }

.row { position: relative; margin: 0 -10px; }
.row:after { visibility: hidden; display: block; content: ""; clear: both; height: 0; }

.col, .col-1, .col-2, .col-3, .col-4, .col-5, .col-6, .col-7, .col-8, .col-9, .col-10, .col-11 { box-sizing: border-box; float: left; padding: 0 10px; }

.col-1 { width: 8.33333%; }

.offset-1 { margin-left: 8.33333%; }

.col-2 { width: 16.66667%; }

.offset-2 { margin-left: 16.66667%; }

.col-3 { width: 25%; }

.offset-3 { margin-left: 25%; }

.col-4 { width: 33.33333%; }

.offset-4 { margin-left: 33.33333%; }

.col-5 { width: 41.66667%; }

.offset-5 { margin-left: 41.66667%; }

.col-6 { width: 50%; }

.offset-6 { margin-left: 50%; }

.col-7 { width: 58.33333%; }

.offset-7 { margin-left: 58.33333%; }

.col-8 { width: 66.66667%; }

.offset-8 { margin-left: 66.66667%; }

.col-9 { width: 75%; }

.offset-9 { margin-left: 75%; }

.col-10 { width: 83.33333%; }

.offset-10 { margin-left: 83.33333%; }

.col-11 { width: 91.66667%; }

.offset-11 { margin-left: 91.66667%; }

.tsd-kind-icon { display: block; position: relative; padding-left: 20px; text-indent: -20px; }
.tsd-kind-icon:before { content: ''; display: inline-block; vertical-align: middle; width: 17px; height: 17px; margin: 0 3px 2px 0; background-image: url(data:image/png;base64,iVBORw0KGgoAAAANSUhEUgAAAO4AAADMCAYAAAB0ip8fAAAAGXRFWHRTb2Z0d2FyZQBBZG9iZSBJbWFnZVJlYWR5ccllPAAAJLFJREFUeNrsnQ+sXUWdx+e9PnFbumFDrCmpqRZhdV3EurI1mrLPAI1t7ILIGkFX2y6EBqKugejq6mLLwkpgTTASTAnYV0iKWdQGgqEraZdnX2RF2C2srBKJha4NzbYQSUrZ16S+nd+7M+/OmTt/fr+Zufecd+7vl0xv773nft7vzDnfM3PmnO+ZsZmZGcHRiYvvz2c8dEV78uDojRt2vK0ReYzBP98ZSfvxNYbmSzB27NiRxNiwYUP2Tl96R29KHiXqtCn7x1N3pUHed/VMUUYTYpSPoRwc2fFuWR6Q5beyzKjXB9TnsVgqy2Iqwyfc5bLcKcuLCgKv29Tn2GgD45OyXCDLCs6DGY44RZavyvJDWfbK8kFZRtTro+pz+H6B57efUP//WyrDJdw1sjwLvRQjeXi9Wn2+BrFC850BlfSgLKer/z8z5Hkwwx3flGVclvfC2YAsB9Xn8HqX+hy+v93x21tleV6JkswYdRx9HlBNtysWq++XR45g853xZSWWhzgPZni+Xw1DGbJ8XJZjnmWOqe8vVsubv10iy8JUhi3cL8pyWuQoc5pazhfznbEMBg/V0Y/zYIaPAa30bbK8GmG8qpa7xvrtzhyGLdxLkecFlyZ+Nx8Ya9T5xyTnwYzActB93YVk7FLLm799IodhC3cJErIk8bv5wFiqXo9wHswILLdEbRtM2NtwifFZEmPM8eUyJCT0HZphXt9bNJHGqFyrPGVD7roctip3oPVhXP/NykNzLhMF6lRsaMT+sWpbffupvv57CYwWvvGtppAOIcV/xCHCZIbd4j6EVP9Did8J1fV7vyxvqZnhWw6G4E+obkmd9UHJo+l12sY8JtWAESYuVsubv12Vw7CFe1tgdMsc5bot8H2McbkaTfuZ6Fw3+5nV/x8Uw7cucPS72Rg4qKs+KHk0vU7bmIceNFwcyWOxWu471m8/kcOwhXtAlo+J8ND0x9RyvogxoAv4PXXEG1Gv36uBEVqXm9VI3pqa6wObx3yo07blMSW6N0iELin9UC03Zf32mCpJDNcNGLDAuaJz8fewsRJ3qc8fRTTrIYYeeLnNOPItrYERWpeTsqyX5XVV3ltTfWDzmA912sY8Pic6o8P/KTo3bSw1fne1+vwJtZwdX5BlpSw3pjBGwB1Uw03krju2RxZN7Mhm/KA7OEUKuLm/pCuHyHKuC/FPOxmXnciv0+MbNzRi/1i1beAmA2ceanDKDBAg3AG1WgnusGodoce0P/I3lqle1VkUxsggbX3GxtN/FFqTh3Uu1yBSMUY7nQzT1UKNQdvpjL/nXJdE4VYYmHz6WaeD3j9KhCFuZx4O4Q48xmr6u7tlWWtUxu6aGMmiG0R9YPIxxN/IOq1x/+hbHjdueCEJVtLLO5baTXZ1hwixrkDu60pvpRoN7OsK5NPIOm1jHk0w02NaXOiDH8r5I/LgsEwK/FBOV0d255bJLtuhWLetDUb6kgcQNtKXNdI35QkYISM9nCQ/JjqG3sdE1d2AFexqWWYZ8ArvEwS7WpZZBrzCe8HB0axohJFeC3af6F5wHlfvUQI2BNvDwArYEGwPgyhgNtKXy4MZ1ajPSP/OjVLuy72CtaMi4FfmPL9BwToZPgF7BOtkIARsG6UPinwDO5bRpjyY4Q6XkV5zcoz0UcboH8ou+5/8jRBSwPukgMcxhygp2PF/FxP7HhffrXyewrA/P+uss/adeuqpKMbLL788PjU1tS9wJLWN0ueL7hMGUg3sWEab8mCGu2fqMsHvM36TaqSPMua6yoaAdQvsEpuQYhMg2JfFCz3fl2AsXrxYnH322SBgIQXsE6yQghX79u0TR48e9W0Yl1H6oLVxUgzsGEab8mCGZ9xMuE3wyy3hpRjpo4xRjPhiYusHwyVgpGB1aAP0iFFcGwdjYKcy2pQHM/yna9oEP2MUl/AwRnoSYywmvn/b9XPx+NM/ShpqK8HQAn7sscdmBUuIJUaFYJYzR/kgjmQw2pQHM/yfHzHEHwqMkZ7EiF7H/f0bprPHykMM8/pe6DrvyZMnQyPQxlhdj+kbXv9RFlcTvVPgjPRUhl3haEbESI/OI2CkRzEiRvqB1UfESD+wPCJGejgfvlCWRQ7G/QJnpCcx6ngg+qxB+SNiywiUHMZHP/rRESieZR4ydnw4V3yTsTF0MZfT4TKwUxmUPDYLvJGeyiiRR4k6bWMepgle2/OOG0LTRQickZ7EqEO4l0vBxozSUYYULMVs/SZr4wijsrBGegqDkgfVSE9hlMijRJ22MQ/bBH/cEp4wRqexRno0wxTuh0TV7BuKKbW8HVGGFG3MoBxlSNGmmK31xjE3LNVIT2Fg80gx0lMYJfIoUadty8NlpNfCMwVHNdKjGKNW831+RDhasOdbTf9snPd1MSnL+QjxeQ3K73nPeyZlyWJY3U3TKP0mkW+kxzKweYTWBZtHifrod522MQ+Xkf64yDfSRxljnr77+apbcJPoXPQFAX3NJVZXgICB8eRWJ0NHcNQLBAyMp59+OplhHFk3q0KN+4z/pzKweUwXyGO6z3mUqNM25XFC7Y/fF507oLaKqgkebpzYH/jthBogu4XKGIsMAIGAV0S6HFEB73lYrHh4ZssBh0PENCgHBbxnz54Vu3btOuBwu1QYTZkXluilRdcHIioMjAk+VqclDOwYRmz/KDHVJYbhcBDFtst+JbCUOJTCGEMekbLi736+2maQjdLXXXddNqOE2PoUbKSfR3k0wkh/4x/HFLNanggXd9KxkR6xLmykb2YeQ2OklzvgMrlDs5EemQcb6d0MNtJ3o69GerkDrpZllgGv8D5BsGyk52h6tMNIbwi2h4EVMBvpG5kHM6pRn5H+wjOFWLLIK1g7KgJ+/ehBjGCdDJ+A+2ykPyryDexYRpvyYIY7XEb6RSLfSB9ljL75VCEuersQUsD7pIBRtx5KwY7/z08m9h2crBrpUxj253020t8oujeTpxrYsYw25cEMd8/UZYJfI7pGgVQjfZQx11U2BKxbYJfYhBSbAMEeP/JCz/clGH020h+1Nk6KgR3DaFMezPCMmwm3CX6RJbwUI32UMeYT3/++Jvtlh4U4crwjtqP/vdcpNFeUYGgBHzt2TLz00kvitddemxXsL3/5S4yJHuJS4/zQtXH0TeWw3Oeso502sN+ayGhTHsxwM6BX+CX1/ys8wtOGgV2q92T+9gvqXDqJMRYT3yOTPxfPTaaZ4EswChjpdyKXM0f5II5kMNqUBzP8n2t/bOwCHsZIT2JEr+OOnsw30ocY5jXL0LXUDCM93HH1ISGsR1J2YkbgjPRUhl3haEbESI/OI2CkRzEiRvqB1UfESD+wPCJG+hVqwNZ1PjwicEZ6EqM2I/07LtsyAiWHgTTSrxDVZ/fYz/bBGOmpDEoesLGwRnoqo0QeJeq0jXmYJngQv/mcKvs5VhgjPYlRi5FeCnbQRnr7wVvCGLHDGukpDEoeVCM9hVEijxJ12sY8bBO8/ZA5YYxOY430aMbAjfRStHUZ6fXGMTcs1UhPYWDzSDHSUxgl8ihRp23Lw2Wk18IzBUc10qMYRY30V5wjJmVpspF+ucg30mMZ2DxC64LNo0R99LtO25iHy0h/UOQb6aOMvhjpQcDAuP8XbKQn5MFG+vmXRzuN9FrA/7pXrHju+1sOpBjH2UhPDjbSB4KN9ISY+Dwb6SPBRvp5lEcjjPT3/1dkiSWrxTsuYyN9n8XPRvp5lMfQGelzWjQ20qetDxvp2UjPRnoODnewkd4hWDbSs5G+qQw20kcE62TwjPQ8m7wY1hnph8xIzzPSM6MUoxkz0g+JkZ5npGdGKUazZqR3iS8mtn4weEZ6npG+4YxmzkjfIiM9z0iflwcz/J83d0Z6NtKzkZ6N9GykF4KN9Gykb0ce9Rrp4ZZHddvjmfIVFjrTc/Txtpi6IBlOI/1lJ3boo/yZ+/fvjzLYSM9G+przaIaRXgpuXL1e4PmxGU4jPYYRM9JL0Y6rVy+DjfRspBdspJ+N7bJcqQZENkrhbfWIJmSkxzL0wIvLoFxhSPGmMOzuJhvp8/MoUadtzKNWIz0I5a9kgTPuV9T594tSeFNXvHu2H64NvSEjPYWhYxrDkOKdWrlyJZbhO7Kykb5MHiXqtE151Gqkv0d07sh4UC30gIJMSOGdPL1zrhnz5EYZCCO9lyHFCy3PmWykRwUb6QPRNiP9JtXiHVZHgQnVTRMCb6T3MghGei+DjfRR8bORfkB5NMJIb7Wa5mvnjP20vxbL/zJ0qNkiYgxHVAzKMKKcyygRbKRnIz0mj0YY6VeeiCYRNNJjdlS5osvkUSpgpEd159hIn7A+bKQfXiP9iyLRSC9XcrUsswx4hfdUhmHze5GN9BwNjUYZ6e9V55iL1Ou9WAEbgu1hYAVsCLaHwUZ6NsE3hFGbkX7MEuxNKmG4tnSfMUA1od5/WgkJrjPBMPiULVibIbvIcwz5/RxD/n+WIb+fsgVrM2S3bY4hv59jyP/PMuT3vgenrxHVi9t6Q12txPAx4b7et0B0L3rD/aHPJDDalAcz3AFG+neIzvV100+rTfA7FR9aVfta7q1KU19NYZgtLtw1AtdLb7ZEq+Ok+vxmtZzLqlNhGKIVajSOzDBEq8+9MAy9AUyjNFyne934PsXATmG0KQ9muHumtgkeWuqFxjIpRnoUw+4qX6uOAPDYjo1G87xAvX9WfX9toELmGLJV3SjLAtUaL4D3VIZsVTfKskC1xgvgPZJhG6Xh6GXfhUU1sGMZbcqDGZ5xM9Frgr9a9N7zTDXSoxi2cKFLfLbo3MlxgxKI+XqL+n7CVxuyVe1hSMH2MNRyvhHNHoYUbA9DLecLlwH6KdUl2R1YzmVgpzLalAcz3GGa4CsD0KJzm+Ja4zOMkZ7EcPlxT1rntHD/8CZP99kn3pPWOe0cw+4+B8R70jqnnWPY3WdP+AzQcDvlOlUxKwXOwE5ltCkPZvh/7/P7wunNI+ogsF/gjPQkRshIrwW8PdTCIgW8HVpYuAZmXwcz37vuSDEEvB1aWLguaV+bjBjpXRVyr9ooQuCM9FSGGSRGxEiPziNgpEcxIkb6gdVHxEg/sDwiRnqX+D8juvcYY4z0JEYdRnozRvrIcJmoYWM8KctHAsu5DOxUBiWP2YcCCJyRnsookUeJOm1jHqYJ3gwQ2nmymM9qwhjpSQxbuOaAlC/0QJUzzAGpQMDO6DVKmwNSqQxRNUpDwD3QPxWda6HmiB3WSE9hUPKgGukpjBJ5lKjTNuZhm+Ah4DZduP56wBqdxhrp0Qx7RvorHSPKwjGyfKXwz0h/pT2ibDEgYjPSX2mPKBMZQvQape92DLNTjfQUBjaPFCM9hVEijxJ12rY8XEb6q0TvJSWqkR7FcM1Iv9kSsLAEu1l4ZqSX56iTslQY6hKQMC4F6YEXp0FZnsdOylJhqEtAwrgUFGRY3U3TKK03SI6RHsvA5hFaF2weJeqj33XaxjxcRnr9uxwjfZQx8g8Tbw11RaMz0ocsTlKsPobLFDniYkmxkhg/OGWDSInSN/cTWTMFzv+dDMt5lcQ4vjGtTjNMBs48Vm0buMnAmYcanLLPjb+q9lHTBH+z8BvpdSxTvaqzKIyQcHUEZ6THeBOlgFfI5Q4YI8i6QkyD8kiIJQW8QrbEppHeycAYx30xaFuf8fec65Io3AoDk08/65QShrideZQw9GPCELczD4dwBx4DmZEeRGt9RDZKg2hzGSVFVzjYSD+P8miakX6QwTPSI9aFjfTNzGNoZqTXRvrUI5XqzrGRPmF92EjPRno20nNwuION9A7BspGejfRNZbCR3hSsYCN90/JghjvYSO9jsJGejfQNZbCRPsRgIz0b6RvKYCO9Y0Szh8FG+tryYIY72EjvES8b6ZuRBzP8v2cjvVo+JGA20hPyYCN92TzYSF8NNtL7DdsPCzbSNzmPWo30psnAZyaYscSxwOi62qLxMmRrOmK0ruNqOHyV6ut/6e1i62SMIVvcEaMl6GHAilnuIFi5n6gTffA5ftsxYge2rgPWHUtwXe1fZHmJwgjsJCHGGepyQM+6EPJwMi47sWMyN4/jGzdQGJX6gLuePHdMkfNYtW0kOQ+468lzxxQ5D9na6jz+QJb/U43f79Vn4On9nGN0+hnVek4Zo8rQGfpKKmPUOmGGAA/sqSLNSI9hQIQMyiUYG9XrRaqSDgqa2fpbsnw4k4HNI2TYxuZxuEB9HO5znbYtj8vV6yajAaMY6W/KYThnpJflDlneLLrzdZqC9RnpgwykkT7IQBrpbcaN6gT/KWODxMzWg2SUWJemMJpSH4PO47tKYEuM38WM9P+cw/DOSK/U/bDR+m0WxBnpPQwd06UZspscYpyHPGeuizHdIoYY0jx2q1PL2Iz02Qx9jgtHkLNEdyb451WTfVJEjPTWkczLiBnp5TnuSIyBMdJL8XoZMQeQcY4bygMb0TwQRnpKHj0MeY4bZGgHUKhO5TlukBEztxvnuFFGyEgvz3GDecRmmjfOcaOMkJFenuOO9Hv/wPx4IDPSE4z0XgbBSB9aF5G7LgTxU/Igr4tD/CXqo5Y6bVMekUc5peYhfC2uN87Y+ELw+5cm3hb9I3plfF5G2dpGGY7WwRmhZ04RRNfXSHwuFSkwz5qK1SnmWVOEFjfK8C2LedYUocWNMnzLNuGRNXPCvVNEH+QTNNJjngMkN8gyuVyWGV8b6WPLNcXAzkZ6NtL3M/pqpJcba7Usswx4hfcJgmUjPUfTo1FG+j2ic3/yIvW6BytgQ7A9DKyADcH2MNhIzyb4hjAaZ6S/Qy34RdVVhh0HriXBRWivkV4JEsWQy84yZFcoZKQPMthIzyZ4wUb6ioEdBANzmCxRK7FEvb9D4E3wdTL0BjCN0nA3yvtF966UFAM7hdGmPJjh7pnaJng915C+AyvFSI9i+Iz0v1NHE/jBW9TrN9XnWBP8HEO2qtkM2apSGbZRekq11mbrTDWwYxltyoMZnnEz0WuCX60aE1OkVCM9iuEz0i9UC9+pdp471fuFImKklyLtYchucQ9DLecb0exhKCN9hYE00sMR9CnVLRHq9SnjyIoxsFMZbcqDGe4wTfCwP4L5/dPq/afVe91qYoz0JIYt3O1G10A/gWKr6D75QncxtgcGplAMtZxvYArFUMv5Qt/zCSf551kb5jz1ubmcOconRNW4TGW0KQ9m+H+v/bEwPeeTluieVJ/b29D8bTLDNar8K0OgE0ZLvNz6PhRzDN2yqtceBlzf08XH0C2reu1haHO9dc2SUiFmHE7cML4gMQJGelIewLGuB5MYhes0meHZPwaeB1z/hXLJ9Isi8YAaMtKTGbZw4Tascw1hbDdaYi2Uc9Vyvq5yhaFbVvX6K9X1O01UrUx2V7nC0C2rekUxRNcoHeuCYIz0VAYljycEfkZ6KqNEHiXqtI15mCb4WHcbY6QnMVwz0j9vCNQM/f55EZiRXgo0xrhcVUhwRvpchuidcXy12iDmST91Rnosg5JHyoz0WEaJPErUaRvzcM0mP6XEZg5wUWekRzF8M9JrgW4yWmItJNSM9JqhWmDdEj8v4gblHoZqgXVLjGFA2DOOL1RdIHOYnTojPYWBzSNlRnoKo0QeJeq0bXm4ZqR/XXVvzUtK1BnpUQzfjPRTwj0j/ZQIzEgvxTkpS4WhWmDdElNnpJ9l8Iz0PCN9Q/Oob0b6gMkANSN9yGQgxUqaTd7F4hnp8xg8I31LZ6RHuIOCRnqkO2iFXO5AzozjPCM9eifjGekzg2ek74qbZ6QPB89IP4/yaMSM9NijmDwKLZNdjixPrezqLHti8ywjZ8Zx7Q/mGekRjBJ51BA8I31uiysFq906q+X/Z88xpYCniF2POYYUbxLDcA3Nneu6XEE8I311fdhIP2RGehCbLI+J6sTSs35Y9TlKsLkMzwTXc75cwcFRf9RvpHeI7WwlFPAnflF1U8eJgiUzHIIlM1Swkb5cHsyoRm1GeleLa/phwXoEt4DZ02zGoimMNeo31xgbQhuln1XfuwIq6UHR8cLC/59JYLQpD2a445uq8YDr63BXk55bV5vg36u+v93xWzDSP69ESWb4usqmH3ZOKLKfP0E4mvWNYZkNQkdS0yhtR4qBncJoUx7M6A2Xkd6OFCM9ijHqORHXXdOFpthk99c0G8RO5rMZli93TrCG2SAU2ih9oei9JjqiPsca2KmMNuXBDM+4meia4PeI3ps1ZtTnWCM9iTHqOUc1/bC22M5FDkxlMyxfri3YGEMboPd6KmSvtZzZfbIN7FRGm/JghjtME/wFHvFfoP6PMdKTGKHHs/7Kej1Xtpqm2QATfWEYZoNQLEHyU2aCp/yt+Z4HM/yfH0EyUmakDzJ8XWXTDzsnNtlqbhTdm/xjXeUoQ5uTdXF0lSsMLVjTbGAavj2mb0yFmHE4ccOkfNezXMRIj84jYKRHMQrXaTIjYqQfWB4RIz1G/DEjPYnh6ypvNFo0U2x6gAjTVfYxPqxOsqNXwi1frilYDEMbpdd6uiBrreV0uAzsVAYlDxg5xxrpqYwSeZSo0zbmYZrgd3u62/pWTYyRnsTwdZVvMFrWZx2jwpjwMeCenj8VYaN0CYY2Sj/iqZBHBN5IT2VQ8jgo8EZ6KqNEHiXqtI15mCb4dR7xrxN4Iz2J4RPu2UbLeotjVPhVhHB7GKL7DKuYUboEwzZKu4bZqUZ6CgObR4qRnsIokUeJOm1bHi4jvR0pRnoUwyfc5bpltQT7pGoJML6mHoboPsMKY5SeZTgeFEdhsJG+TB4l6rSNedRnpJ+ZmbHPTW9S3TM4wmxULdzFqpm+TYow2tpGGF8THoOyeTO4PJ9NYrCRvspgI31LjfS2cNXKwYXn65Rg7sMKNsYwuthOg7I9x6kUL5nBRno20ufGvDXSK5F+XZXUo1wPw6gQlFFa7jA9DGMnYyO9YCN9HXk0wkhfU4X03fRNaT1NgZT28yJ5fTfSI32565AtIqmbnMBYh2wRSd3kBMa6UkIEsWvBpwrYPGAMVLi+SqREwW7bUmNAghLmhfBUhjMP4gHEmUdGr2GOkVHHResjo2tcNI+M/bZv+9ioGM64W3TuA6YGDEJ8NpPRpjyYUdO2HUbhgkka7lo5SPwdPIkALtZPZTDalAczaty2mGdOnaaOAHBNCa5v3ZE4wpzFUCPMFYYavKLEner330qo0B+LzrW3SxMZbcqDGTVv29Azp06TBa4r/UZ0rjFdpV5/Iz+/ASvYXAYIVhYnQ82ZS6lQ7Wd8lPC7dxkVOp7IaFMezGjAth1FiO2DlhUPbsHaShQsmeEQ7ActO1+UYcS3jcqAO5D2EioUjMzXi86F8RRGm/JgRkO2ravFBd8SPDLlU0psJxJM8EUZSrAniEZ6HbcbJ/sQC9X5w1LkUfB6da6RwmhTHsxo0LZ1CRfOJb8vy4NSbHtEmgm+KEMKtsJAGukhPiA6M//ZAQ+e+7X63hffEJ3pDn+bwWhTHsxo0Lb13Tm1SQruFiWWd8r3z8n3C5Sn9sui6nQQqQz7Irh9vQwEKkU7x5Dvn5PvFyhf7izDvrHAugb5OPxOdJ6o90krxXvU9764RP0G7tr6vCwXJTBIeXiu3ZLysBnWdV1UHn2sUxLDvlnDuq47sDwi+2kt+xjVSA9Hhc0y8fMRA1M+Bkwe/OeiM1VnbGCqwjCM9GiG6LiZrhLd+UZn9wk1EBCLnarStmQw2pQHMxqybV3C/ZCoTixdEawsk4hkvAzRsSf9mYgb6UswdFwguhMWQ2VcS9gowJ3MZMTyGEesSyyP8QL1MT6gOuU8MvexUUcXd1K1qCCQ+4iCDTJE99EbUSO9NcH1LEO9RzOsioG4i1ihp6vzi90ZDEwesXXB5FGiPgZRp5xHgX1sLCQ+4ZjImhIBhm1QvsnHAAHnMkTH4XGPOghQj8Svqkr9ciIDk0dsXTB5lKiPQdQp51FgH6vLHQQxPSDGcjVyd1UCH+4bhQdjL85gYPOYLpDHdJ/zKFGnnEeBfazue5XXD4ABz/XZlMi+Q3SePpDDoOSxvkAe6/uYR4k65TwK7GN1CVcbo3NN3xjGKxl5Hi7AwOQRW5fDBRhiQIxB1Eeb8kjax0YmJiay1hqu8WEnTz5nemPw+1+8cSJ7K+T4df/in57K/vs/+fv3oZeNeW5/dyCezx+tCP894qNritcpJWIm+xoeXeMbu0lml3gKBhjqB3qO6xMmRfyxnStVfBTB9fMgAHlQfusTt14fnpG+7Iz0OeJLfeQNpaucM8N20xgcHK0LW7g5M2w3jWFePPcV10V1uAAOTo/FGYw25cGMBm5bW7g5M2w3jQEXy1dFDlyrRO9FdbixG1waxzIYbcqDGWHGV1Sj4itfQWxbMsMUrmuG7W2iewuWEP4ZtpvGgMDasuzlTi/AaFMezAh/F/Pd7kVsWzLDFK45O7YOeHzGPtGdXFoI9wzbTWNwcAzNOa45O3ZlQE105i9Za3y2S/hvhG8Cg4NjaIQbmkAZmnZ4+txK9d43IW9TGBwcrQ7zOq4WwSHHcnBXx2dEd/Ihn7iSGI5ZzzMY58zrDVLiJhCTc+WytN9Xt8mG2urDvP67alt926Vy/bcBcweZLa45O7YZIJLzZPmR8Zk9w3YKA4T5lj4x5lPA+sLM5yMtYDSlPtqUR1S45uzYOsBiBNdOzQmCXTNsUxkhg3IJxnyKy0V8Bvb5wmhKfbQpj6hwXTNs24/S8M2wTWFAUGf6pjKEp6vtikOO7n4ug5KHb+bzIwUYYsCMftZHU/NYG+GsRexjZIZ9A0bODNtYhv5/zkzfGMZVIj7h0mHR63/cqcqyDAY1D9e6UPMoUR/9qtM257FdhO962o7Yx8gM22RwQnRme4fHosIthVtFdXbsj4v4DNsxxl1quek+M8CCdUZCLwRa9k8ZR8MURkoe0wXymO5DHiXqlPMovI/53EH7lUhzAsMwZ/ouwijt8kkNTB6OEeRYfWCiwsBY8hwOogqjhJ0Ow3A4iCp5lJimFcNwOIgqeZR0+aTGWAmvJZYRm02euJMVn7W8RtE714Uofp6Rfh7kUUr0rZ2RPiUGbaSPrQsxn0bWKedRjXlppB9E6z5sRvrY+rCRvp1G+rGcirXPW0owUna0QT1ahYOjKdHmGenZSF8mD2Y0cNu6hDuDKLFoAoON9GXyYEaYUbuRvtIdV91o/TzZ9er9jZQufc0M+2I5PB3+dcRypxdgtCkPZoQZpgnefuCDEHQjPYrhEi7c4ADT/p20Pj+pPp9CiKYpDDPgpg2Ye+hgRvebGcwIheuBD31huIQbm7oSM7VlUxh2wHAtPK8q53ocM5gRCtcDH4oz2jw45Qvw9ML1uf3MYEafGPYDH4ozxupWkXkJKfXWuuolpHMwFXJvgUrtC4N4DdebB8FI72QQjfR9qw+ikb4veYyMniL+4+43dpd4wxkY8X+mwAHEyxi2Fhc2xpOyfKRBjFTDdhMZTamPYnlI0VLzcD3wQZRm1CXcEiZ4KgNms/+pLCsy8u4HI8Ww3VRGU+qjSB5StNQ8XA98oAaKERPuAus1JVwMykzfqQzbvHy36B1mdy13pACDkkeKkR7LEANm9LM+BpqHFG2Kkd71wAeqkR7FCAn3TtGdgft29Z4aPkbMoFyCwUb6MnmUqNM259EII70Z1xboEocY031msJG+TB4l6nRe5QGDUU3fx+oeVS5uHGcjPRvpQ4FhVEaQHXk0wkg/yI1jbBivQTm2o7GR3it+NtLPgzzYSB9hUK6HmgIp7edF8vpupEfaJdcRW0TyQRzJCOZB8dT6WtgQw+gqB/Og+HJNwZbw8w5UuCVa9YLe26WIwQlXmLM4pDKceRAPIM48MnoNc4yMOi5aHxn7S1YeM78/UWFkdNH7to8N4y2PEDD0f0rC7+AC/WczGW3Kgxk1bdthFC7cOAc+S6oL5N2ic+/oVAajTXkwo8ZtO2zChWvAYJvam1ChP5blC7JcmshoUx7MqHnbjg6ZaPUk2I8Sfvcuo0LHExltyoMZDdi2wyLcbxuV8TrhaAgVukeW62VZnchoUx7MaMi2HQbh3m6c7EMsVOcPS5FHwevVuUYKo015MKNB27btwv2A6Lg+7ICHdf1afe+Lb4jOExF+m8FoUx7MaNC2HWu5cB+X5Z2y3CrLJ63v7lHf++IS9Rt4vtXnZbkogUHKw3PtlpSHzbCu66LysG/WsK7r5tQpiWHfrGFd1x1YHvbNGtZ13Vr2sWHoKsNN3LZV6jtqICAWO1WlbclgtCkPZjRk2w7L4NQFouu1hMqgOJ9glG8ykxHLA/NQgFgelAcL9JMxqPpoUx7kfWxYhKsr/C5ihZ6uzi92ZzAwecQM25g8KA8n6CdjEPXRpjyS9rFhEe5ada6wOeFI/KroukRSGJg8YoZtTB6UhxP0kzGI+mhTHkn72NgQiHa5Grm7KuG3cN/ohaIzx0sqA5vHdIE8pvucR4k65TwK7GPD0OLC/CybEn97h+g8cS+HQcljfYE81vcxjxJ1ynkU2MeGQbivZPz2cAEGJg9t0PYZtg8XYIgBMQZRH23KI2kf+38BBgBl/ARfytYPuAAAAABJRU5ErkJggg==); }
@media (-webkit-min-device-pixel-ratio: 1.5), (min-device-pixel-ratio: 1.5), (min-resolution: 144dpi) { .tsd-kind-icon:before { background-image: url(data:image/png;base64,iVBORw0KGgoAAAANSUhEUgAAAdwAAAGYCAYAAADoalOPAAAAGXRFWHRTb2Z0d2FyZQBBZG9iZSBJbWFnZVJlYWR5ccllPAAAa/5JREFUeNrsvQ+MFce9JlozRpNlzdOs0HKFNRb+E/y4zxvb5GFhxYIdhJcIiwgShysc7suOvbEcEdmyZYsIL/OYgMyCgoyMsIKCzI3nWtcx73ltwYvFKF4j5jKyn5Hnhdj3Ostby39mGXm02OjOXjvszgt7Xv3oXzM1Pf2nqruqq8453yeVzpk+3VXffF3dX1d1Vf06Go2GAAAAAIBWw47BG4PhsqvvE9GJUwIAAAAA7jEHEgB5WP9rf2Uf/wH0CF0PAAi1pUktytCAFi4AAAAA+GjhHupwX+gWjdfGofAYHBx0zqOvry+IllUztaCgR5j1FPePmRg97J7IsocbTcNDAzfJtEmmNTJ1y7SUt5+VaVKmN2Q6KtPHjv8dJzzQpQwAAAD4xgqZnpapN8vP+XO1THtkGpGpX6ZhC+VeluntOniU6VKeTw93Mh2T6V2Z/sTpXd62hfdxDfDwz4Oe/B7gp0HoAT3AAzxM0SXTQZlOs8ldpA4KmTbIdCc3Cufw9w3820U2xlN8bFeFcnvYbGvhYWK4c2XaJtNHMv1CpvXs9tdwWsbbfsH7bONjbAM8/POg45+Q6XfcpfIx9IAe4AEeJUz+tzI9ItMlmfbKdLNMP5HpuEyj3Pq8zN+P8283876X+NjfGj4MxOVOiKhbuDYeuoa7kF18Dz/F6zzp7+FjFlqsHODhn0dcJnW73M9dKdADeoAHeJga/QluTZLxrZLpKRG9Hy3CJO+7io/t5bzmGpRLrdPddfPQMVxqcr8j0/ISoi7nY3ssVA7w8M9jgVLm4zKdgR7QAzzAowSe5XzGZbqLrx1TnOFjxzmvZzXLpQFQj/rgUWS41Cf9qkyLKgi7iPPoqpAHePjnQfsd4+OoW+Uw9IAe4AEeJY6lbuqHZZqS6T6ZxirwGOM8pjjPZRrlHmBzrJ1HkeE+UfIJKO2J6IkKx4OHfx70juJb/P2n0AN6gAd4lOTxc/7cX7JFmdbC3J/IO6tceg+7zxePPMOl/vqtwh62Cr33BOARHg/6fTt/p3loJ6EH9AAP8CjBg7pzaUrNpGJ8NrCP81wtpufMppU7JNMFXzzyDHedsDsMnPLaXOI48PDPY6NS5ivQA3qAB3iU5LGRP18X0cAlW6C8XkqUkVbukE8eeYa7SdjH2hLHgId/Hurvb0MP6AEe4FGSR/wa5qgDHkOJMtLKHfXJI89wlzggsqzEMeDhn8dtyvdz0AN6gAd4lOSxJHHd2MRozv8Yb/vQJ488w13ogMiCEseAh38eapkXoAf0AA/wKMkj3nfCAY8LOXzibZM+edQdLWhKhAHwAA/wAA/waC0eXaHzyDNcF84/XuIY8PDPY6KmJ1TogXoKHq3Nw2WPUE+ijLRyu33yyDNcF33b52o6Bjzs5vm+8n0J9IAe4AEeJfN0OeYh71qMty32ySMvPB9Nd1hvmchQiWNs8KAnsCdFFErp6tNYVszMjDiXznhkxTLNiD/q47zQ7/EQdxp5d7Id6kdOzF1XeqTyyOKTEa+3netpq98/gtYjK+ZuIk4ujepfzdfPcct6rFXKSCIudyl/98Ijr4VLJCYtkqC8XipxXFUe9JRxu4iGf49XyKdVeJQ5L3SRxnPVNqJ+ONED9RT3j3bQI563TqbfbVEPymtzooy0ctf55NFZcEL3WiSyt+SJrsqjX7k5Ut/6yzKdl6nB6Txv62kTHmXOC/2+m7/TE2Jvm9cPF3qgnuL+0Q560Mpsw2xM2yzqsY3zHOYysspdI6JxF154FI1SpnUhRy2QoDwOVDi+Co83+JP61d8T0cRvtTL08Db67dY24FH2vDwnptcbfQb1w7oeqKe4f7SLHk/yJ63DvMyCHpTHY4m8s8rtEtPrP9fOo8hwabj3hopdKeOcx6UKeVThET8FUrzS+ZwXPaVdz6mft83nfVqdR9nzEpc5JmZG2WjX+mFbD9RT3D/aRQ81utYxUS3MXw/nMZfzHC14UDnMBtvjg0en5gm+W5SPE3h3xQpmg4fgrgTCAHcHjnPazdvUfVqdR9nzQlMK4piRahzJdq0ftvVAPcX9o130UONHvyXKx+V9i/M4w3kWgfahrt6DPnjoLnxBT/Gr+OlF573BJO+7SlSLMWiDR4z4xfiRlP3ibfPagEfV8zLBx+8S0bua3javH7b0QD3F/aOd9KAW+r0ietdJsXVPcYtYZwBTN+97io8d5rx0Wv1xudQC3143D5OVpi7x08vNMj0qoigL6kvhs7ztUd5nd8VuD1s8krigua1Vedg4L3Q8Dby4U0Tz2ha1ef2woQfqKe4f7aYHDb76Nhv0XDbAj7j1SaOJ1fB2S3nbQd5nOx9zhPMwifgTl3uTiN4318ZjTokTRBk+x8knyvJogIfVMo+gfjjRA/UU94920IPe9z4k04sy7RHRvPZHOOWB5rg+xa3KKuX2chqug8csw93SEEHAFo+syem6yJjUb4ysRQN0kbHIQdvClh45i1s0FUKpp7h/zERi0QdvsMUja3ELCyDDonfKNPqZ5rbT+99upXVJLW3q0qZR0jS/9ZzFcmvjMUe0L+7hzzfBA0D9QD2FHkHoQQa2W0zPc/cFJzza2XC7wAMt6zLnxYUmOS1t1FPcP5pej119n0ChNjNcGrKuzrM6kbFPu/AAUD9QT6EH9IDhOgG9EP+VyA7HNMH7tAsPAPUD9RR6tLQeobWs28lwKbLGdeABoH6gnkKP9tBjx+CNwXAh8+9oNBqoOgAAAEDLITTDbfoWbtVh+1WnD1SdRmFrOocr+Jw2E+KALegBAM1hfCEO1OqsmoE0vBWUAvhfVnACDwAAACA4lG7hssnSOpK9/DdNGO6XLcYRDwZ3lYeIJi7T2qAtxaOOllUztaCgx0xU7WnRgU5vzKEO9/+rTq9UKDwcLhRxFTqLWoTCQwPxcot5C04cleljx/+OEx7GLVxu0Z6SX08r5iL4+2n6rY4WbxEPES0oXUdLcwWX5ZsHAABAsyK+j9L6xLS04moRhb28htMy3raH90neb6uU+626eGgbbo7BJeHUeE15uDI82aJYIZN3Hgoo+sUWEcVkfFemP3F6l7dt4X1sgp78HuCnQZ88oEeYeoAHeBSBFsw4qNxHaU3nQyKK10vBQOZwupO3HeJ9YmM8KMotQhKXS3OJ366LR6HhGhicU+OtysOW4RkYbV3GS5EqtvHT1i9kWp/yRLaef/uI951roUwK4vw77lL52BMP6BGmHuABHrom/1sRBQiII25RRKKfyHRcREHcL3Ma5W0/4X328jGPcB7zS5RLc4WP1smj04HBWTVe2zzKGl4Fo3VpvAs5nz1CP37jHj5mYcUy6X31/SJ6V+2DB/QIUw/wAA9doz/B98M4pjRF3dGNy/sUHzPBeZzQfBCIy6XW6e66eXQ6NLhKxuuah67hWTTaVB6UN5VR4njqCnlHpuUZv+/KOXY5H9tjWOYCpczHZTrjiQf0CFMP8AAPXTzL+dDyj3fxtZOGHTl5nOFjxzmvZzXLpQFQj/rgMctw//wBcXreIqvGMgMXxVjv/y1eOF20Xyg8Fi9efPraa691xuOLL77oHRkZOW14GL0reFVEgc6zMFBw0SziPLoMyjzGx1G3ymFPPKBHmHqAB3jogrqpHxZRTNr7ZBrL2XdngdmNcR5TnOcyjXIPsDnWzmOW4f5PNwrxv/ybK4Yn5i2yanBCGpx4W/yV+EJ8Urh/KDzmzZsnbrnlFjJeIY3XptEKabTi9OnT4vPPPzc9/ImcJ1OTi2Y556UDekcRj+b7qUce0CNMPcADPHTxc/7cn9OiNDG7M5yXmndWufQedp8vHp2uDc/U4ELlYct4Kxotgd6jbDXYv+ii2SqK39/Q79v5O81DO+mJB/QIUw/wAA9dUHcuTauZVIxPB0Vmt4/zXC2m58ymlUtrQF/wxaNwlHJZw6tqcKHyKGu8Fow2xjphPjw/76KhvDYXHL9RKfMVjzygR5h6gAd46GIjf74uooFLJsgzO8rrpUQZaeUO+eShPQ9X1/BsG1yoPHSN16LRxtiU+LsjI5lcNGsLylR/f9sjD+gRph7gAR66iF/DHE1sb2QkE7MbSpSRVu6oTx7GSzvGhveP0sPOnxTiy7Fpg/t/xUkn5hYyj9h4v/zyS/HZZ5+Jr7766qrR/uEPf7BlsiqWVDh2gD+TFWVZwXG3Kd/PeeQBPcLUAzzAw7T8cxV47OTP5APAaM7/GG/70CeP0mspq4b3wgsv1GZwofJQjZd4ODDaGAtTnsiqYoFBmRc88oAeYeoBHuBhuu9ESku7Ki7k8Im3TfrkUTlaEBmeL5MLkQcZr0OzdYUp8AAP8ACPJufRFTqPpo+H24agJ7LkqEAauPOqYT4vKd/HDcpcwPv74AE9wtQDPMDDpPXXwy3t5GpO9KrmG4Y81LhhPYkWZlq53fzdC4/KLVygdqS9c6DRcPdZzlPF+8r3JR55QI8w9QAP8DDdd0nGdfV3FXjkXYvxtsU+ebRLC5eewJ6UaWSd+NmMp7G0uJlbGu55fPe7353BIy2eaUb8UXoaXZ9x0YiUJ9WXNHgNafwe508j70564uFKDzoXtA7yiPq0nhNz15UeqTyy+GTE63XGIyvmbkD1tFY9smLuZtw/Wl6PrJi7iTi5NKp/NZd3POdh9hs5LcgsrFXKSCIudyl/98KjHVq49JRxuzTao0mz9cFDGu3RpNka4rjIXli7zJPqpMbFTRfpxcSF6YOHCz2unBcRTQ8YN7hp2dajDI9Q9AilnkKP8PWI562T6Xfn9CCZtjApr82JMtLKXeeTRzsYbr802vjmSH3rL8t0XkzPrzrP23pc85BGa4MHXSx7c343vXj3iuLIGPT7bv5OT4i9nni40KNfMU/d8+JCjzI8QtEjlHoKPcLXg1ZmG2Zj2pZTjqnZbeM8h7mMrHLXiGjchRce7WC4b/An9au/J6KJ32pl6OFt9NutTcKD1usctXDxUh4HNPk/J6bXG33GIw/bepQ9L7b1CKV+NHs9hR7h6/Ekf9I6zMssmB3l8Vgi76xyu8T0+s+180gz3FUi6pt3hREuowhWeMjWbfwUSPFKaRmyKX5Ku55TP2+bz/s44SFbt1V5qKD9NhR06RRdvOOcxyXNfyEuc0zMjLJRNw/bepQ9L7b1CKV+NHs9hR7h66FG1zpW0DtQZHY9nMdcznO04EHlMBtsjw8eswz3zgExLNNKB8Z7xWh/0/jZSpmGi3Z2wGMNfw5wd+A4p91iegWVNcmD7rjjjmGZvPPIuPDuFvlRLjZmbD/Dx5q+g6EpBXHMSDWOZN08bOtR9rzY1iOU+tHs9RR6hK+HGj/6LZEfvej9jO3L+dgezutxjf+b9qGu3oM+eHTWYHhGRuuQR/xi/EjKb/G2eVkHWzTeSjwSGGM+/ULvfc4k77tK5Md+LDJdOp6WM6N3Nb2eeNjSo+p5saVHKPWjVeop9AhbD2qh3yuid520Kv4pbhHrRB7q5n1P8bHDnJdOqz8ul1rg2+vmUfgOt4LhVTJah8Z7QXOba+OtxCNRgeip8maZHhVR9Av1Zf1Z3vYo77O7YndUXCYNvLhTRPPaFnniYUMPG+fFhh6h1I9WqqfQI2w9aPDVt9mg57IBfsStTxpNrIa3W8rbDvI+2/mYI5yHScSfuNybRPS+uTYe2vNwyfDkx8p3d155gidXX5FjtP02TNYGj5TtVmbZkvESj9///vdeeSQq0XOc6sLFlCdcHzxs6tEIRI9GC+gRSj2FHuHqQe97H5LpRZn2iGhe+yOc8kBzXJ/iVmWVcns5DdfBw3jhixzDc2q0pjwqnAhTXOHBJ80Zj4xFDtoWtvRY/+vW0CNj8QljZC1uoQuHi8Z44XGo4lL2iUUfvMEWj6zFLSzdR+mdMo1+pnfH9P63W2ldUkuburRplDTNbz1nsdzaeJReaSpheKIuoy0wPGFgcPfw55stxgOwg1DOC3igfrSTHmRgu8X0PHdfcMKj8tKOZLy/GfhZCCfc1PC7WpxHUC3JJkRXnZrktLSDj4CC+gEU6bGr7xMoJFpgLeU7B6a/pxm/0iVEQ9bVeVYnUrIzHm5/xx13zNr22muvzdqmdNU54QFURijnBTxQP6AHDLfpQS/EfyVmB2COMcH7tAsPAPUD9RR6tLQeobWs28lwKbLGdeABoH6gnkKP9tBjx+CNwXAh8+9oNBqoOgAAAEDLITTDbfoWbtVpHVUHwFSdRmFrOkeo+vo8N9ADANrX+EIcqFU5WpC8Aa2gFMD/skII8AAAAADCROkWLpssLfTQy3/TdJh++RQ+UvP/MIOHiKbl0IITLcWjjpZVM7WgoMdMVO1p0YFOb8yhDvf/q86iFqHwcLhQxFXoLGoRCg8NxMst5i04cVSmjx3/O054GBtu0mgV0N+n6zLeIh41Gm8oPAAAAJoVWffRq37On6tFtPSirZX8qNzLIlqi0TkPbcPNMThRp/Ga8nBleLJFEQQPBfP5iWytiObHqU9kNB9uiJ/ILlosk578vsf/28ceeUCPMPUAD/AoAi2Y8YyYXrP4IpczxOXGgRSWMq+1zJPuv6dEtPYzBXufKlnuCJdXC49CwzUwOKfGW5WHLcMzMNq6jJciVTwm0zaRHlJqGaf1/ERGUW0OiGqRR6jMLVw5H2Rz8cEDeoSpB3iAh67Jv8r3xkucL+WfFipwlNNxEQUL2Ma86Zq7Tab7DB4G4nLjbuHaeMxxYHBWjdc2j7KGV8FoXRovTTo/JvKDJidbYHu4FbZBRJPTy5ZJlWuViAIu++ABPcLUAzzAQ9foT3DZE5zfGc1jJ9nsXmP+vZzXKo0HgbhcarXurptHZ5rByXSKTaFX2ENsvKd0RjW75sHdAIU8yGhlcsaD8mYzNwV1a7yTc7G8mnPscj62x7DMBUqZj3PF9MEDeoSpB3iAhy6e5XzI+O7KMblv5ORxho8d57ye1SyXuoUf9cFjluHec7M4veCfWjWWGbj0+Vjvf/7bF04X7RcKj8WLF5++9tprnfH44osvekdGRk4bHtbFF8SinH1eKbhoFvHvXQZlHuPjqEvlsCce0CNMPcADPHRBXdQPi+h9J3XBjuXse1uB2Y1xHlOc5zKNcg+wOdbOY5bh/tm1Qvyrr18xPCENz6bBCWlwYmz4r8QfL3xSuH8oPObNmyduueUWMl4hjdem0QpptOL06dPi888/Nz38Cc1uoKKLZjnnpQN6R/Et/v5TjzygR5h6gAd46OLn/Llf6HXfFpndGc5LzTurXBqRvM8Xj07XhmdqcKHysGW8FY2WQO9RthrsX3TRbBXpgyWSZW7n7zRa76QnHtAjTD3AAzx0Qd25NKVmUjE+HRSZ3T7Oc7WYHmGdVi6NOr7gi0fhSlNlDa+qwYXKo6zxWjDaGOtENKpOWLpoKK/NBcdvVMp8xSMP6BGmHuABHrrYyJ+vC/MpRnlmR3m9lCgjrdwhnzy05+HGhvdfvhLivQn5iPDHbIP7/IOTVswtZB6x8X755Zfis88+E1999VWm0f7hD3+oarIqNiX+3mxw0RDuS/mN5pQdyjl2rfL9bY88oEeYeoAHeOjyiF/DHE1s113X7Tb+/LuU38hMtyhlpJU76pOH8UpTWYbn2uBC5ZFlvA6MNsaSCsdmXTTLNCsX4ZxHHtAjTD3AAzxMyz9XgUeW2Y3m/I/xtg998ii9lrJqeC+88EJtBhcqD9V4iYcDo42RDPj8koU8FxiUecEjD+gRph7gAR6m+ybn8NpYHf1CDp9426RPHpWjBZHh+TK5EHmQ8To0W1eYAg/wAA/waHIeXaHz6BRAsyFtdZcBmToMk4pxgzIXeOQBPcLUAzzAw7T1tzDlt50yNQyTip5EGWnldvvkAcNtPpzLqCA7LOep4n3l+xKPPKBHmHqAB3iY7rskw/h3VeCRdy3G2xb75DFHtAfoCYwiOYws+f7PZjyNpcVVdRgH9SqP7373uzN4pMUzzYg/SgMX1mdcNCKlougEqRzS+D0e4k4j70564uFKDzoX94toXevxvLrhWI9UHll8MuqpMx5ZMXcDqqe16pEVczcjTm7L65EVczcRJ5dG9a/m6+d4htmJlAcAnYC+a5UykojLXcrfvfBohxYuPWXcLo32aNJsffCQRns0abaGoMoxmfFbmSdVyusljYs0nqu20SMPF3pcOS8imh4wbnDTsq1HGR6h6BFKPYUe4esRj3Qm089aMKNMC5Py2pwoI63cdT55tIPh9kujjW+O1Lf+skznxXTf+3ne1uOahzRaGzzoYtmb87vpxbs35wJUy9zN3+kJsdcTDxd69CvmqXteXOhRhkcoeoRST6FH+HrQymzDbEzbcsoxNbs4vOCwmI5dm1buGhGNu/DCox0M9w3+pH7190Q08VutDD28jX67tUl40HqdoxYuXsrjgCZ/CrAcrzf6jEcetvUoe15s6xFK/Wj2ego9wtfjSf6kdZiXWTA7yuOxRN5Z5XaJ6fWfa+eRZrirhL3g6GkY4TKKYIWHbN3GT4EUy5aWIZvip7TrOfXztvm8jxMesnVblYcK2m9DQZdO0cU7znnoBpKOyxwTM6Ns1M3Dth5lz4ttPUKpH81eT6FH+Hqo0bWOFfQOFJldD+cxl/McLXhQOcwG2+ODxyzD/cE3xLBMKx0Y7xWjPffKz1bKNFy0swMeaxThdnNli4MQDyT2uYo77rhjWCbvPDIuvLtFfpSLnRnbz/Cxpu9gaEpBHDNSjSNZNw/bepQ9L7b1CKV+NHs9hR7h66HGj35L5EcvGsjYvpyP7eG8Htf4v2kf6uo96INHZw2GZ2S0DnnEL8aPpPwWb5uXdbBF463EI4Ex5tMv9N7nTPK+q0R+7Mci013FT3v0rqbXEw9belQ9L7b0CKV+tEo9hR5h60Et9HtF9K6TYuue4haxTuShbt73FB87zHnptPrjcqkFvr1uHoXvcCsYXiWjdWi8FzS3uTbeSjwSFYieKm+W6VERRb9QX9af5W2P8j67K3ZHxWXSwIs7RTSvbZEnHjb0sHFebOgRSv1opXoKPcLWgwZffZsNei4b4Efc+qTRxGp4u6W87SDvs52POcJ5mET8icu9SUTvm2vjoT0PlwxPfqz89d9deYInV1+RY7T9NkzWBo+U7Q0bPMh4icfvf/97rzwSleg5TnXhYsoTrg8eNvVoBKJHowX0CKWeQo9w9aD3vQ/J9KJMe0Q0r/0RTnmgOa5PcauySrm9nIbr4GG88EWO4Tk1WlMeFU6EKa7w4JPmjIfDxTiaErb0WP/r1tAjY/EJY2QtbqGLLY0w9LDF41BHteMTiz54gy0eWYtbWLqP0jtlGv1Mc9vp/W+30rqkljZ1adMoaZrfes5iubXxKL3SVMLwRF1GW2B4wsDg7uHPN1uMB2AHoZwX8ED9aCc9yMB2i+l57r7ghEflpR2vvFt95WchnHBTw+9qcR5BtSSbEF11apLT0g4+AgrqB1Ckx66+T6CQaIG1lKXhT39PMX7lRkZD1tV5VidSsjMebn/HHXfM2vbaa6/N2qZ01TnhAVRGKOcFPFA/oAcMt+lBL8R/JdLDMREmeJ924QGgfqCeQo+W1iO0lnU7GS5F1rgOPADUD9RT6NEeeuwYvDEYLmT+HY1GA1UHAAAAaDmEZrhN38KtOq2j6gCYqtMobE3nCFVfn+cGegBA+xpfiAO1KkcLkjegFZQC+F9WCAEeAAAAQJgo3cJlk6WFHnr5b5oO0y+fwkdq/h9m8BDRtBxacKKleNTRsmqmFhT0mImqPS060OmNOdTh/n/VWdQiFB4OF4q4Cp1FLULhoYF4ucW8BSeOyvSx43/HCQ9jw00arQL6+3RdxlvEo0bjDYUHAABAsyLrPnrVz/lztYiWXrS1kh+Ve1lESzQ656FtuDkGJ+o0XlMergxPtiiC4KFgPj+RrRXR/Dj1iYzmww3xE9lFi2XSk9/3+H/72CMP6BGmHuABHkWgBTOeEdNrFl/kcoa43DiQwlLmtZZ50v33lIjWfqZg71Mlyx3h8mrhUWi4Bgbn1Hir8rBleAZGW5fxUqSKx2TaJtJDSi3jtJ6fyCiqzQFRLfIIlbmFK+eDbC4+eECPMPUAD/DQNflX+d54ifOl/NNCBY5yOi6iYAHbmDddc7fJdJ/Bw0BcbtwtXBuPOQ4Mzqrx2uZR1vAqGK1L46VJ58dEftDkZAtsD7fCNohocnrZMqlyrRJRwGUfPKBHmHqAB3joGv0JLnuC8zujeewkm91rzL+X81ql8SAQl0ut1t118+hMMziZTrEp9Ap7iI33lM6oZtc8uBugkAcZrUzOeFDebOamoG6Nd3Iull05xy7nY3sMy1yglPk4V0wfPKBHmHqAB3jo4lnOh4zvrhyT25GTxxk+dpzzelazXOoWftQHj1mGe8/N4vSCf2rVWGbg0udjvf/5b184XbRfKDwWL158+tprr3XG44svvugdGRk5bXhYF3eBLMrZZ6DgolnEeXQZlHmMj6MulcOeeECPMPUAD/DQBXVRPyyi953UBTuWs+/OArMb4zymOM9lGuUeYHOsnccsw/2za4X4V1+/YnhCGp5NgxPS4MTY8F+JP174pHD/UHjMmzdP3HLLLWS8QhqvTaMV0mjF6dOnxeeff256+BOa3UBFF81yzksH9I7iW/z9px55QI8w9QAP8NDFz/lzv9Drvi0yuzOcl5p3Vrk0InmfLx6drg3P1OBC5WHLeCsaLYHeo2w12L/ootkq0gdLJMvczt9ptN5JTzygR5h6gAd46IK6c2lKzaRifDooMrt9nOdqMT3COq1cGnV8wRePwpWmyhpeVYMLlUdZ47VgtDHWiWhUnbB00VBemwuO36iU+YpHHtAjTD3AAzx0sZE/XxfmU4zyzI7yeilRRlq5Qz55aC/tqGt4tg0uVB66xmvRaGNsSvzdkZFMLpq1BWWqv7/tkQf0CFMP8AAPXcSvYY4mtjcykonZDSXKSCt31CcP45WmYsP7L18J8d6EbJv/cdrgPv/gpBNzC5lHbLxffvml+Oyzz8RXX3111Wj/8Ic/2DJZFUsqHDvAn8mKsqzguNuU7+c88oAeYeoBHuBhWv65Cjx28mfyAWA053+Mt33ok0fptZRVw3vhhRdqM7hQeajGSzwcGG2MhSlPZFWxwKDMCx55QI8w9QAP8DDddyKlpV0VF3L4xNsmffKoHC2IDM+XyYXIg4zXodm6whR4gAd4gEeT8+gKnUenAJoNaau7DIjsdzE672jGDcpc4JEH9AhTD/AAD9PW38KU33aK7HeoOu9WexJlpJXb7ZMHDLf5cC6jguywnKeK95XvSzzygB5h6gEe4GG675IM499VgUfetRhvW+yTxxzRHqAnMIrkMLLk+z+b8TSWFlfVYRzUqzy++93vzuCRFs80I/4oTUNZn3HRiJSKovOOZkjj93iIO428O+mJhys96FzcL6J1rcfz6oZjPVJ5ZPHJqKfOeGTF3A2ontaqR1bM3Yw4uS2vR1bM3UScXBrVv5qvn+MZZidSHgB03q2uVcpIIi53KX/3wqMdWrj0lHG7NNqjSbP1wUMa7dGk2RqCKsdkxm9lnlQpr5c0LtJ4rtpGjzxc6HHlvIhoesC4wU3Lth5leISiRyj1FHqEr0c8b51MP2vBjDItTMprc6KMtHLX+eSRZri7xOz++irN67KwxaNfGm18c6S+9ZdlOi+m+97P87Ye1zyk0VbhoV5oe3N+N7149+ZcgGqZu/k7PSH2euLhQo9+xTx1z4sLPcrwCEWPUOop9AhfD1qZbZiNaVtOOaZmF4cXHBbTsWvTyl0jonEXXnjMSek2G0gr9Ae3pTavrSCj684Wjzf4k/rV3xKzV1mhirGJT8TK708NfpDoOUvlsXTpUqc8ZPogJ6/93LJalnPRCI2KQvPFDmjyf4750fqpFKj5Tk88bOtR9rzY1iOU+tHs9RR6hK8HvVZ7V0TrML8ipuetZnlA0X2W/o/HlLyzoJb7lA8eaS3cLjFzWPOVv3/9fuUXyTGo33+Vxn5WeMjWbfwU+DRXjil+SrueUz9vm8/7aPE4e/asEQ/Zuq3KQwXtt6GgS6foSXWc89ANJB2XOSZmRtmom4dtPcqeF9t6hFI/mr2eQo/w9VCjax0r6B0ous/2cB5zOc/RggeVw2ywPT54dKaYyzHlwLnK31VN94rRnnvlZytlGtYwW9s81ijC7ebKFgchHkjso8XD1HQr8Mi68O4W+VEudmZsP8PHmr6DoSkFccxINY5k3Txs61H2vNjWI5T60ez1FHqEr4caP/otkR+9aCBj+3I+tofzelzj/36cu3oP+uDRmWIuNMKK+ksXcgZLeVtZszMxWpc84hfjR1J+i7fNM+VRwnRNeeRhjHsL+oXe+5xJ3neVyI/9WGS6q/h/pnc1vZ542NKj6nmxpUco9aNV6in0CFsPaqHfK6J3nRRb9xS3iHUiD3Xzvqf42GHOS6fVH5dLLfDtdfPoTDEXmqx7j0wfi2jdyXt4W2wyczXNztRoXfFI4oLGNiMeJVu6FzS36VQgeqq8WaZHRRT9Qn1Zf5a3Pcr77K7YHRWXSQMv6L3lYq5sPnjY0MPGebGhRyj1o5XqKfQIWw8afPVtNui5bIAfcetznZgZ3m4pbzvI+2znY45wHiYRf+JybxLR++baeMzJMBf1RfcHvO1N3udVme4js8sYwERG229gsnkmV5lHSjkNFzzIdDMGUpXlYQo60c9xqgsXU55wffCwqUcjED0aLaBHKPUUeoSrB73vfUimF2XaI6J57Y9wygPNcX2KW5VVyu3lNFwHDzLcaxLbLqfsdznj+AHFYMoabQyrPCqciFB4zIDDxTiaErb0yFncoqmQsfiEMbIWt9DFlkYYetjicajiUvaJRR+8wRaPrMUtLIDuk/ROmUY/0whqev/brbQuqaVNXdo0SppGFJ+zWG5tPOZwl8J93FKjFtspEfXrx626W3kbzV0a4n2vdG384BtC/PrvohHHFYxW7dooxYOxKkPALNzDn28GygPwi1DOC3igfrSTHmRgu8X0PHdfcMJjTobJvMkufw1/zzIXMt3hH7zyM1t8SvMo0ZLsagIeLdOSbEJ01alJTks7+AgoqB9AkR67+j6BQmLmWsqqyRAmlCa0yDAXFzDmQS3tK58pxq/cyGjIujrP6kRK2eNVeNxxxx1XPl977bVZGStddaY8gHoQynkBD9QP6NEGhquajFDMJPl3HXDBg16I/0qkh2OKDfWhQHkA7hHKeQEP1A/oYQmhtaznZJhd3t91mq5NHtQFfF3eDt+fGgyCB+AFoZwX8ED9gB6WsGPwxmC4kPl3NBoNVB0AAACg5RCa4c5pd0GrdjlUnUZhazqHK/icNhPigC3oAQDNYXwhDtTqtCDkCkoB/C8rOIEHAAAAEBxKt3DZZGkdyV7+m6bD9MunihEPBneVh4im5dCCEy3Fo46WVTO1oKDHTFTtadGBTm/MoQ73/6vOohah8HC4UMRV6CxqEQoPDcTLLeYtOHFUREvtuoQTHsaGmzRaMb2gNf19ui7jLeJRo/GGwgMAAKBZkbyPzvJz/lwtoqUXba3kR+XSyoFv18FDu0uZu45PsYn0srHQKhw3cNrN22LjPeWiq9mUh4hWhbLOQ7YoVsjknYcCin6xRUTrQFNQ5T9xepe3bRGzg0VXBT35PcBPgz55QI8w9QAP8CgCLZhxULmP0prOh0QUr/dObhTO4e8b+LeLfC89xcd2VSi3h822Fh6FLdyMliQtcL1PtmLVcE39ct998nOriBZ8ttrizeMhZoaN6udtM3jYammS0YbAQwFFqnhMpm0iPaTUMk7r+YmMotocENWmN83lC5D+rwe5W8UHD+gRph7gAR66Jv8q3xsvcb57RXqowFFOx0UULGAb86ZrjsLX3Cf0IwbF5cbdwrXx6CzTkpTm2Z8w2yugbfQbt/B22WjxFvHIECWOHzmLR9mWZkGLtjYeCSzkfPYI/fiNe/iYhRXLpIeO+/kBwgcP6BGmHuABHrpGf4Lvh3FM6aeEflzep/iYCc7jBOepW+5Fvn/XyqPThtFmGO9AFeO1wYOPGahieHlG29fXZxK4OZUH5c2tZlNQV8g7Mi0vcexyPrbH8LgFSpmPy3TGEw/oEaYe4AEeuniW86HlH+/ia8cUZ/jYcc7rWc1yaQDUoz54pLVwTyvdpdQ1druBwWUZ7+0iCt4uFMMrgjUeiuFZ4UFGK1PdPFR0cRfIopTffqzZ3bOI8+gyKPMYH0ddKoc98YAeYeoBHuChC+qiflhEMWmpC3YsZZ9farZYxziPKc5zmUa5B9gca+dRNGiKBn+8J1ua22XqNlWVjqFjKQ+ZFleoIJV4cFeINR6yRbpdJp88nsh5MqUb/8qMypP2pPqEZpn0juJb/P2nHnlAjzD1AA/w0MXP+XN/TovyYW6ILNJsYe5P5J1VLo1I3ueLR57hxqNsySTo/dSnuoanGO2nfGy3mO6KNUVpHorBOeFBxiv0333Y4kHHbi3Yh1pc3xTReqdF2KrxP8T8CTQP7aQnHtAjTD3AAzx0Qd25q/n+t0+jJfw7EYVILUI8aHW1mJ4zm1Yu/U8XfPHINFxl8FOa4e1IM7wCo40HORmhiEfGyc4zuHiQkxH4fW0qD/rX6+IhsU7oDc+nQQH3iuidcR4or80F+2xUynzFIw/oEaYe4AEeutjIn68LvVHFlP8JvscW8X0pUUZauUM+eXQWmF3aqGMyjZ2q8eoYbcl3r1o8FMPTMbjSPOi9rWK8vnhsMtyf3hl/p6BSFT25qb+/7ZEH9AhTD/AAD13Er2GOGvKge+xvCh4WhhJlpJU76pOH1sIXGaOOVaNxYrS2eFQ12gzj9cVjSYlj6CmOJmyfzekyycNtyvdzHnlAjzD1AA/wMC3/XMnWOS3EsTTj99Gc/zHe9qFPHkbBC3IMz6nRluVh22jTjFfMnu7jmkfZ+W80wvpumY6k/LbAoMwLHnlAjzD1AA/w0EW870RJHjRw9S2ZfpTy24UcPvG2SZ88SgUvYDMd2DF4I43I+gfefINLk83iITmQ4c3g4dJkMxAbr28eOricsm0KPMADPMCjiXhck7KtK3QelcLzqQZbt9mmGF7a91bkUfaJjIa10/D2h1N+Gzcoc4FHHtAjTD3AAzx0UbVHiKYr0bSlwym/9STKSCu32yePyvFwgdpR5p0DhZiiYe3LSub5vvJ9iUce0CNMPcADPEzLL/MumdY+pulKoxm/512L8bbFPnmUjofbArgSIHLH4I1pLffaeaTFM82IP0rTUNYb5E8jp3cW7DOk8Xs8xJ1G3p30xMOVHvSE/qSIAkpcfVrPibnrSo9UHll8MuL1OuORFXM3oHpaqx5ZMXcz4uS2vB5ZMXcTcXJpVP9qvn6OG/CgMTIDBfusVcpIIi53KX/3wgMt3OYDVQ6d7moatv4bjYuW8npJ4yKNpwVs9MjDhR70FEpLbR4V+l1jLvQowyMUPUKpp9AjfD3ieetk+joLZtB19h0Nk6O8NifKSCt3nU8eedGCuoVllF0e0iIF6lt/WabzMjU4nedtuQtxl1zK0ToPvlj2FuxDT3HvKpUrD3s1LkB1VSzKu9cTDxd69CvmqXteXOhRhkcoeoRST6FH+HrQ1KJhNqZtBTxoX5qO9LrG/xWHFxwW6dOX4nKpe3yBLx55LdxPK6xdPMs0lYUxTGGLB/Wr0xrGmxKVoYe30W+35vGosIayTR4EGg2d9f6AhqnTcPWbNLhQHgc0eVPM33i90Wc88rCtxxslz4ttPd4IpH680eT1FHqEr8eT/EnrMGe9F6bpRzQN6WON/4fyeCyRd1a5XWJ6/efaeaQZ7ioR9c2XWbs4z2jjhSBGuIwiWOPBeJq7Sab4Ke16Tv28bT7vU8ijovGW5aGC9tuQ0aXzvNCLbjHOeegGko7LHBMzo2zUzcO2HpMlz4ttPSYDqR+TTV5PoUf4eqjRtY5ltIYf0vwfeziPuZznaMGDymE22B4fPGYZ7q6+T4ZlWplheDsqBC+4YrSUN5VRlIcNHmJm3/wa/hzg7sBxTrvFdL/8mmQGfX19wzKtzDDerDWUrfPIuPDuFuXjN94tzN/B0JSCOGakGkeybh629Sh7XmzrEUr9aPZ6Cj3C10ONH/2WKB+X9y3O4wznWYTHuav3oA8enYaGt1OYBy8wMlpTHqI4aEDS9I5kdBsQ5mXxyDDe5BrKznkkMMZ8dFeymuR9Vwm98FtZpkvH02g9elfT64mHLT2qnhdbeoRSP1qlnkKPsPWgViMFRyBPoDm+pxTP0GnAPM3HLOI87tVsicblzud7c608OhqNhm73cC9nvkIRf7+YHsVGJ00N1USm1F/GZC3ziMeqNxJ/J3H1d51pQbJ165yHOt0iZ4pKjDhqx1p+0orX+TzLT540hYBGNWYuQp42zaSgXCrzeyJ6rzNmi0ceH4d6aJ8Xx3po81D1yZqyU4ceaj091OG+nm7RuGU54KGth8ova6qMTT0S027S+1Lt89DWg/ilTb9kUHfuL8T0EolxtJ0hLjceeLSUea1lnvMVc/+JSFntiu7jGuXStXrUJQ+Vj7bh5hheEk6MtiwPfupQK0AROkzm4aYYrzUehoZbGSUMt3Y+DnlpnxfH/7Y2D0PDdcbD0HArw5LhOtPD0HArw5LhOtOjwHBj0H10j0iP9JMGmuP6lHJfFYaGq5YrlHys81D5GC98wUa6MsXwajFaXR46AljCFR58opzxyDOfdoQtPXw+UNhExuITxqhq3FsaYehhi0dV49Yxwzpgi4fDBwi6T9I7ZRr9THPb6f1vd6KlPcktUprfes5iubXxKL3SVMLwRF1GW2B4wsDg7uHPN1uMB2AHoZwX8ED9aCc9yMB2i+l57r7ghEflpR09Gm3Rk0oRulqcR1AtySZEV52a5LS0u0LXA/UDKNKj5uVyg0XTr6VcdCKVPnx68a3OszqRsrvxcHvdrjylq84JD6AyQjkv4IH6AT1guE0PmsD8K5EdjmmC92kXHgDqB+op9GhpPUJrWbeT4dLw7uvAA0D9QD2FHu2hh8Yo5VrN33haEAAAAAA0A0Iz3DntLmjVLoeq0yhsTedwhVDn4UIPAIDxuby3u0CnBSFXUArgf1khshefaEceAAAAQEAo3cJlk6WFHnr5b5oOQwtfjHgwuKs8RDQthxacaCkevlaaaueWdzPp4WClqVnQ6Y1p4ZWmSvFo4ZWmSvHQAIUFpPB+eQtO0FKMHzv+d5zwMDbcpNGK6QWt6e/TdRlvEY8ajTcUHgAAAM2K5H10lp/z52oRLb1oayU/KveyiJZodM5Du0uZu45PsYn0srHQKhw3cNrN22LjPeWiq9mUh4giOVjnIVsUK2TyzkMBLaK9RUQxGd+V6U+c3uVtW8T0Qtu2QE9+D4iZwap98IAeYeoBHuBRBFow46ByH6WgAYdEFK/3Tm4UzuHvG/i3i3wvPcXHdlUot4fNthYehS3cjJbkczLtk61YNVxTv9x3n4gi5Dxiu8Wbx0PMDBvVz9tm8LDV0iSjDYGHAgp4/JhM20R6SKllnNbzE9lemQ6IagGs5/IFSP/Xg9yt4oMH9AhTD/AAD12Tf5XvjZc4370iPVTgKKfjIgoWsI150zV3m0z3CY0IZIly427h2nh0lmlJSvPsT5jtFdA2+o1beLtstHiLeGSIEsePnMWjbEuzoEVbG48EFnI+e4R+/MY9fMzCimXSQ8f9/ADhgwf0CFMP8AAPXaM/wffDOKb0U0I/Lu9TfMwE53GC89Qt9yLfv2vl0WnDaDOMd6CK8drgwccMVDG8PKPt6+szCdycyoPy5lazKagr5B2Zlpc4djkf22N43AKlzMdlOuOJB/QIUw/wAA9dPMv50PKPd/G1Y4ozfOw45/WsZrk0AOpRHzzSWrinle5S6hq73cDgsoz3dpk+5M2x4RXBGg/F8KzwIKOVqW4eKrq4C2RRym8/1uzuWcR5dBmUeYyPoy6Vw554QI8w9QAP8NAFdVE/LKJg7dQFO5ayzy81W6xjnMcU57lMo9wDbI618ygaNEWDP96TLc3tMnWbqkrH0LGUh0yLK1SQSjy4K8QaD9ki3S6TTx5P5DyZ0o1/ZUblSXtSfUKzTHpHEQdl/qlHHtAjTD3AAzx08XP+3J/TonyYGyKLNFuY+xN5Z5VLI5L3+eKRZ7jxKFsyCXo/9amu4SlG+ykf2y2mu2JNUZqHYnBOeJDxCv13H7Z40LFbC/ahFtc3RbTeaRG2avwPMX8CzUM76YkH9AhTD/AAD11Qd+5qvv/t02gJ/06mtRr5xoNWV4vpObNp5dL/dMEXj0zDVQY/pRnejjTDKzDaeJCTEYp4ZJzsPIOLBzkZgd/XpvKgf70uHhLrhN7wfBoUcK+I3hnngfLaXLDPRqXMVzzygB5h6gEe4KGLjfz5utAbVUz5n+B7bBHflxJlpJU75JNHZ4HZpY06JtPYqRqvjtGWfPeqxUMxPB2DK82D3tsqxuuLxybD/emd8XcKKlXRk5v6+9seeUCPMPUAD/DQRfwa5qghD7rH/qbgYWEoUUZauaM+eWgtfJEx6lg1GidGa4tHVaPNMF5fPJaUOIae4mjC9tmcLpM83KZ8P+eRB/QIUw/wAA/T8s+VbJ3TQhxLM34fzfkf420f+uRhFLwgx/CcGm1ZHraNNs14xezpPq55lJ3/RiOs75bpSMpvCwzKvOCRB/QIUw/wAA9dxPtOlORBA1ffkulHKb9dyOETb5v0yaNU8AI204EdgzfSiKx/4M03uDTZLB6SAxneDB4uTTYDsfH65qGDyynbpsADPMADPJqIxzUp27pC51EpPJ9qsHWbbYrhpX1vRR5ln8hoWDsNb3845bdxgzIXeOQBPcLUAzzAQxdVe4RouhJNWzqc8ltPooy0crt98qgcDxeoHWXeOVCIKRrWvqxknu8r35d45AE9wtQDPMDDtPwy75Jp7WOarjSa8XvetRhvW+yTR+l4uC2AKwEidwzemNZyr51HWjzTjPijNA1lvUH+NHJ6Z8E+Qxq/x0PcaeTdSU88XOlBT+hPiiigxNWn9ZyYu670SOWRxScjXq8zHlkxdwOqp7XqkRVzNyNObsvrkRVzNxEnl0b1r+br57gBDxojM1Cwz1qljCTicpfydy880MJtPlDl0OmupmHrv9G4aCmvlzQu0nhawEaPPFzoQU+htNTmUaHfNfZ/ONCjDI9Q9AilnkKP8PWI562T6essmEHX2Xc0TI7y2pwoI63cdT55dGY4eEday68qDJdldMGD+tZflum8TA1O53lbTx6PrKf7GnmoF9o/45Zx1qR0eop7V6lcedircQGqq2Id98jDhR79innqnpd/dKBHGR6h6BFKPYUe4etxlsv+Zxr8aV+ajvS6xv8VhxccFunTl87yb9Q9vsAXj47//YUbSrsGdb1KQ2zw944Co6W1Z68uA6bub8lU436LLB7Ur/6WyJ6wTJVo5dfFzg9C4CHTB/++q0+nvJ1i5uonD4koGLLOgtujXNaVxcqTXZSJLkwaefeASB8kYJXH1UfxH6TysK1HfMFpnxdHehjx+P7U4Ach6PHHB/pc8cisH8ku20Md4dSP5b/sqF2PRJdtZteuDz2Ofe2GsvfT50UU0UcnkAK9Wz7NnO9kfWJ/Su73Lpvuf6iLh+qXaS3cLjFzWHPyb6MWbcoKVNTvv0rjcGs8GE9z5Zjip7TrOfXztvm8T7PxGEg8qT6vedFSd9AGoR9IekpMR8TxycO2HpMlz4ttPSYDqR+TTV5PoUdz6pHEQ5r/I7WkjzHnwyJ7IFP8oLKezdYLjzkpYhzj7/fx56v8uYGF/Ccy/TeNruMZLVo2WloQY1izclTmIaYXoBD8VCO4gu1V9qGuQZpbtkfZp9l4xO8VdmhefBTV4i+E+TuYVuURynkBD9SPdtbDdD4vRSv6P9nsSJvHNY75v3zy6EwRg0ZYUR/+Qs5gKW87xvv8N26h6gYvuNKilUa70tBsS/MQM9cyVrcR0lZKibfNa2IeySfVrKfTfuY7VvKibTUeoZwX8ED9gB56iAPHnBLR/GDylXs1W6JeeXSmkKDJuveIaCmvD/n7BYXMXC7gJxytJzbbqkZbmkfiySzJI4kLGtualQddNP+bmPmynr6/zu8hbuYn0EsVLtpW4xHKeQEP1A/oMd2d/T+LmWsV03caxEXvlz/i++tcNvdvC72IP9550KCpNBLvJ/ajxdrfFNHoriFuhtPJ35nSDWHSdRybdZYYlXnwUwehocPl62Ln10Lg8e+7+qrwKIWMQVNddfNI8qmJR0Nzv6+FwOP7U4NB8PjjA/XX04xBU0HUj+W/7Khdj4xBU0HocexrN9i+n8agOa5PKffVWUgMmuryxUPlQ+9wk2tBpq2VeTkjjwGFiLHRJmCVh44ArcojY0EE4UGPIHjk6WE4Arol9MhYqOIKSkx/K81jSyMMPfJ4GI6ArsQjaZy+9MjjYTgC2ub99Cx3adMqTzS/9Vwz8uhkB7+PHX0Bd4/equxzK2+b9RTEKzKtKtF1nIbSPBirOK3UNLl7OAXJQ7ZgqvKwhXbl4ap+gAfqB/TQ59HB6Zt8X90tyi1PGQSPOQkyr3KTm5rVd/NTQW6XQ0WTzRLFmEeJlmRXi/MQvs+L5ZZ23Xp01alHTku7q1X1CKWeQo8w9XCwxK738zIngwxhQmlCixoqR2keeSdG6cOnofTq6icnUnYfr8JDs6vOOY9QzkuT8QjlvIAH6gf0aNH72JwMMkIpNPm3qFEUmzxoAvOvRHY4pgnep114hHJeUD/AA/UDejjRI2W1KWMeNlvaczJOTt7fdVYSmzyoq+C6vB2+nr5eeO08atIjlPPSNPUjFB7fnxoMgscfH+hD/VCw/Jcd0EPBsa/d4F2PnGWDtXnYWs+fjLuj0WgIAAAAAGg1uAjCU8Vwmz4ebolh+zNQdWpC1ShCee99Q0CJaTPW4GDQFfQAgDYxvprjmmuhcjxcaXgrKAXwv6zgBB4AAABAcCjdwmWTpWULe/lvmg7TL1uMIx4M7ioPEU3LoQUnWopHHS2rZmpBQY+ZsByvORU6vTFVe5x0oNMrFQqPEgtFGENnwYxQeGjgJpk2iSjwAS2JGy+rqC44cVRESzK6hBMexoabNFoxvaA1/X26LuMt4lGj8YbCAwAAoFmRvI/O8nP+XC2iSERVV/JTy6UVpt6ug4d2lzJ3HZ9iE+llY6HVNm7gtJu3xcZ7ykVXsykPEa0eYp2HbFGskMk7DwUUf3KLiNYLpSDLf+L0Lm/bIrKDRZcFPfk9wE+DPnlAjzD1AA/wKAItmHFQuY/S4v+HRBQm705uFM7h7xv4t4t8Lz3Fx3ZVKLeHzbYWHoUt3JSWpOBm9CrZilVDRfXLfSnwLq3Ysdh2izePh5gZsoqeNmbxsNXSJKMNgYcCilTxmEzbRHpUomWc1vMTGcWuPCCqDcefyxcgxTx+kP9/HzygR5h6gAd46Jr8q3xvvMT57hUzwwDGGOV0XETBArYxb7rmKOjAfUIvYpBabtwtXBuPTsOW5Bn+mZ7g35O/75CpmxOFKXqPzUXwvpVbvDo8RLSwdLeYjj+byaNsSzOjRVs7jwQWcj57Mi6WtBbYHj5mYcUy6aHjfn6A8MEDeoSpB3iAh67Rn+D74QQ3WJ7KMLkkJnnfVXxsL+c116Dci9wLWSuPTpMuW9lKvYszH2HxaaWIT0VKHFzet3RXsy0eMt1VpYs3r+u4r6+vMg/Km1vNpqCukHdkWl7i2OV8bI/hcQuUMh/nhwgfPKBHmHqAB3jo4lnOZ5zvjWdK5HGGjx3nvJ7VLJcGQD3qg0daC/e00l1KXWO3S4OjLuErji8/6Qn+OyJaaUQoLTrB277D+9C+k3Qs5SGiIL9CMbwiVOYhpl9kT3I3rhUe0mj7ZYqfgOrioaKLu0AW5ezzl5yysIjz6DIo8xgfR10qhz3xgB5h6gEe4KEL6qJ+WKYp7oIdy9n3bzhlYYzzmOI8l2mUe4DNsXYeRYOmsrqOqQW3lvcZEdPvI2nbpwVdzWVQiofI7+ItzUO2SHfI1E2J862bxxMFT6Zk5i9x+rDgSfUJzTLpHcW3+PtPPfKAHmHqAR7goYuf8+f+ghYl3SM3c1pc0MLcn8g7q1wakbzPF488w427Pou6jldSEsVdq3FXrCm0eIgo/mw78KBjtxbsczzjexq2iuL3N/GDAoHmoZ30xAN6hKkHeICHLqg7dzXf//YV7Ls+43sa9nGeq8X0nNm0cqnX8YIvHpmGy13B9M5xl2I0qV3HvH9W16r67rXftHbo8BAz50AV8hDCnAd1I4fAQ2KdKB6eP6p8P1uw73x+csvDRqXMVzzygB5h6gEe4KGLjfz5uigeVbwsYZh5uMgtcrWMtHKHfPLoLDA7egc7wOagIqvrWO1ajXGD+u61DIp4iNldtqk82OBK86D3tjL55rFJY59zyvcPNPZfa/D72x55QI8w9QAP8NBF/BrmqMa+S5Tvt2rsP5QoI63cUZ88tFaaIsNTlkqj1tkjYrqr9AmlBSfYSJ6Lu9yqGK1NHlWMNs14laX06uaxJGXbh9z1c5YvEPUieV9Ek7Vv5acz6hJZnPMEl4bbUi5GHzygR5h6gAd4mJZ/LuW3xZz/Ui7v1sQ19y5zO8t8P8xomS/JKfdDnzzy5uFup5Zriullda3mdh0rrWAjVOEh0rts1fdv2pAGu50HSSVRKw8xe/4bLbRwi0xPyvQin2x1UvoUb3uR97mFj1GxwKDMCx55QI8w9QAP8NBFvO9EYjsFs/9PMj0j0w/ZxNX5rF287Ye8z3/iY0TKtbggp9xJnzzyWrg0uGerNDsadXUg2dKUHwP82z/EXaVprVk2S2oBln3Jn8tDbqcu3hk8MlqRVnhI053Fg8uri0cScy0cMwUe4AEe4OGRxyULx3SFziPPcCdTuklFiuGpJpyGTxPdq6YmU8gjYWytzmMiccwvmM9r3MVxjrs7Likn/zbu3qAuku+ldAmNG5S5gPf3wQN6hKkHeICHLqj118MtbfUe+RNusHyPy1nCXblzFVN/n/mdZb7JrtyeRAszrdxu/u6FR57h3sCtsEfUE8Tdws9lGazSolVbdPF7zH1KC1AXuTxyjK0WHkLUzuOcmP1uYLGYOdT/TjH9HiF+51CUZx7eV8pcwheYDx7QI0w9wAM8TMrvYQ7J4z4UM6foULnLlGvuzoK8897LxuUuZiP0wiPTcNlQKSDBPn4C2sE/pXbx5nQd03vMfbFBm8apLOLBTyMHUgxO5UE3xHtl+nuZ/gdv68jikxbnkleW6h8cHHTCIy2eaUb8UZqGsl7jhOcNIEhiSOP3eIg7jbw76YmHKz3ovND7qRH1aT0n5q4rPVJ5ZPHJiNfrjEdWzN2A6mmtemTdyzLi5La8HlkxdxNxcmlU/2q+form+J5TjE7H1NcqZSQRl7uUv3vhURieT5mSk9a1+mmiq1Rd1CE+vt/GSOUKPEig2/nJ5H9U5aFMDfLF47goHum8LON7GiivlzQu0niu2kaPPFzoEZ+XowZdYy70KMMjFD1CqafQI3w94nnr60Xx67TRjO9ZPYmbE2WklbvOJ4+8UcpZJNQF+LtTukrjkbkmeQqHPPqVmyN1Ibws03mZGpzO87bchbgzRijXzoPz3Fuwj8nKKHs1LkB1VSx6Quz1xMOFHmXOiws9QqkfzVxPoUf4etB7z2G+P27TeDhI+56GOLzgsEhfrCMud42Ixl144ZHXwv00bUqOEpAgngoT4+qUoGSLNrEwhilK8RDTi0u8oXSN0BrGmxKVoYe30W95k5o/zZgaFAckqIsHYX/Bk1a89ucWkb/2J+VxQPM80DvneL3RZzzysK1H2fNiW49Q6kez11PoEb4eT/LnEwUt+XhN50Mif01nyuOxRN5Z5XaJ6UGvtfNIM9xVYnoN4KfZ8HYUdfFmdR0rRptcc7gIWjzE9JQc9QksbbQw5UHLkE3xPtdz6udt83mfQh4UvMADDxW034aCLh2KbPGLnN/HOQ/dYfBxmWNiZpSNunnY1qPsebGtRyj1o9nrKfQIXw81utaxgt4Bilj0k5zfeziPuZznaMGDymE22B4fPDpTjHQ4IxiBdrdwYp+0YAfDRXnY4JHo4l3DnwPc+hzntFsxyjXJDPr6+oZlyuQhRD08Mi68u0X5+I13C/N3MDSlII4ZqcaRrJuHbT3KnhfbeoRSP5q9nkKP8PVQ40e/JcrH5X2L8zjDeRbhce7qPeiDR6eB4eV28eZ0HRsZrSmPDMNT1zJOmt6RlP3jbfOyeKQY71UeXFYtPBIYYz66azPH3d+rRH7sxyLTpeOp+5ze1fR64mFLj6rnxZYeodSPVqmn0CNsPaiFTjM2yBMotu4ppXGm04B5mo9ZxHncq9nqj8udz/fmWnnojFJOa2nO6uLN6joua7QmPISY0dWc5JHEBc1tusbrhUeiAtFT5c0yPSqi6Bfqy/qzvO1R3md3xe6ouEwaeEHz0RZzZfPBw4YeNs6LDT1CqR+tVE+hR9h60OCrb7NBz+V75kfc+qTRxGpknqW87SDvs52POcJ5XDT4n+NyKb75pjp5dDQaDaOzI421l01kRcYuZEL9NkzWBg8xHTJP9x/t2GIgyeDgoDMe6vzGnDmh1pA2r7OOck34OOSlfV4c/9vaPFR9subI1sFDraeHOtzXC53r0wGPUvePrLmpNpGY55oKBzy09SB+OwZvLNqP7qN7RHqknzTQHNenhMj2mV19n+iWK5R8rPNQ+cwpUdkp45UphleL0ery0BHAEq7w4BPljEee+bQjbOnh84HCJjIWnzBGVePe0ghDD1s8qhq3jhnWAVs8HD5A0H2S3inT6Gea207vf7uV1iW1tOPZHjS/9ZzFcmvjMadChVYNT9RltAWGJwwM7h7+fLPFeAB2EMp5AQ/Uj3bSgwxst5ie5+4LTnjMqZqBR6MtelIpQleL8wiqJdmE6KpTk5yWdlfoeqB+AEV6UHcqYMFwfaOo60jpEqIh6+o8qxMpuxsPt9ftylO66pzwACojlPMCHqgf0AOG2/R4SESBghdm/D7B+7QLDwD1A/UUerS0HqG1rNvJcCmyxnW2My0xyMQJDyDM+gEeqB/Qwx80RinXav7G04KKMHq448oo3WUPN0Z8/nN18dAwXHXU8izYGl0KAAAAhG241lq4bHA0LaaX/6bBQ/11G28oPNhor/IQ0WCq/izjDRWhzsOFHgAA4ysyuNDQWTUDMjiZTsmvp8V0mLJJ/n6afotbm66NNgQebLSZPPi3FbgEAQAA2gulW7jJliSbCoUs28d/b5XpEcXwnLQ0Q+GR0qLN5WHa4vW10lQ7t7ybSQ8HK03Ngs7rjxZeaaoUjxZeaaoUDw3Eyy3mLThxVKaPHf87TngYG26ewUnB1cWt++W+FKaIJkIvVozGypkPhUeB0c7gIaKwTa54AAAANCuS99FZfs6fq0W09KKtlfyo3MsiWqLROQ9twzUwONq3m1tzW4Ve1AXRbDxki0LXaAWX7YSHgvn8RLZWRPPj1Ccymg83xE9kFy2WSf/L97iyfeyRB/QIUw/wAI8i0IIZz/D9UXD+R7m8cTEdSGEp81rLPONXd3TPpWDvUyXLHeHyauFRaLgWDC7ef7tno7XCw4LRWuGhgCJVPCbTtgwzX8ZpPT+RUVSbA6Ja5BEqcwv/bw+yufjgAT3C1AM8wEPX5F/le+klznevSA8VOMrpuIiCBWxj3nTN3SbTfQYPA3G5cbdwbTx0Wrinle90I1klDW7MwOCuGKLcp6rBBMtDzI5RmcuDv9swXJp0fkzoB03u5ouGWmEbRDQ5vWyZt/H/fsYTD+gRph7gAR66Rn+Cy57g/M5oHjvJZvca8+/lvFZpPAjE5VKrdXfdPEzf4dKL5Pekae3npwBRZHCOuj+C4iGTFg+hF+RZF9St8ZaIYq+agirXOyKKimGy/NoCPo7K/DFXTB88oEeYeoAHeOjiWc5nnPMZK5EHXW938f+xnPP8sUa5S7klWjsPk2lBu9kwyEh2iii4uhpgfZL3uUEaXL9Dk2s6HiJ6qW6TRxd3gSyqkMcizqPLoMxjfBx1qRz2xAN6hKkHeICHLqiL+mERve+8r6TJxRjjPKY4z2Ua5R5gg62dh7bhknmxeexSjKbQ4Kib10I3bnA8+vr6CnlkGC3tU5XHEwbdQEVPqk9o7kst9zgo80898oAeYeoBHuChi5/z536h331b1MLcn8g7q1wakbzPFw+jhS/IxGQaYDOJUWRwcavPGkLhIU2XyprFo8Boq/KgfLYqfw9zd0aHyJ9iFP9+l5g5hF1n5LT6kECj9U564gE9wtQDPMBDF9Sdu5rvj/uU7fT+k7qpG5yyEP/+jpg5dSd+ZbdaTI+wTiuXRh1f8MWj1EpTqqlpGFy3sNudGhyPRL5FRluVxzoRjaqLcb/h09kZPiYG5bW54JiNSpmveOQBPcLUAzzAQxcb+fN1MXM078uGre7lfEwMyuulRBlp5Q755KFtuGRePAo46/csg9udaAFWQig8BgcHt8vUrdEKss1jU+LvicQTV9ETmXpMjLUFZaq/v+2RB/QIUw/wAA9dxK9hjia2L0y0pIta2uoxImGm38opd9QnD5NRymQaWxMjg7Wm4vB+trwuKB5i5gjl2GhdjlRe4qKzoOD325Tv5zzygB5h6gEe4GFa/jkHPEZz/sd424c+eZgYrjoiV31R/qmodypOU/IQ9rqzFzr4XxYYlHnBIw/oEaYe4AEepvtOOOBxIYfPAuWe7I2HieHeIKYX4O9OtOhyDS6vC7gEmopHhtG6Wt6xLKbAAzzAAzyanEdX6DxMpgVNJqbkxNCZivOptb6LQHjQCOXE1KAZPETxSOWycPFENm5Q5gKPPKBHmHqAB3iYtv5ctLR7EmWkldvtk4fxKGVlSk78d7/mCGGrCIUHm+qA8rfOlKAqPFy8cyjK833l+xKPPKBHmHqAB3iY7uviXXLetRhvW+yTh0m0oO6i96EugwZU5EFPYP9Gpv8g03/lffLMvJAHjVDmebh5KOSRF8c0I/4oTUNZn3iaonzjfyiLfEfKE1iMoYL/g36Ph7jTyLuTnni40oOecmmqw4j6tJ4Tc9eVHqk8svhkxOt1xiOrrgZUT2vVIyvmbkac3JbXI+uemrif0qj+1Xz9HE+0knuU8rNu0I2clvVapYwk4nKX8ncvPExauJ9mTckpmorDXcC2YMrjXZluEdEyZP/VJg+aGpTRWk1r0dricTzRgn7esFtkIR+jttBf0rhI47lqGz3ycKHHP5fpKxFNDxg3uGnZ1qMMj1D0CKWeQo/w9Yjnra9P3DsfEmbd3RN8jHrP3ZwoI63cdT55mBhuN5sHGd4OxeRyjdbBKGFTHrQg9SXlaY4mKZ8X0/PKzvO2nrI8ZNqhbHfNg/Lbm3ia+kzoz6P7TMycN5cVhipZ5m7+Tk+IvZ54uNBjlUz/aHheXOhRhkcoeoRST6FH+HrQymzDfG/clmitXyf0579el2jhx+EFh8V07Nq0cteIaNyFFx5VghfE8B00IJeH/Pz/+HfqV6fIPpsSlaGHt9Fvt7rgIaL3ujZ50NzfUQtaUh4HNPel1wLxijTPeORhW483Sp4X23q8EUj9eKPJ6yn0CF+PJ/mTplMus6AH5fFYIu+scrvE9DTO2nlUCV6QfNr3FbxAiwcbIS1DNsUGeD2nft42XxiscZwSvGAWD5E+gMoGD9pvQ8UurnHOQzeQdFzmmJgZZaNuHrb1mCx5XmzrMRlI/Zhs8noKPcLXQ42udaxE76JIGDzlMZfzHC14UDnMBtvjg0fdwQtGLJmuNg8Fa/hzgA1xXEwHIR5I7KNruibBC2zziOM3lolycUaUi2VJ7yvu4uOTcSTr5GFbj7LnxbYeodSPZq+n0CN8PR4XM+NHl4letJyP7eG8Htc4hvahrt6DPnjUFbyAjHaV3HelsAhNHjHiF+NHUrKKt80rSUUneIELHtS6WiX04+1O8r6rRPnYjxN8PLXs6V1NrycetvSoel5s6RFK/WiVego9wtaDWuj3iuhdJ8XWPSX0p0zG42dO8bHDnJdOqz8udz7fl2vl4Tp4wVWjlWnYRg0pwSOJC5rbclEieIETHnxy6anyZpkeFVH0C/Vl/Vne9ijvs7tid1RcJg28uFNE89oWeeJhQw8b58WGHqHUj1aqp9AjbD1opP+32aDn8v3yI2590mhiNbzdUt52kPfZzscc4TwuGvzPcbk3ieh9c208dObhkmmuEGZBA+iYflsmW5FHEg2bPIRe8AIXPNIq0XOc6sLFlCdcHzxs6tEIRI9GC+gRSj2FHuHqQe97aVrNizLtEdG89kc45YHmuD4lZsbmLVNuL6fhOnh0NBrFekkz62WDWaF0LXSnfHdhtJV4KJOxdStGR9HCF7Jla8QjcTK0eWQsKFArchZ/cI6MhR1c/X/a58UxJW0eLvRRFrdoqnrqCsriFtp6bGm0rByi7P10x+CNukXQ6Gea276G76NLlZY23VtplDTNby1c3WpX3ycm5TrjofLRWmmKDXRliuHFLTqnRuuIxz38+aYpD3mDucIjxXhn8NB86inNA3CKUM4LeKB+tJMeZGC7xfQ8d19wwsMkWlCa4Yk6jNYRj8qRJch4pemu5C6JqzwMuzm6Qr6K6mhlBoquOjXJ6UkIPgIK6gdQpAe17gBDw00anm/yhjziNTJjnMjYpwxC4QGURyjnBTxQP6AHDLfpQS/EfyWy1w1Nromp28rV2k95N+aEBxBm/QAP1A/o4Q+htazbyXDjNTLBA0D9QD2FHtCjdmiNUgYAAAAAAC3ctoPtqTo6g4DqmB5UdjAS9JiJvBjLZVB22s8hyxOoyk63CYVHXgzuMtCJ2x0yjwpTdlKh031su0xTHp0CaCfQSMKNAZTpgwf0CFMP8ACPtrluYbjtZbYvi3qnM6SV6YMH9AhTD/AAj7a6bmG47YFrZPobmb4nLEVsKlmmDx7QI0w9wAM82u66xTvciqj6vqyGZfGu4Scx6vp4X9iNNmJSpg8e0CNMPcADPNryukULtz1atvF7hqGay6Q1Rx/yxAN6hKkHeIBH2163Vlu4o4c74ig6BFpq0Uv3Qyg8xHRUoSs8au6OiSvHJmXbcI1lUiWlcFWjHnhAjzD1AA/waOvr1orhKgbXq2w+LbcP12l4ofBQjHYGDz5BdRgvVZi/TlQOint5sqYyvxRRIOZRDzygR5h6gAd4tP11W8lwUwyOngbieIqP8HbnhhcKjxSjTeXh2HipwtCSa5sT24eFmwDWyTK/5CfCMx54QI8w9QAP8MB1K0q+wyWDk+kUm0cvGwuFMbpBmhkZGpnJDTLt4t9iwztl22hD4MFGm8qDjTWVBx/josL8MOW3YceV9IdcAe9VKmmdPKBHmHqAB3jgui3Tws1pSe6T5jaZcshU4u9exy3aWnkMDg5m8uDvtfBQ8HxG5SC87qiiPq9U0m9zq/1XHnhAjzD1AA/wwHVrYrgmBif3pQDs1H26VUTB2OP9u+s0Wpc8DI3WGY8EqHI8kPEbRe5430EljcuMnwhHPPGAHmHqAR7ggetWQWGXckGX7aRqcDJtl18/ZTPqFjO7VquabRA8pNmm8hBRt/Fkwmid8Uh5Onsg5/eFvM9CB2VSJf0Od7H44AE9wtQDPMAD162p4YrZ3Z6Xki3JPINLGmIFNAUPDaPtF+ndzVUqzI809qN9/qNMT4jqy6LFZdL/vkFEo/V88IAeYeoBHuCB67ak4caIu0HJRD6V5rajJoNrCh4y7ajZaAm/1Kwc6sPAMzL9vUzrKpYZV9I3PPGAHmHqAR7ggevWguHewOYRG81OXYPj96m20FQ8MozWFo/XZPqwxHGLZVpfscy5IpqXttATD+gRph7gAR64bqsaLplXYppNjFyDU1qfVhAKj76+vkmZMnnkGK1NHrS02L+Q6UnD1vMRmX5socyN3K1yq0zfrJkH9AhTD/AAD1y3Flq4quENKH8XGVzc6qORX6ssG693HnxiBpS/i4zWNg+aarRfpj/nE1+EF0S0LqitMl/hbpXfyXSuZh7QI0w9wAM8cN2mQHseLplX0bvQjKk4ZCxkhlYmLJfkMS7T95nLf+d98sy8kMfg4GA3tXILdivkkRdtyDCS0ASf+HUie/QcVY4HLV4kapnUrULLn/2ZBx5W9Vj/6/yMj/+gHj0q8LCqR1FErCaop1Z5HOrIz3hLQ7SVHnn3Ut37abvcx0wWvqABSjTP9DnNOa9WjbYCj5foniDTn2zzkDeiKzyE3txbVzxU3FZQOR5yXCZ101z2xAN6hKkHeIAHrluGTpfyKjbPGSODFZNL7SqVZrjSstmW4iHTXyom1yOiWIbnZWpwOs/besryENEI5Rh18UhD1ki5F7lyXHZQUdUyhz3ysKGHjfNiQ49Q6kcr1VPoAT2838cKDZdMk8wzYTQ7lV1cG60tHktkek9EI9J6EpVmE/92axGPvr6+YZm0eci0Usxcd9MKjwz0ZlSOBx1etGqZQx55VNXD1nmpqkco9aPV6in0gB7e72Mmo5SThhfDqdFa5EFGOF9EL8ppYNP1nPp523wxHbu2ECnGO4NHitE64aFgbkoFOeq4kqpl0lJnY5542NDDxnmxoUco9aOV6in0gB5B3MeMw/Oxma0cPdzRq/xdO0rwWMOfNKJ4r7J9Nwu4R9nHBMNsrr2J7oi6eazmSqJWjr90fNGqZY545GFDDxvnxYYeodSPVqqn0AN6BHEf6yx7ILc0vZhtSR7x4KW0od7xtnkVqAwLvZBNrnisUL6/UtNFq5b5ukceNvSwcV5s6BFK/Wilego9oEcQ97E5ov1wQXObFnSnRKRMrbDKQ0y/4KfKcX9NF61a5pBHHjb1qHJebOoRSv1ohXoKPaBHEPexdjTcRgvyWCSiIeyv1fiEnFamDx629WgEokejyfUIpZ5CD+gRzH2sUwCtgBVcOehJbMpjmT54QI8w9QAP8MB1C8O9ins4tQKPyx4ulrQyLwdw0driYXpeXOkRSv1o1noKPaBHMPexduxSjtHVQjyOeuB9NBAervToCkSPribVQ6B+QA/cx2aio9EI5ZWmGyjrfNIKKEWrn9Bax9cbrv2pBWXQlDYPwzVqgRJQ1ivWPi+Gaxg3FQ/U05lQ1k3W1mNLC99SQ7mfNivaqUuZluKayPk9XsC6XXgAqB+op9ADetSIdupSpuHe14EHgPqBego9oIcPtHyXMgAAAAAE1cItinnpAmnvfsAjHPzLfzfqtfy//bfLoEfAegBAM2DH4I1ey9/V98nV75iHCwAAAAB1tnANcJOIwi/RwtS0nuZS3n5WRIHY3xDRsOqPHXNvKx51tK6aqQUFPWaijh4ZnR4YZVSvM+iMAg6FhzKq1xl0RgGHwqOO1qbaomxmw6XVNyjcUm+W3vxJURYoUgRFXaBQTbYDHIAHAAAA0HTQ6VKmCc0HZTrN5nKRHiBl2iDTnWzac/j7Bv7tIhvSKT7WxqRo8JgGzX97WURz4Rol03nOo8ewzG955gE9wtQDPMAD120BjyLDpSDCv5XpEZkuiSju4c0y/USm49RTIaJlsC7z9+P828287yU+9recV1mAxzSWyPSeiLqxq1b2TZzXrQZlfuCRB/QIUw/wAA9ctxo88gyXgu+e4FYcTWJeJdNTInovWYRJ3ncVH9vLec0t8Y+Ax0w8XfGhIe0h4mmDMic98oAeYeoBHuBRlge9YrtLpo6S6S7Oo+p1WwuPPMN9VqblIlqeizI7U0LUM3zsOOf1bIk8wGMm1gj7WFPidx88oEeYeoAHeJQ95v6S91L1nnq/heu2Fh5ZhksDfh4WUbSE+2QaS9nnl5ottDHOY4rzNBn6CR6z0e3ggplXokwfPKBHmHqAB3iU5TFhofwJC9dtLTyyDPfn/Lk/x/XJLGjg0CJN99+fyFsH4AEAAAC0BNIMl+aR0lQW6uPep9Hy+51MazXK2sd5rhbTc1XzAB4AAABASxvuRv58XUTTWYpAL4lpANCOgv0or5cSZeQBPAAAAICWNtx4fpJpEN6dMv1G5I+AG0qUkQfwAAAAAFracJfw57kS+a2T6V2R3UU6migjD+ABAAAAtLThLuDPsqO2aG3ht2T6UcpvFxJl5AE8AAAAgJY2XFu4JmVbl4f/ETwAAACAIA03bnUtLJknzTNdKdPhlN96EmXkATwAAACAljbc+F1lmfeKFIrum2L63WQSJu9DwQMAAABoGaSF53tbRHNDaarKcYO8dsk0ULDPWqWMIrjkQfldDRCZjCWaiPsZCg/AHWipzSdFFEJxPN5YR8xdHR5ZfBzG603lkRVztw3qaaoeWTF3deLktqIeWTF3deLktrPhviLTdpnWi2jZq6LF+Wk+6b8W0TzVPFBem5UyiuCKhylC4QG4AfUu3C305liDB+oH9IAepZHWpXxWRFEPyFy2FRxP+96paS7bOM9hPk5o5G2bR1rcw6I4hqHwANygX7l5+Dwv4IH6AT3a0HAFdxcQnhDZi+sf4SedjzXKoTweS+StA5s8suIe6sQxDIUHYB9vBHJewAP1A3q0qeHSyyIaVUvTVo5lPK08JKKA6kXo4Tzmcp4mL8Zs8ojjHk7xU9r1nPp5W14cw1B4ECYd1IMvC36fDISHCz0mS5yXyUB4iBbm0cz1A3ro62GjJdxj4T5WC4+8ebiPiyiqDWVCCzcsL0FgOR/bw3k9XiIPGzwIcYxCGsi0W0Qv+8f5+0Bin5B5nHT41GpSpg8eLvUwOS8nA+Eh2oBHM9YP6KGvx/Oi/JRLwcc+b+E+VguPPMOl1tq9Inp/SSHnTvETi048xW7e9xQfO8x5XSrxj1Tlkfx+JGW/eNu8JuChvkOxgYucp9Ass9sjD5d6mJwXl3qEUj+asZ5Cj+bTg2aufCam3wGbps84j6r3sVp4dGqc1G+zgNQlTKN1P5LpoIjWCVbXCF7K2w7yPtv5mCOcx8WKlassjyQuaG4LlccHMt0uotHTVYImT3Aet3OeumXe6pGHSz1MzotLPUKpH81YT6EH9Aj6PjZHIyPqj6f3ky/KtEdEkW0e4ZQHmr/6FLcIbaAsjyQaLcCDum7+QtSLtDJ98HCtRyMQPRpNpkco9RR6QI9g72NzDPYl46RRuDQ6jRaBWMPN8rhVR1Ni6AX0G+z0rlZPMuUhWoGHw0UOmhK29PCwuIUT2Fp8ImtxC12EsuiDLR5Zi1voIpRFH2zxyFrcQhe7+j5p6/vWnBLHkJHu5uQTVXncw59vtggPwC5COS/ggfoBPVrNcENZns02j5wn9q5m4NEKrcgmRVeduuS0tLtC1wP1AwhZj5Ba1XPaqEJQP7061+pExj7twgNA/UA9hR7Qo0Z0ttH/SgOd8kahTfA+7cIDQP1APYUe0AMtXCcYkuk68ABQP1BPoQf08IGORgOhkwAAAAAALVzAG3xPmQlt0Bb0AIDmw47BG72Wrw7a6sTpAAAAAAC0cIEaW1fN1IKCHjNRdcEKHehMlau6UIQOdBa1CIVH1YUidKCzqEUoPOpobYa8uAZauAAAAADgs4Xr6gnRdMm1UHi4akGUXGCD5r89I9MKUT6OI82RG5HpSaE3Xy4u84CI1sn2xQN6hKkHeIAHrtsCHmjhNh9o7eb3ZNokqgVN7uE8KK9bDcr8wCMP6BGmHuABHrhuNXjoGG7DUqoK8IhAMXjnWzTw+ZynbpmTHnlAjzD1AA/wKMuDgsDcJVNHyXQX51H1uq2FBwZNNR/WeMhzTSA8oEeYeoAHeJQ95n5RLQ7tGc7js4rXbS08TLuUd8l0g+Lqe5XfDinb/5z3vezIdNqZR3fB7z+W6ZJhnvNKlOmDB/QIUw/wAI+yPLJM7pcyzdXMa8LCdVsLDxPDpWDyAzKNaex7jvd93IHJgUc+Dsu0UpMXeIAHeIBHiDwelum0TItaiYeu4Y4kWm+6eI6PtQXw0ANNUv2miNY79QnwAA/wAI+yoInwv5Npbavw0DXcpyqU8VPLrUrw0MNFme4VUVe2T4AHeIAHeJQFDUKi0H87WoGHjuF2VGyVvc15VAV4lAN1ZX+HLyCfAA/wAA/wKIudMv1G2B1hXTsPzMNtD7wu050ynQUP8AAP8GhSHutkelempc3KA4bbPvhYprtlOgIe4AEe4NGkPG6S6S2ZftSMPGC47YfL4AEe4AEeTc7jmmbkgYUv2gc0rP1VEY24Aw/wAA/waEYeNF3pPhGNpG46Hmjhtgdo5ZPfBXCxgAd4gAd4lMUbIpquNNqsPNq2hZsXhWhLoz4eeVGISkYSSoKGse8MQPKQeVB0D4ryMSKUSB+OY+5q88jiYylerzaPrLraBvU0VY+se4il+0dT6NHR2XVVj//n+a+lZvC/PvTfbfCg6UkDAehRiQe6lFsXNGz9r0U0og48snnQKmA0GOQieATFA/UjYD2k0dalB5Xzr0U0UtonrPBoty5lCqH0skznxXTUnvO8raeFeNBw9XcDuGibgUe/cjP1eV7AA/WjKfRQzNa1HjQN6c4AzNYaj3Yy3Ky4h1XjOobGg4ap03D1mzzr3Sw83gjkvIAH6gf0mMYR7ln42LMeVnm0k+HGcQ+n+Kn1ek79vK1sXMe6eUwW5P+80I9uEePLgt8nA+HhQo/JEudlMhAeooV5NHP9aFk9ZOvWth5ZLeGHhH7Uoh4L97FaeFQ1XDUM0VzhDzo84hiF9MJ7t4he/I/z94HEPiHzOOlAvzcKfj8ZCA+Xepicl5OB8BBtwKMZ6wf00NeDDH5hBR4LOY+q97FaeJQ1XJqTtVmmHyrb6O/tMi2v0XxNeHQrXQRp3QZJwwyVh/pOyQYucp5Cs8xujzxc6mFyXlzqEUr9aMZ6Cj2aTw+KwENB2xsl02ecR9X7WC08yhguZf6pTH8jZgb07eIuhHdk+mMNZluWxwXNbaHy+ECm22V6RWQHTdbBBOdxO+epW+atHnm41MPkvLjUI5T60Yz1FHpAj6DvY2WmBdUZ6cYFj0YL8KCum7+oWe+0Mn3wcK1HIxA9Gk2mRyj1FHpAj2DvY5iH2ySwtMgB9EjA8eIWtcHS4hO5C7HooM5FY+rgcahi82LZw2EIYotH1uIWutjV90lb37fmtPqFk3PB3MOfb9ZxQ8u5kRnxAGpDKOcFPFA/oEerG24boAs80Kouc15c6JLT0kY9xf0DerRIq7qdDJf66dW5Vicy9mkXHgDqB+op9IAeNaKdFr6gCcx5o9AmeJ924QGgfqCeQg/ogRauEwzJdB14AKgfqKfQA3r4QEej0YAKAAAAAIAWLpCE7aksOoOA6pg+U3YwEvSYiapTe5IoO0L/kOUZ+2VnLITCY/SwXSJlp/qEwmPH4I1WeegMjrJdpimPdgvP1+6gkYQbAyjTBw/oEaYe4AEebXPdwnDby2xfFvUO308r0wcP6BGmHuABHm113cJw2wPXiGit5+/JNOKxTB88oEeYeoAHeLTddQvDbQ+zfZm7Pt6XacxTmT54QI8w9QAP8GjL6xaG2x4t2/g9w1DNZVJw54c88YAeYeoBHuDRttctDLf1zXaTsm24xjKpkn5bplEPPKBHmHqAB3i09XULw21ds/3rROW4JNPJmsr8UqZ7uZLWzQN6hKkHeIBH21+3MNzWNNtfybQ5sX2YK4nrMr/kJ8IzHnhAjzD1AA/wwHULw21Zs/1hym/DNZR5iZ8Iz3jgAT3C1AM8wAPXLQMrTbUWns+oHITXHZd5iZ8IR3IqqUse0CNMPcADPHDdooXbcqDK8UDGbxS5432HZcZPhCOeeECPMPUAD/DAdQvDbcmW7QM5vy/kfRY6KJMq6XdE1MXigwf0CFMP8AAPXLcw3JY02x9p7Ef7/EeZnhDVl0WLy6RKukFEo/V88IAeYeoBHuCB6xaG23L4pWbliNEt0zMy/b1M6yqWGVfSNzzxgB5h6gEe4IHrFobbknhNpg9LHLdYpvUVy5wronlpCz3xgB5h6gEe4IHrFobbkqClxf6FTE+KaEUUXRyR6ccWytzI3Sq3yvTNmnlAjzD1AA/wwHULw21ZTMm0X6Y/5xNfhBdEtC6orTJf4W6V38l0rmYe0CNMPcADPHDdpqCj0WjAspoM//Lfjeb9/JnIHj1HlePB5Ma//bfLbJV5UaY/k+myKx516FEE4lmHHjo80jA4OFirHn19fanbD3UIqzy2lLxV2eZRhCyeo4c7rPJY9nA5QWzzKEIWzx2DN1rlsavvk0IummVWum7zeKCF21q4raByPOS4zCGupD54QI8w9QAP8MB1C8NtSWSNlHuRK8dlx2UOe+RhQ48eEcW6PC9Tg9N53tZTox42eISiRyj1FHpAD+/3MRhua6E3o3I86PCiVcsc8sijqh5LZHpPRCMWexI3lU3826016GGLRyh6hFJPoQf08H4fg+G2DuamVJCjjiupWiYtdTbmiYcNPZ6Wab6IBlL0y3Q9p37eNp/3ca2HDR6h6BFKPYUe0COI+xiCF7QOVnMlUSvHXzq+aNUyRzzysKHHGv4ckGmvsn03H7NH2celHjZ4hKJHKPUUekCPIO5jaOG2DlYo31+p6aJVy3zdIw8benTzZ9pUgHjbvBr0sMEjFD1CqafQA3oEcR+D4bYO1imV4/6aLlq1zCGPPGzqcUFzm2s9qvAIRY9Q6in0gB5B3MfQpdwaWCSiIeyv1fiEnFamDx629WgEokejyfUIpZ5CD+gRzH0MLdzWwAquHPQkNuWxTB88oEeYeoAHeOC6heG2JC57uFjSyrwcwEVri8c9nHzrYcojFD1CqafQA3oEcx9Dl3Jr4GggZR5tIT26AtGjq0n1EKgf0AP3sZnAWspAW0NZE5lWyClaHWdcpuvLrvncDDyUdZi1eWStpdwKUNZh1tZjSwvfUpV1mLX1KLvmcysCXcoAEIGWapvI+X1C1LOWLHigfkCPFsX/L8AA4ouZqwDTQvQAAAAASUVORK5CYII=); background-size: 238px 204px; } }

.tsd-signature.tsd-kind-icon:before { background-position: 0 -153px; }

.tsd-kind-object-literal > .tsd-kind-icon:before { background-position: 0px -17px; }
.tsd-kind-object-literal.tsd-is-protected > .tsd-kind-icon:before { background-position: -17px -17px; }
.tsd-kind-object-literal.tsd-is-private > .tsd-kind-icon:before { background-position: -34px -17px; }

.tsd-kind-class > .tsd-kind-icon:before { background-position: 0px -34px; }
.tsd-kind-class.tsd-is-protected > .tsd-kind-icon:before { background-position: -17px -34px; }
.tsd-kind-class.tsd-is-private > .tsd-kind-icon:before { background-position: -34px -34px; }

.tsd-kind-class.tsd-has-type-parameter > .tsd-kind-icon:before { background-position: 0px -51px; }
.tsd-kind-class.tsd-has-type-parameter.tsd-is-protected > .tsd-kind-icon:before { background-position: -17px -51px; }
.tsd-kind-class.tsd-has-type-parameter.tsd-is-private > .tsd-kind-icon:before { background-position: -34px -51px; }

.tsd-kind-interface > .tsd-kind-icon:before { background-position: 0px -68px; }
.tsd-kind-interface.tsd-is-protected > .tsd-kind-icon:before { background-position: -17px -68px; }
.tsd-kind-interface.tsd-is-private > .tsd-kind-icon:before { background-position: -34px -68px; }

.tsd-kind-interface.tsd-has-type-parameter > .tsd-kind-icon:before { background-position: 0px -85px; }
.tsd-kind-interface.tsd-has-type-parameter.tsd-is-protected > .tsd-kind-icon:before { background-position: -17px -85px; }
.tsd-kind-interface.tsd-has-type-parameter.tsd-is-private > .tsd-kind-icon:before { background-position: -34px -85px; }

.tsd-kind-module > .tsd-kind-icon:before { background-position: 0px -102px; }
.tsd-kind-module.tsd-is-protected > .tsd-kind-icon:before { background-position: -17px -102px; }
.tsd-kind-module.tsd-is-private > .tsd-kind-icon:before { background-position: -34px -102px; }

.tsd-kind-external-module > .tsd-kind-icon:before { background-position: 0px -102px; }
.tsd-kind-external-module.tsd-is-protected > .tsd-kind-icon:before { background-position: -17px -102px; }
.tsd-kind-external-module.tsd-is-private > .tsd-kind-icon:before { background-position: -34px -102px; }

.tsd-kind-enum > .tsd-kind-icon:before { background-position: 0px -119px; }
.tsd-kind-enum.tsd-is-protected > .tsd-kind-icon:before { background-position: -17px -119px; }
.tsd-kind-enum.tsd-is-private > .tsd-kind-icon:before { background-position: -34px -119px; }

.tsd-kind-enum-member > .tsd-kind-icon:before { background-position: 0px -136px; }
.tsd-kind-enum-member.tsd-is-protected > .tsd-kind-icon:before { background-position: -17px -136px; }
.tsd-kind-enum-member.tsd-is-private > .tsd-kind-icon:before { background-position: -34px -136px; }

.tsd-kind-signature > .tsd-kind-icon:before { background-position: 0px -153px; }
.tsd-kind-signature.tsd-is-protected > .tsd-kind-icon:before { background-position: -17px -153px; }
.tsd-kind-signature.tsd-is-private > .tsd-kind-icon:before { background-position: -34px -153px; }

.tsd-kind-type-alias > .tsd-kind-icon:before { background-position: 0px -170px; }
.tsd-kind-type-alias.tsd-is-protected > .tsd-kind-icon:before { background-position: -17px -170px; }
.tsd-kind-type-alias.tsd-is-private > .tsd-kind-icon:before { background-position: -34px -170px; }

.tsd-kind-variable > .tsd-kind-icon:before { background-position: -136px -0px; }
.tsd-kind-variable.tsd-is-protected > .tsd-kind-icon:before { background-position: -153px -0px; }
.tsd-kind-variable.tsd-is-private > .tsd-kind-icon:before { background-position: -119px -0px; }
.tsd-kind-variable.tsd-parent-kind-class > .tsd-kind-icon:before { background-position: -51px -0px; }
.tsd-kind-variable.tsd-parent-kind-class.tsd-is-inherited > .tsd-kind-icon:before { background-position: -68px -0px; }
.tsd-kind-variable.tsd-parent-kind-class.tsd-is-protected > .tsd-kind-icon:before { background-position: -85px -0px; }
.tsd-kind-variable.tsd-parent-kind-class.tsd-is-protected.tsd-is-inherited > .tsd-kind-icon:before { background-position: -102px -0px; }
.tsd-kind-variable.tsd-parent-kind-class.tsd-is-private > .tsd-kind-icon:before { background-position: -119px -0px; }
.tsd-kind-variable.tsd-parent-kind-enum > .tsd-kind-icon:before { background-position: -170px -0px; }
.tsd-kind-variable.tsd-parent-kind-enum.tsd-is-protected > .tsd-kind-icon:before { background-position: -187px -0px; }
.tsd-kind-variable.tsd-parent-kind-enum.tsd-is-private > .tsd-kind-icon:before { background-position: -119px -0px; }
.tsd-kind-variable.tsd-parent-kind-interface > .tsd-kind-icon:before { background-position: -204px -0px; }
.tsd-kind-variable.tsd-parent-kind-interface.tsd-is-inherited > .tsd-kind-icon:before { background-position: -221px -0px; }

.tsd-kind-property > .tsd-kind-icon:before { background-position: -136px -0px; }
.tsd-kind-property.tsd-is-protected > .tsd-kind-icon:before { background-position: -153px -0px; }
.tsd-kind-property.tsd-is-private > .tsd-kind-icon:before { background-position: -119px -0px; }
.tsd-kind-property.tsd-parent-kind-class > .tsd-kind-icon:before { background-position: -51px -0px; }
.tsd-kind-property.tsd-parent-kind-class.tsd-is-inherited > .tsd-kind-icon:before { background-position: -68px -0px; }
.tsd-kind-property.tsd-parent-kind-class.tsd-is-protected > .tsd-kind-icon:before { background-position: -85px -0px; }
.tsd-kind-property.tsd-parent-kind-class.tsd-is-protected.tsd-is-inherited > .tsd-kind-icon:before { background-position: -102px -0px; }
.tsd-kind-property.tsd-parent-kind-class.tsd-is-private > .tsd-kind-icon:before { background-position: -119px -0px; }
.tsd-kind-property.tsd-parent-kind-enum > .tsd-kind-icon:before { background-position: -170px -0px; }
.tsd-kind-property.tsd-parent-kind-enum.tsd-is-protected > .tsd-kind-icon:before { background-position: -187px -0px; }
.tsd-kind-property.tsd-parent-kind-enum.tsd-is-private > .tsd-kind-icon:before { background-position: -119px -0px; }
.tsd-kind-property.tsd-parent-kind-interface > .tsd-kind-icon:before { background-position: -204px -0px; }
.tsd-kind-property.tsd-parent-kind-interface.tsd-is-inherited > .tsd-kind-icon:before { background-position: -221px -0px; }

.tsd-kind-get-signature > .tsd-kind-icon:before { background-position: -136px -17px; }
.tsd-kind-get-signature.tsd-is-protected > .tsd-kind-icon:before { background-position: -153px -17px; }
.tsd-kind-get-signature.tsd-is-private > .tsd-kind-icon:before { background-position: -119px -17px; }
.tsd-kind-get-signature.tsd-parent-kind-class > .tsd-kind-icon:before { background-position: -51px -17px; }
.tsd-kind-get-signature.tsd-parent-kind-class.tsd-is-inherited > .tsd-kind-icon:before { background-position: -68px -17px; }
.tsd-kind-get-signature.tsd-parent-kind-class.tsd-is-protected > .tsd-kind-icon:before { background-position: -85px -17px; }
.tsd-kind-get-signature.tsd-parent-kind-class.tsd-is-protected.tsd-is-inherited > .tsd-kind-icon:before { background-position: -102px -17px; }
.tsd-kind-get-signature.tsd-parent-kind-class.tsd-is-private > .tsd-kind-icon:before { background-position: -119px -17px; }
.tsd-kind-get-signature.tsd-parent-kind-enum > .tsd-kind-icon:before { background-position: -170px -17px; }
.tsd-kind-get-signature.tsd-parent-kind-enum.tsd-is-protected > .tsd-kind-icon:before { background-position: -187px -17px; }
.tsd-kind-get-signature.tsd-parent-kind-enum.tsd-is-private > .tsd-kind-icon:before { background-position: -119px -17px; }
.tsd-kind-get-signature.tsd-parent-kind-interface > .tsd-kind-icon:before { background-position: -204px -17px; }
.tsd-kind-get-signature.tsd-parent-kind-interface.tsd-is-inherited > .tsd-kind-icon:before { background-position: -221px -17px; }

.tsd-kind-set-signature > .tsd-kind-icon:before { background-position: -136px -34px; }
.tsd-kind-set-signature.tsd-is-protected > .tsd-kind-icon:before { background-position: -153px -34px; }
.tsd-kind-set-signature.tsd-is-private > .tsd-kind-icon:before { background-position: -119px -34px; }
.tsd-kind-set-signature.tsd-parent-kind-class > .tsd-kind-icon:before { background-position: -51px -34px; }
.tsd-kind-set-signature.tsd-parent-kind-class.tsd-is-inherited > .tsd-kind-icon:before { background-position: -68px -34px; }
.tsd-kind-set-signature.tsd-parent-kind-class.tsd-is-protected > .tsd-kind-icon:before { background-position: -85px -34px; }
.tsd-kind-set-signature.tsd-parent-kind-class.tsd-is-protected.tsd-is-inherited > .tsd-kind-icon:before { background-position: -102px -34px; }
.tsd-kind-set-signature.tsd-parent-kind-class.tsd-is-private > .tsd-kind-icon:before { background-position: -119px -34px; }
.tsd-kind-set-signature.tsd-parent-kind-enum > .tsd-kind-icon:before { background-position: -170px -34px; }
.tsd-kind-set-signature.tsd-parent-kind-enum.tsd-is-protected > .tsd-kind-icon:before { background-position: -187px -34px; }
.tsd-kind-set-signature.tsd-parent-kind-enum.tsd-is-private > .tsd-kind-icon:before { background-position: -119px -34px; }
.tsd-kind-set-signature.tsd-parent-kind-interface > .tsd-kind-icon:before { background-position: -204px -34px; }
.tsd-kind-set-signature.tsd-parent-kind-interface.tsd-is-inherited > .tsd-kind-icon:before { background-position: -221px -34px; }

.tsd-kind-accessor > .tsd-kind-icon:before { background-position: -136px -51px; }
.tsd-kind-accessor.tsd-is-protected > .tsd-kind-icon:before { background-position: -153px -51px; }
.tsd-kind-accessor.tsd-is-private > .tsd-kind-icon:before { background-position: -119px -51px; }
.tsd-kind-accessor.tsd-parent-kind-class > .tsd-kind-icon:before { background-position: -51px -51px; }
.tsd-kind-accessor.tsd-parent-kind-class.tsd-is-inherited > .tsd-kind-icon:before { background-position: -68px -51px; }
.tsd-kind-accessor.tsd-parent-kind-class.tsd-is-protected > .tsd-kind-icon:before { background-position: -85px -51px; }
.tsd-kind-accessor.tsd-parent-kind-class.tsd-is-protected.tsd-is-inherited > .tsd-kind-icon:before { background-position: -102px -51px; }
.tsd-kind-accessor.tsd-parent-kind-class.tsd-is-private > .tsd-kind-icon:before { background-position: -119px -51px; }
.tsd-kind-accessor.tsd-parent-kind-enum > .tsd-kind-icon:before { background-position: -170px -51px; }
.tsd-kind-accessor.tsd-parent-kind-enum.tsd-is-protected > .tsd-kind-icon:before { background-position: -187px -51px; }
.tsd-kind-accessor.tsd-parent-kind-enum.tsd-is-private > .tsd-kind-icon:before { background-position: -119px -51px; }
.tsd-kind-accessor.tsd-parent-kind-interface > .tsd-kind-icon:before { background-position: -204px -51px; }
.tsd-kind-accessor.tsd-parent-kind-interface.tsd-is-inherited > .tsd-kind-icon:before { background-position: -221px -51px; }

.tsd-kind-function > .tsd-kind-icon:before { background-position: -136px -68px; }
.tsd-kind-function.tsd-is-protected > .tsd-kind-icon:before { background-position: -153px -68px; }
.tsd-kind-function.tsd-is-private > .tsd-kind-icon:before { background-position: -119px -68px; }
.tsd-kind-function.tsd-parent-kind-class > .tsd-kind-icon:before { background-position: -51px -68px; }
.tsd-kind-function.tsd-parent-kind-class.tsd-is-inherited > .tsd-kind-icon:before { background-position: -68px -68px; }
.tsd-kind-function.tsd-parent-kind-class.tsd-is-protected > .tsd-kind-icon:before { background-position: -85px -68px; }
.tsd-kind-function.tsd-parent-kind-class.tsd-is-protected.tsd-is-inherited > .tsd-kind-icon:before { background-position: -102px -68px; }
.tsd-kind-function.tsd-parent-kind-class.tsd-is-private > .tsd-kind-icon:before { background-position: -119px -68px; }
.tsd-kind-function.tsd-parent-kind-enum > .tsd-kind-icon:before { background-position: -170px -68px; }
.tsd-kind-function.tsd-parent-kind-enum.tsd-is-protected > .tsd-kind-icon:before { background-position: -187px -68px; }
.tsd-kind-function.tsd-parent-kind-enum.tsd-is-private > .tsd-kind-icon:before { background-position: -119px -68px; }
.tsd-kind-function.tsd-parent-kind-interface > .tsd-kind-icon:before { background-position: -204px -68px; }
.tsd-kind-function.tsd-parent-kind-interface.tsd-is-inherited > .tsd-kind-icon:before { background-position: -221px -68px; }

.tsd-kind-method > .tsd-kind-icon:before { background-position: -136px -68px; }
.tsd-kind-method.tsd-is-protected > .tsd-kind-icon:before { background-position: -153px -68px; }
.tsd-kind-method.tsd-is-private > .tsd-kind-icon:before { background-position: -119px -68px; }
.tsd-kind-method.tsd-parent-kind-class > .tsd-kind-icon:before { background-position: -51px -68px; }
.tsd-kind-method.tsd-parent-kind-class.tsd-is-inherited > .tsd-kind-icon:before { background-position: -68px -68px; }
.tsd-kind-method.tsd-parent-kind-class.tsd-is-protected > .tsd-kind-icon:before { background-position: -85px -68px; }
.tsd-kind-method.tsd-parent-kind-class.tsd-is-protected.tsd-is-inherited > .tsd-kind-icon:before { background-position: -102px -68px; }
.tsd-kind-method.tsd-parent-kind-class.tsd-is-private > .tsd-kind-icon:before { background-position: -119px -68px; }
.tsd-kind-method.tsd-parent-kind-enum > .tsd-kind-icon:before { background-position: -170px -68px; }
.tsd-kind-method.tsd-parent-kind-enum.tsd-is-protected > .tsd-kind-icon:before { background-position: -187px -68px; }
.tsd-kind-method.tsd-parent-kind-enum.tsd-is-private > .tsd-kind-icon:before { background-position: -119px -68px; }
.tsd-kind-method.tsd-parent-kind-interface > .tsd-kind-icon:before { background-position: -204px -68px; }
.tsd-kind-method.tsd-parent-kind-interface.tsd-is-inherited > .tsd-kind-icon:before { background-position: -221px -68px; }

.tsd-kind-call-signature > .tsd-kind-icon:before { background-position: -136px -68px; }
.tsd-kind-call-signature.tsd-is-protected > .tsd-kind-icon:before { background-position: -153px -68px; }
.tsd-kind-call-signature.tsd-is-private > .tsd-kind-icon:before { background-position: -119px -68px; }
.tsd-kind-call-signature.tsd-parent-kind-class > .tsd-kind-icon:before { background-position: -51px -68px; }
.tsd-kind-call-signature.tsd-parent-kind-class.tsd-is-inherited > .tsd-kind-icon:before { background-position: -68px -68px; }
.tsd-kind-call-signature.tsd-parent-kind-class.tsd-is-protected > .tsd-kind-icon:before { background-position: -85px -68px; }
.tsd-kind-call-signature.tsd-parent-kind-class.tsd-is-protected.tsd-is-inherited > .tsd-kind-icon:before { background-position: -102px -68px; }
.tsd-kind-call-signature.tsd-parent-kind-class.tsd-is-private > .tsd-kind-icon:before { background-position: -119px -68px; }
.tsd-kind-call-signature.tsd-parent-kind-enum > .tsd-kind-icon:before { background-position: -170px -68px; }
.tsd-kind-call-signature.tsd-parent-kind-enum.tsd-is-protected > .tsd-kind-icon:before { background-position: -187px -68px; }
.tsd-kind-call-signature.tsd-parent-kind-enum.tsd-is-private > .tsd-kind-icon:before { background-position: -119px -68px; }
.tsd-kind-call-signature.tsd-parent-kind-interface > .tsd-kind-icon:before { background-position: -204px -68px; }
.tsd-kind-call-signature.tsd-parent-kind-interface.tsd-is-inherited > .tsd-kind-icon:before { background-position: -221px -68px; }

.tsd-kind-function.tsd-has-type-parameter > .tsd-kind-icon:before { background-position: -136px -85px; }
.tsd-kind-function.tsd-has-type-parameter.tsd-is-protected > .tsd-kind-icon:before { background-position: -153px -85px; }
.tsd-kind-function.tsd-has-type-parameter.tsd-is-private > .tsd-kind-icon:before { background-position: -119px -85px; }
.tsd-kind-function.tsd-has-type-parameter.tsd-parent-kind-class > .tsd-kind-icon:before { background-position: -51px -85px; }
.tsd-kind-function.tsd-has-type-parameter.tsd-parent-kind-class.tsd-is-inherited > .tsd-kind-icon:before { background-position: -68px -85px; }
.tsd-kind-function.tsd-has-type-parameter.tsd-parent-kind-class.tsd-is-protected > .tsd-kind-icon:before { background-position: -85px -85px; }
.tsd-kind-function.tsd-has-type-parameter.tsd-parent-kind-class.tsd-is-protected.tsd-is-inherited > .tsd-kind-icon:before { background-position: -102px -85px; }
.tsd-kind-function.tsd-has-type-parameter.tsd-parent-kind-class.tsd-is-private > .tsd-kind-icon:before { background-position: -119px -85px; }
.tsd-kind-function.tsd-has-type-parameter.tsd-parent-kind-enum > .tsd-kind-icon:before { background-position: -170px -85px; }
.tsd-kind-function.tsd-has-type-parameter.tsd-parent-kind-enum.tsd-is-protected > .tsd-kind-icon:before { background-position: -187px -85px; }
.tsd-kind-function.tsd-has-type-parameter.tsd-parent-kind-enum.tsd-is-private > .tsd-kind-icon:before { background-position: -119px -85px; }
.tsd-kind-function.tsd-has-type-parameter.tsd-parent-kind-interface > .tsd-kind-icon:before { background-position: -204px -85px; }
.tsd-kind-function.tsd-has-type-parameter.tsd-parent-kind-interface.tsd-is-inherited > .tsd-kind-icon:before { background-position: -221px -85px; }

.tsd-kind-method.tsd-has-type-parameter > .tsd-kind-icon:before { background-position: -136px -85px; }
.tsd-kind-method.tsd-has-type-parameter.tsd-is-protected > .tsd-kind-icon:before { background-position: -153px -85px; }
.tsd-kind-method.tsd-has-type-parameter.tsd-is-private > .tsd-kind-icon:before { background-position: -119px -85px; }
.tsd-kind-method.tsd-has-type-parameter.tsd-parent-kind-class > .tsd-kind-icon:before { background-position: -51px -85px; }
.tsd-kind-method.tsd-has-type-parameter.tsd-parent-kind-class.tsd-is-inherited > .tsd-kind-icon:before { background-position: -68px -85px; }
.tsd-kind-method.tsd-has-type-parameter.tsd-parent-kind-class.tsd-is-protected > .tsd-kind-icon:before { background-position: -85px -85px; }
.tsd-kind-method.tsd-has-type-parameter.tsd-parent-kind-class.tsd-is-protected.tsd-is-inherited > .tsd-kind-icon:before { background-position: -102px -85px; }
.tsd-kind-method.tsd-has-type-parameter.tsd-parent-kind-class.tsd-is-private > .tsd-kind-icon:before { background-position: -119px -85px; }
.tsd-kind-method.tsd-has-type-parameter.tsd-parent-kind-enum > .tsd-kind-icon:before { background-position: -170px -85px; }
.tsd-kind-method.tsd-has-type-parameter.tsd-parent-kind-enum.tsd-is-protected > .tsd-kind-icon:before { background-position: -187px -85px; }
.tsd-kind-method.tsd-has-type-parameter.tsd-parent-kind-enum.tsd-is-private > .tsd-kind-icon:before { background-position: -119px -85px; }
.tsd-kind-method.tsd-has-type-parameter.tsd-parent-kind-interface > .tsd-kind-icon:before { background-position: -204px -85px; }
.tsd-kind-method.tsd-has-type-parameter.tsd-parent-kind-interface.tsd-is-inherited > .tsd-kind-icon:before { background-position: -221px -85px; }

.tsd-kind-constructor > .tsd-kind-icon:before { background-position: -136px -102px; }
.tsd-kind-constructor.tsd-is-protected > .tsd-kind-icon:before { background-position: -153px -102px; }
.tsd-kind-constructor.tsd-is-private > .tsd-kind-icon:before { background-position: -119px -102px; }
.tsd-kind-constructor.tsd-parent-kind-class > .tsd-kind-icon:before { background-position: -51px -102px; }
.tsd-kind-constructor.tsd-parent-kind-class.tsd-is-inherited > .tsd-kind-icon:before { background-position: -68px -102px; }
.tsd-kind-constructor.tsd-parent-kind-class.tsd-is-protected > .tsd-kind-icon:before { background-position: -85px -102px; }
.tsd-kind-constructor.tsd-parent-kind-class.tsd-is-protected.tsd-is-inherited > .tsd-kind-icon:before { background-position: -102px -102px; }
.tsd-kind-constructor.tsd-parent-kind-class.tsd-is-private > .tsd-kind-icon:before { background-position: -119px -102px; }
.tsd-kind-constructor.tsd-parent-kind-enum > .tsd-kind-icon:before { background-position: -170px -102px; }
.tsd-kind-constructor.tsd-parent-kind-enum.tsd-is-protected > .tsd-kind-icon:before { background-position: -187px -102px; }
.tsd-kind-constructor.tsd-parent-kind-enum.tsd-is-private > .tsd-kind-icon:before { background-position: -119px -102px; }
.tsd-kind-constructor.tsd-parent-kind-interface > .tsd-kind-icon:before { background-position: -204px -102px; }
.tsd-kind-constructor.tsd-parent-kind-interface.tsd-is-inherited > .tsd-kind-icon:before { background-position: -221px -102px; }

.tsd-kind-constructor-signature > .tsd-kind-icon:before { background-position: -136px -102px; }
.tsd-kind-constructor-signature.tsd-is-protected > .tsd-kind-icon:before { background-position: -153px -102px; }
.tsd-kind-constructor-signature.tsd-is-private > .tsd-kind-icon:before { background-position: -119px -102px; }
.tsd-kind-constructor-signature.tsd-parent-kind-class > .tsd-kind-icon:before { background-position: -51px -102px; }
.tsd-kind-constructor-signature.tsd-parent-kind-class.tsd-is-inherited > .tsd-kind-icon:before { background-position: -68px -102px; }
.tsd-kind-constructor-signature.tsd-parent-kind-class.tsd-is-protected > .tsd-kind-icon:before { background-position: -85px -102px; }
.tsd-kind-constructor-signature.tsd-parent-kind-class.tsd-is-protected.tsd-is-inherited > .tsd-kind-icon:before { background-position: -102px -102px; }
.tsd-kind-constructor-signature.tsd-parent-kind-class.tsd-is-private > .tsd-kind-icon:before { background-position: -119px -102px; }
.tsd-kind-constructor-signature.tsd-parent-kind-enum > .tsd-kind-icon:before { background-position: -170px -102px; }
.tsd-kind-constructor-signature.tsd-parent-kind-enum.tsd-is-protected > .tsd-kind-icon:before { background-position: -187px -102px; }
.tsd-kind-constructor-signature.tsd-parent-kind-enum.tsd-is-private > .tsd-kind-icon:before { background-position: -119px -102px; }
.tsd-kind-constructor-signature.tsd-parent-kind-interface > .tsd-kind-icon:before { background-position: -204px -102px; }
.tsd-kind-constructor-signature.tsd-parent-kind-interface.tsd-is-inherited > .tsd-kind-icon:before { background-position: -221px -102px; }

.tsd-kind-index-signature > .tsd-kind-icon:before { background-position: -136px -119px; }
.tsd-kind-index-signature.tsd-is-protected > .tsd-kind-icon:before { background-position: -153px -119px; }
.tsd-kind-index-signature.tsd-is-private > .tsd-kind-icon:before { background-position: -119px -119px; }
.tsd-kind-index-signature.tsd-parent-kind-class > .tsd-kind-icon:before { background-position: -51px -119px; }
.tsd-kind-index-signature.tsd-parent-kind-class.tsd-is-inherited > .tsd-kind-icon:before { background-position: -68px -119px; }
.tsd-kind-index-signature.tsd-parent-kind-class.tsd-is-protected > .tsd-kind-icon:before { background-position: -85px -119px; }
.tsd-kind-index-signature.tsd-parent-kind-class.tsd-is-protected.tsd-is-inherited > .tsd-kind-icon:before { background-position: -102px -119px; }
.tsd-kind-index-signature.tsd-parent-kind-class.tsd-is-private > .tsd-kind-icon:before { background-position: -119px -119px; }
.tsd-kind-index-signature.tsd-parent-kind-enum > .tsd-kind-icon:before { background-position: -170px -119px; }
.tsd-kind-index-signature.tsd-parent-kind-enum.tsd-is-protected > .tsd-kind-icon:before { background-position: -187px -119px; }
.tsd-kind-index-signature.tsd-parent-kind-enum.tsd-is-private > .tsd-kind-icon:before { background-position: -119px -119px; }
.tsd-kind-index-signature.tsd-parent-kind-interface > .tsd-kind-icon:before { background-position: -204px -119px; }
.tsd-kind-index-signature.tsd-parent-kind-interface.tsd-is-inherited > .tsd-kind-icon:before { background-position: -221px -119px; }

.tsd-kind-event > .tsd-kind-icon:before { background-position: -136px -136px; }
.tsd-kind-event.tsd-is-protected > .tsd-kind-icon:before { background-position: -153px -136px; }
.tsd-kind-event.tsd-is-private > .tsd-kind-icon:before { background-position: -119px -136px; }
.tsd-kind-event.tsd-parent-kind-class > .tsd-kind-icon:before { background-position: -51px -136px; }
.tsd-kind-event.tsd-parent-kind-class.tsd-is-inherited > .tsd-kind-icon:before { background-position: -68px -136px; }
.tsd-kind-event.tsd-parent-kind-class.tsd-is-protected > .tsd-kind-icon:before { background-position: -85px -136px; }
.tsd-kind-event.tsd-parent-kind-class.tsd-is-protected.tsd-is-inherited > .tsd-kind-icon:before { background-position: -102px -136px; }
.tsd-kind-event.tsd-parent-kind-class.tsd-is-private > .tsd-kind-icon:before { background-position: -119px -136px; }
.tsd-kind-event.tsd-parent-kind-enum > .tsd-kind-icon:before { background-position: -170px -136px; }
.tsd-kind-event.tsd-parent-kind-enum.tsd-is-protected > .tsd-kind-icon:before { background-position: -187px -136px; }
.tsd-kind-event.tsd-parent-kind-enum.tsd-is-private > .tsd-kind-icon:before { background-position: -119px -136px; }
.tsd-kind-event.tsd-parent-kind-interface > .tsd-kind-icon:before { background-position: -204px -136px; }
.tsd-kind-event.tsd-parent-kind-interface.tsd-is-inherited > .tsd-kind-icon:before { background-position: -221px -136px; }

.tsd-is-static > .tsd-kind-icon:before { background-position: -136px -153px; }
.tsd-is-static.tsd-is-protected > .tsd-kind-icon:before { background-position: -153px -153px; }
.tsd-is-static.tsd-is-private > .tsd-kind-icon:before { background-position: -119px -153px; }
.tsd-is-static.tsd-parent-kind-class > .tsd-kind-icon:before { background-position: -51px -153px; }
.tsd-is-static.tsd-parent-kind-class.tsd-is-inherited > .tsd-kind-icon:before { background-position: -68px -153px; }
.tsd-is-static.tsd-parent-kind-class.tsd-is-protected > .tsd-kind-icon:before { background-position: -85px -153px; }
.tsd-is-static.tsd-parent-kind-class.tsd-is-protected.tsd-is-inherited > .tsd-kind-icon:before { background-position: -102px -153px; }
.tsd-is-static.tsd-parent-kind-class.tsd-is-private > .tsd-kind-icon:before { background-position: -119px -153px; }
.tsd-is-static.tsd-parent-kind-enum > .tsd-kind-icon:before { background-position: -170px -153px; }
.tsd-is-static.tsd-parent-kind-enum.tsd-is-protected > .tsd-kind-icon:before { background-position: -187px -153px; }
.tsd-is-static.tsd-parent-kind-enum.tsd-is-private > .tsd-kind-icon:before { background-position: -119px -153px; }
.tsd-is-static.tsd-parent-kind-interface > .tsd-kind-icon:before { background-position: -204px -153px; }
.tsd-is-static.tsd-parent-kind-interface.tsd-is-inherited > .tsd-kind-icon:before { background-position: -221px -153px; }

.tsd-is-static.tsd-kind-function > .tsd-kind-icon:before { background-position: -136px -170px; }
.tsd-is-static.tsd-kind-function.tsd-is-protected > .tsd-kind-icon:before { background-position: -153px -170px; }
.tsd-is-static.tsd-kind-function.tsd-is-private > .tsd-kind-icon:before { background-position: -119px -170px; }
.tsd-is-static.tsd-kind-function.tsd-parent-kind-class > .tsd-kind-icon:before { background-position: -51px -170px; }
.tsd-is-static.tsd-kind-function.tsd-parent-kind-class.tsd-is-inherited > .tsd-kind-icon:before { background-position: -68px -170px; }
.tsd-is-static.tsd-kind-function.tsd-parent-kind-class.tsd-is-protected > .tsd-kind-icon:before { background-position: -85px -170px; }
.tsd-is-static.tsd-kind-function.tsd-parent-kind-class.tsd-is-protected.tsd-is-inherited > .tsd-kind-icon:before { background-position: -102px -170px; }
.tsd-is-static.tsd-kind-function.tsd-parent-kind-class.tsd-is-private > .tsd-kind-icon:before { background-position: -119px -170px; }
.tsd-is-static.tsd-kind-function.tsd-parent-kind-enum > .tsd-kind-icon:before { background-position: -170px -170px; }
.tsd-is-static.tsd-kind-function.tsd-parent-kind-enum.tsd-is-protected > .tsd-kind-icon:before { background-position: -187px -170px; }
.tsd-is-static.tsd-kind-function.tsd-parent-kind-enum.tsd-is-private > .tsd-kind-icon:before { background-position: -119px -170px; }
.tsd-is-static.tsd-kind-function.tsd-parent-kind-interface > .tsd-kind-icon:before { background-position: -204px -170px; }
.tsd-is-static.tsd-kind-function.tsd-parent-kind-interface.tsd-is-inherited > .tsd-kind-icon:before { background-position: -221px -170px; }

.tsd-is-static.tsd-kind-method > .tsd-kind-icon:before { background-position: -136px -170px; }
.tsd-is-static.tsd-kind-method.tsd-is-protected > .tsd-kind-icon:before { background-position: -153px -170px; }
.tsd-is-static.tsd-kind-method.tsd-is-private > .tsd-kind-icon:before { background-position: -119px -170px; }
.tsd-is-static.tsd-kind-method.tsd-parent-kind-class > .tsd-kind-icon:before { background-position: -51px -170px; }
.tsd-is-static.tsd-kind-method.tsd-parent-kind-class.tsd-is-inherited > .tsd-kind-icon:before { background-position: -68px -170px; }
.tsd-is-static.tsd-kind-method.tsd-parent-kind-class.tsd-is-protected > .tsd-kind-icon:before { background-position: -85px -170px; }
.tsd-is-static.tsd-kind-method.tsd-parent-kind-class.tsd-is-protected.tsd-is-inherited > .tsd-kind-icon:before { background-position: -102px -170px; }
.tsd-is-static.tsd-kind-method.tsd-parent-kind-class.tsd-is-private > .tsd-kind-icon:before { background-position: -119px -170px; }
.tsd-is-static.tsd-kind-method.tsd-parent-kind-enum > .tsd-kind-icon:before { background-position: -170px -170px; }
.tsd-is-static.tsd-kind-method.tsd-parent-kind-enum.tsd-is-protected > .tsd-kind-icon:before { background-position: -187px -170px; }
.tsd-is-static.tsd-kind-method.tsd-parent-kind-enum.tsd-is-private > .tsd-kind-icon:before { background-position: -119px -170px; }
.tsd-is-static.tsd-kind-method.tsd-parent-kind-interface > .tsd-kind-icon:before { background-position: -204px -170px; }
.tsd-is-static.tsd-kind-method.tsd-parent-kind-interface.tsd-is-inherited > .tsd-kind-icon:before { background-position: -221px -170px; }

.tsd-is-static.tsd-kind-call-signature > .tsd-kind-icon:before { background-position: -136px -170px; }
.tsd-is-static.tsd-kind-call-signature.tsd-is-protected > .tsd-kind-icon:before { background-position: -153px -170px; }
.tsd-is-static.tsd-kind-call-signature.tsd-is-private > .tsd-kind-icon:before { background-position: -119px -170px; }
.tsd-is-static.tsd-kind-call-signature.tsd-parent-kind-class > .tsd-kind-icon:before { background-position: -51px -170px; }
.tsd-is-static.tsd-kind-call-signature.tsd-parent-kind-class.tsd-is-inherited > .tsd-kind-icon:before { background-position: -68px -170px; }
.tsd-is-static.tsd-kind-call-signature.tsd-parent-kind-class.tsd-is-protected > .tsd-kind-icon:before { background-position: -85px -170px; }
.tsd-is-static.tsd-kind-call-signature.tsd-parent-kind-class.tsd-is-protected.tsd-is-inherited > .tsd-kind-icon:before { background-position: -102px -170px; }
.tsd-is-static.tsd-kind-call-signature.tsd-parent-kind-class.tsd-is-private > .tsd-kind-icon:before { background-position: -119px -170px; }
.tsd-is-static.tsd-kind-call-signature.tsd-parent-kind-enum > .tsd-kind-icon:before { background-position: -170px -170px; }
.tsd-is-static.tsd-kind-call-signature.tsd-parent-kind-enum.tsd-is-protected > .tsd-kind-icon:before { background-position: -187px -170px; }
.tsd-is-static.tsd-kind-call-signature.tsd-parent-kind-enum.tsd-is-private > .tsd-kind-icon:before { background-position: -119px -170px; }
.tsd-is-static.tsd-kind-call-signature.tsd-parent-kind-interface > .tsd-kind-icon:before { background-position: -204px -170px; }
.tsd-is-static.tsd-kind-call-signature.tsd-parent-kind-interface.tsd-is-inherited > .tsd-kind-icon:before { background-position: -221px -170px; }

.tsd-is-static.tsd-kind-event > .tsd-kind-icon:before { background-position: -136px -187px; }
.tsd-is-static.tsd-kind-event.tsd-is-protected > .tsd-kind-icon:before { background-position: -153px -187px; }
.tsd-is-static.tsd-kind-event.tsd-is-private > .tsd-kind-icon:before { background-position: -119px -187px; }
.tsd-is-static.tsd-kind-event.tsd-parent-kind-class > .tsd-kind-icon:before { background-position: -51px -187px; }
.tsd-is-static.tsd-kind-event.tsd-parent-kind-class.tsd-is-inherited > .tsd-kind-icon:before { background-position: -68px -187px; }
.tsd-is-static.tsd-kind-event.tsd-parent-kind-class.tsd-is-protected > .tsd-kind-icon:before { background-position: -85px -187px; }
.tsd-is-static.tsd-kind-event.tsd-parent-kind-class.tsd-is-protected.tsd-is-inherited > .tsd-kind-icon:before { background-position: -102px -187px; }
.tsd-is-static.tsd-kind-event.tsd-parent-kind-class.tsd-is-private > .tsd-kind-icon:before { background-position: -119px -187px; }
.tsd-is-static.tsd-kind-event.tsd-parent-kind-enum > .tsd-kind-icon:before { background-position: -170px -187px; }
.tsd-is-static.tsd-kind-event.tsd-parent-kind-enum.tsd-is-protected > .tsd-kind-icon:before { background-position: -187px -187px; }
.tsd-is-static.tsd-kind-event.tsd-parent-kind-enum.tsd-is-private > .tsd-kind-icon:before { background-position: -119px -187px; }
.tsd-is-static.tsd-kind-event.tsd-parent-kind-interface > .tsd-kind-icon:before { background-position: -204px -187px; }
.tsd-is-static.tsd-kind-event.tsd-parent-kind-interface.tsd-is-inherited > .tsd-kind-icon:before { background-position: -221px -187px; }

.no-transition { transition: none !important; }

@-webkit-keyframes fade-in { from { opacity: 0; }
  to { opacity: 1; } }

@keyframes fade-in { from { opacity: 0; }
  to { opacity: 1; } }
@-webkit-keyframes fade-out { from { opacity: 1; visibility: visible; }
  to { opacity: 0; } }
@keyframes fade-out { from { opacity: 1; visibility: visible; }
  to { opacity: 0; } }
@-webkit-keyframes fade-in-delayed { 0% { opacity: 0; }
  33% { opacity: 0; }
  100% { opacity: 1; } }
@keyframes fade-in-delayed { 0% { opacity: 0; }
  33% { opacity: 0; }
  100% { opacity: 1; } }
@-webkit-keyframes fade-out-delayed { 0% { opacity: 1; visibility: visible; }
  66% { opacity: 0; }
  100% { opacity: 0; } }
@keyframes fade-out-delayed { 0% { opacity: 1; visibility: visible; }
  66% { opacity: 0; }
  100% { opacity: 0; } }
@-webkit-keyframes shift-to-left { from { -webkit-transform: translate(0, 0); transform: translate(0, 0); }
  to { -webkit-transform: translate(-25%, 0); transform: translate(-25%, 0); } }
@keyframes shift-to-left { from { -webkit-transform: translate(0, 0); transform: translate(0, 0); }
  to { -webkit-transform: translate(-25%, 0); transform: translate(-25%, 0); } }
@-webkit-keyframes unshift-to-left { from { -webkit-transform: translate(-25%, 0); transform: translate(-25%, 0); }
  to { -webkit-transform: translate(0, 0); transform: translate(0, 0); } }
@keyframes unshift-to-left { from { -webkit-transform: translate(-25%, 0); transform: translate(-25%, 0); }
  to { -webkit-transform: translate(0, 0); transform: translate(0, 0); } }
@-webkit-keyframes pop-in-from-right { from { -webkit-transform: translate(100%, 0); transform: translate(100%, 0); }
  to { -webkit-transform: translate(0, 0); transform: translate(0, 0); } }
@keyframes pop-in-from-right { from { -webkit-transform: translate(100%, 0); transform: translate(100%, 0); }
  to { -webkit-transform: translate(0, 0); transform: translate(0, 0); } }
@-webkit-keyframes pop-out-to-right { from { -webkit-transform: translate(0, 0); transform: translate(0, 0); visibility: visible; }
  to { -webkit-transform: translate(100%, 0); transform: translate(100%, 0); } }
@keyframes pop-out-to-right { from { -webkit-transform: translate(0, 0); transform: translate(0, 0); visibility: visible; }
  to { -webkit-transform: translate(100%, 0); transform: translate(100%, 0); } }
body { background: #fdfdfd; font-family: "Segoe UI", sans-serif; font-size: 16px; color: #222; }

a { color: #4da6ff; text-decoration: none; }
a:hover { text-decoration: underline; }

code, pre { font-family: Menlo, Monaco, Consolas, "Courier New", monospace; padding: 0.2em; margin: 0; font-size: 14px; background-color: rgba(0, 0, 0, 0.04); }

pre { padding: 10px; }
pre code { padding: 0; font-size: 100%; background-color: transparent; }

.tsd-typography { line-height: 1.333em; }
.tsd-typography ul { list-style: square; padding: 0 0 0 20px; margin: 0; }
.tsd-typography h4, .tsd-typography .tsd-index-panel h3, .tsd-index-panel .tsd-typography h3, .tsd-typography h5, .tsd-typography h6 { font-size: 1em; margin: 0; }
.tsd-typography h5, .tsd-typography h6 { font-weight: normal; }
.tsd-typography p, .tsd-typography ul, .tsd-typography ol { margin: 1em 0; }

@media (min-width: 901px) and (max-width: 1024px) { html.default .col-content { width: 72%; }
  html.default .col-menu { width: 28%; }
  html.default .tsd-navigation { padding-left: 10px; } }
@media (max-width: 900px) { html.default .col-content { float: none; width: 100%; }
  html.default .col-menu { position: fixed !important; overflow: auto; -webkit-overflow-scrolling: touch; overflow-scrolling: touch; z-index: 1024; top: 0 !important; bottom: 0 !important; left: auto !important; right: 0 !important; width: 100%; padding: 20px 20px 0 0; max-width: 450px; visibility: hidden; background-color: #fff; -webkit-transform: translate(100%, 0); transform: translate(100%, 0); }
  html.default .col-menu > *:last-child { padding-bottom: 20px; }
  html.default .overlay { content: ""; display: block; position: fixed; z-index: 1023; top: 0; left: 0; right: 0; bottom: 0; background-color: rgba(0, 0, 0, 0.75); visibility: hidden; }
  html.default.to-has-menu .overlay { -webkit-animation: fade-in 0.4s; animation: fade-in 0.4s; }
  html.default.to-has-menu header, html.default.to-has-menu footer, html.default.to-has-menu .col-content { -webkit-animation: shift-to-left 0.4s; animation: shift-to-left 0.4s; }
  html.default.to-has-menu .col-menu { -webkit-animation: pop-in-from-right 0.4s; animation: pop-in-from-right 0.4s; }
  html.default.from-has-menu .overlay { -webkit-animation: fade-out 0.4s; animation: fade-out 0.4s; }
  html.default.from-has-menu header, html.default.from-has-menu footer, html.default.from-has-menu .col-content { -webkit-animation: unshift-to-left 0.4s; animation: unshift-to-left 0.4s; }
  html.default.from-has-menu .col-menu { -webkit-animation: pop-out-to-right 0.4s; animation: pop-out-to-right 0.4s; }
  html.default.has-menu body { overflow: hidden; }
  html.default.has-menu .overlay { visibility: visible; }
  html.default.has-menu header, html.default.has-menu footer, html.default.has-menu .col-content { -webkit-transform: translate(-25%, 0); transform: translate(-25%, 0); }
  html.default.has-menu .col-menu { visibility: visible; -webkit-transform: translate(0, 0); transform: translate(0, 0); } }

.tsd-page-title { padding: 70px 0 20px 0; margin: 0 0 40px 0; background: #fff; box-shadow: 0 0 5px rgba(0, 0, 0, 0.35); }
.tsd-page-title h1 { margin: 0; }

.tsd-breadcrumb { margin: 0; padding: 0; color: #808080; }
.tsd-breadcrumb a { color: #808080; text-decoration: none; }
.tsd-breadcrumb a:hover { text-decoration: underline; }
.tsd-breadcrumb li { display: inline; }
.tsd-breadcrumb li:after { content: " / "; }

html.minimal .container { margin: 0; }
html.minimal .container-main { padding-top: 50px; padding-bottom: 0; }
html.minimal .content-wrap { padding-left: 300px; }
html.minimal .tsd-navigation { position: fixed !important; overflow: auto; -webkit-overflow-scrolling: touch; overflow-scrolling: touch; box-sizing: border-box; z-index: 1; left: 0; top: 40px; bottom: 0; width: 300px; padding: 20px; margin: 0; }
html.minimal .tsd-member .tsd-member { margin-left: 0; }
html.minimal .tsd-page-toolbar { position: fixed; z-index: 2; }
html.minimal #tsd-filter .tsd-filter-group { right: 0; -webkit-transform: none; transform: none; }
html.minimal footer { background-color: transparent; }
html.minimal footer .container { padding: 0; }
html.minimal .tsd-generator { padding: 0; }
@media (max-width: 900px) { html.minimal .tsd-navigation { display: none; }
  html.minimal .content-wrap { padding-left: 0; } }

dl.tsd-comment-tags { overflow: hidden; }
dl.tsd-comment-tags dt { clear: both; float: left; padding: 1px 5px; margin: 0 10px 0 0; border-radius: 4px; border: 1px solid #808080; color: #808080; font-size: 0.8em; font-weight: normal; }
dl.tsd-comment-tags dd { margin: 0 0 10px 0; }
dl.tsd-comment-tags p { margin: 0; }

.tsd-panel.tsd-comment .lead { font-size: 1.1em; line-height: 1.333em; margin-bottom: 2em; }
.tsd-panel.tsd-comment .lead:last-child { margin-bottom: 0; }

.toggle-protected .tsd-is-private { display: none; }

.toggle-public .tsd-is-private, .toggle-public .tsd-is-protected, .toggle-public .tsd-is-private-protected { display: none; }

.toggle-inherited .tsd-is-inherited { display: none; }

.toggle-only-exported .tsd-is-not-exported { display: none; }

.toggle-externals .tsd-is-external { display: none; }

#tsd-filter { position: relative; display: inline-block; height: 40px; vertical-align: bottom; }
.no-filter #tsd-filter { display: none; }
#tsd-filter .tsd-filter-group { display: inline-block; height: 40px; vertical-align: bottom; white-space: nowrap; }
#tsd-filter input { display: none; }
@media (max-width: 900px) { #tsd-filter .tsd-filter-group { display: block; position: absolute; top: 40px; right: 20px; height: auto; background-color: #fff; visibility: hidden; -webkit-transform: translate(50%, 0); transform: translate(50%, 0); box-shadow: 0 0 4px rgba(0, 0, 0, 0.25); }
  .has-options #tsd-filter .tsd-filter-group { visibility: visible; }
  .to-has-options #tsd-filter .tsd-filter-group { -webkit-animation: fade-in 0.2s; animation: fade-in 0.2s; }
  .from-has-options #tsd-filter .tsd-filter-group { -webkit-animation: fade-out 0.2s; animation: fade-out 0.2s; }
  #tsd-filter label, #tsd-filter .tsd-select { display: block; padding-right: 20px; } }

footer { border-top: 1px solid #eee; background-color: #fff; }
footer.with-border-bottom { border-bottom: 1px solid #eee; }
footer .tsd-legend-group { font-size: 0; }
footer .tsd-legend { display: inline-block; width: 25%; padding: 0; font-size: 16px; list-style: none; line-height: 1.333em; vertical-align: top; }
@media (max-width: 900px) { footer .tsd-legend { width: 50%; } }

.tsd-hierarchy { list-style: square; padding: 0 0 0 20px; margin: 0; }
.tsd-hierarchy .target { font-weight: bold; }

.tsd-index-panel .tsd-index-content { margin-bottom: -30px !important; }
.tsd-index-panel .tsd-index-section { margin-bottom: 30px !important; }
.tsd-index-panel h3 { margin: 0 -20px 10px -20px; padding: 0 20px 10px 20px; border-bottom: 1px solid #eee; }
.tsd-index-panel ul.tsd-index-list { -webkit-column-count: 3; -moz-column-count: 3; -ms-column-count: 3; -o-column-count: 3; column-count: 3; -webkit-column-gap: 20px; -moz-column-gap: 20px; -ms-column-gap: 20px; -o-column-gap: 20px; column-gap: 20px; padding: 0; list-style: none; line-height: 1.333em; }
@media (max-width: 900px) { .tsd-index-panel ul.tsd-index-list { -webkit-column-count: 1; -moz-column-count: 1; -ms-column-count: 1; -o-column-count: 1; column-count: 1; } }
@media (min-width: 901px) and (max-width: 1024px) { .tsd-index-panel ul.tsd-index-list { -webkit-column-count: 2; -moz-column-count: 2; -ms-column-count: 2; -o-column-count: 2; column-count: 2; } }
.tsd-index-panel ul.tsd-index-list li { -webkit-column-break-inside: avoid; -moz-column-break-inside: avoid; -ms-column-break-inside: avoid; -o-column-break-inside: avoid; column-break-inside: avoid; -webkit-page-break-inside: avoid; -moz-page-break-inside: avoid; -ms-page-break-inside: avoid; -o-page-break-inside: avoid; page-break-inside: avoid; }
.tsd-index-panel a, .tsd-index-panel .tsd-parent-kind-module a { color: #9600ff; }
.tsd-index-panel .tsd-parent-kind-interface a { color: #7da01f; }
.tsd-index-panel .tsd-parent-kind-enum a { color: #cc9900; }
.tsd-index-panel .tsd-parent-kind-class a { color: #4da6ff; }
.tsd-index-panel .tsd-kind-module a { color: #9600ff; }
.tsd-index-panel .tsd-kind-interface a { color: #7da01f; }
.tsd-index-panel .tsd-kind-enum a { color: #cc9900; }
.tsd-index-panel .tsd-kind-class a { color: #4da6ff; }
.tsd-index-panel .tsd-is-private a { color: #808080; }

.tsd-flag { display: inline-block; padding: 1px 5px; border-radius: 4px; color: #fff; background-color: #808080; text-indent: 0; font-size: 14px; font-weight: normal; }

.tsd-anchor { position: absolute; top: -100px; }

.tsd-member { position: relative; }
.tsd-member .tsd-anchor + h3 { margin-top: 0; margin-bottom: 0; border-bottom: none; }

.tsd-navigation { padding: 0 0 0 40px; }
.tsd-navigation a { display: block; padding-top: 2px; padding-bottom: 2px; border-left: 2px solid transparent; color: #222; text-decoration: none; transition: border-left-color 0.1s; }
.tsd-navigation a:hover { text-decoration: underline; }
.tsd-navigation ul { margin: 0; padding: 0; list-style: none; }
.tsd-navigation li { padding: 0; }

.tsd-navigation.primary { padding-bottom: 40px; }
.tsd-navigation.primary a { display: block; padding-top: 6px; padding-bottom: 6px; }
.tsd-navigation.primary ul li a { padding-left: 5px; }
.tsd-navigation.primary ul li li a { padding-left: 25px; }
.tsd-navigation.primary ul li li li a { padding-left: 45px; }
.tsd-navigation.primary ul li li li li a { padding-left: 65px; }
.tsd-navigation.primary ul li li li li li a { padding-left: 85px; }
.tsd-navigation.primary ul li li li li li li a { padding-left: 105px; }
.tsd-navigation.primary > ul { border-bottom: 1px solid #eee; }
.tsd-navigation.primary li { border-top: 1px solid #eee; }
.tsd-navigation.primary li.current > a { font-weight: bold; }
.tsd-navigation.primary li.label span { display: block; padding: 20px 0 6px 5px; color: #808080; }
.tsd-navigation.primary li.globals + li > span, .tsd-navigation.primary li.globals + li > a { padding-top: 20px; }

.tsd-navigation.secondary ul { transition: opacity 0.2s; }
.tsd-navigation.secondary ul li a { padding-left: 25px; }
.tsd-navigation.secondary ul li li a { padding-left: 45px; }
.tsd-navigation.secondary ul li li li a { padding-left: 65px; }
.tsd-navigation.secondary ul li li li li a { padding-left: 85px; }
.tsd-navigation.secondary ul li li li li li a { padding-left: 105px; }
.tsd-navigation.secondary ul li li li li li li a { padding-left: 125px; }
.tsd-navigation.secondary ul.current a { border-left-color: #eee; }
.tsd-navigation.secondary li.focus > a, .tsd-navigation.secondary ul.current li.focus > a { border-left-color: #000; }
.tsd-navigation.secondary li.current { margin-top: 20px; margin-bottom: 20px; border-left-color: #eee; }
.tsd-navigation.secondary li.current > a { font-weight: bold; }

@media (min-width: 901px) { .menu-sticky-wrap { position: static; }
  .no-csspositionsticky .menu-sticky-wrap.sticky { position: fixed; }
  .no-csspositionsticky .menu-sticky-wrap.sticky-current { position: fixed; }
  .no-csspositionsticky .menu-sticky-wrap.sticky-current ul.before-current, .no-csspositionsticky .menu-sticky-wrap.sticky-current ul.after-current { opacity: 0; }
  .no-csspositionsticky .menu-sticky-wrap.sticky-bottom { position: absolute; top: auto !important; left: auto !important; bottom: 0; right: 0; }
  .csspositionsticky .menu-sticky-wrap.sticky { position: -webkit-sticky; position: sticky; }
  .csspositionsticky .menu-sticky-wrap.sticky-current { position: -webkit-sticky; position: sticky; } }

.tsd-panel { margin: 20px 0; padding: 20px; background-color: #fff; box-shadow: 0 0 4px rgba(0, 0, 0, 0.25); }
.tsd-panel:empty { display: none; }
.tsd-panel > h1, .tsd-panel > h2, .tsd-panel > h3 { margin: 1.5em -20px 10px -20px; padding: 0 20px 10px 20px; border-bottom: 1px solid #eee; }
.tsd-panel > h1.tsd-before-signature, .tsd-panel > h2.tsd-before-signature, .tsd-panel > h3.tsd-before-signature { margin-bottom: 0; border-bottom: 0; }
.tsd-panel table { display: block; width: 100%; overflow: auto; margin-top: 10px; word-break: normal; word-break: keep-all; }
.tsd-panel table th { font-weight: bold; }
.tsd-panel table th, .tsd-panel table td { padding: 6px 13px; border: 1px solid #ddd; }
.tsd-panel table tr { background-color: #fff; border-top: 1px solid #ccc; }
.tsd-panel table tr:nth-child(2n) { background-color: #f8f8f8; }

.tsd-panel-group { margin: 60px 0; }
.tsd-panel-group > h1, .tsd-panel-group > h2, .tsd-panel-group > h3 { padding-left: 20px; padding-right: 20px; }

#tsd-search { transition: background-color 0.2s; }
#tsd-search .title { position: relative; z-index: 2; }
#tsd-search .field { position: absolute; left: 0; top: 0; right: 40px; height: 40px; }
#tsd-search .field input { box-sizing: border-box; position: relative; top: -50px; z-index: 1; width: 100%; padding: 0 10px; opacity: 0; outline: 0; border: 0; background: transparent; color: #222; }
#tsd-search .field label { position: absolute; overflow: hidden; right: -40px; }
#tsd-search .field input, #tsd-search .title { transition: opacity 0.2s; }
#tsd-search .results { position: absolute; visibility: hidden; top: 40px; width: 100%; margin: 0; padding: 0; list-style: none; box-shadow: 0 0 4px rgba(0, 0, 0, 0.25); }
#tsd-search .results li { padding: 0 10px; background-color: #fdfdfd; }
#tsd-search .results li:nth-child(even) { background-color: #fff; }
#tsd-search .results li.state { display: none; }
#tsd-search .results li.current, #tsd-search .results li:hover { background-color: #eee; }
#tsd-search .results a { display: block; }
#tsd-search .results a:before { top: 10px; }
#tsd-search .results span.parent { color: #808080; font-weight: normal; }
#tsd-search.has-focus { background-color: #eee; }
#tsd-search.has-focus .field input { top: 0; opacity: 1; }
#tsd-search.has-focus .title { z-index: 0; opacity: 0; }
#tsd-search.has-focus .results { visibility: visible; }
#tsd-search.loading .results li.state.loading { display: block; }
#tsd-search.failure .results li.state.failure { display: block; }

.tsd-signature { margin: 0 0 1em 0; padding: 10px; border: 1px solid #eee; font-family: Menlo, Monaco, Consolas, "Courier New", monospace; font-size: 14px; }
.tsd-signature.tsd-kind-icon { padding-left: 30px; }
.tsd-signature.tsd-kind-icon:before { top: 10px; left: 10px; }
.tsd-panel > .tsd-signature { margin-left: -20px; margin-right: -20px; border-width: 1px 0; }
.tsd-panel > .tsd-signature.tsd-kind-icon { padding-left: 40px; }
.tsd-panel > .tsd-signature.tsd-kind-icon:before { left: 20px; }

.tsd-signature-symbol { color: #808080; font-weight: normal; }

.tsd-signature-type { font-style: italic; font-weight: normal; }

.tsd-signatures { padding: 0; margin: 0 0 1em 0; border: 1px solid #eee; }
.tsd-signatures .tsd-signature { margin: 0; border-width: 1px 0 0 0; transition: background-color 0.1s; }
.tsd-signatures .tsd-signature:first-child { border-top-width: 0; }
.tsd-signatures .tsd-signature.current { background-color: #eee; }
.tsd-signatures.active > .tsd-signature { cursor: pointer; }
.tsd-panel > .tsd-signatures { margin-left: -20px; margin-right: -20px; border-width: 1px 0; }
.tsd-panel > .tsd-signatures .tsd-signature.tsd-kind-icon { padding-left: 40px; }
.tsd-panel > .tsd-signatures .tsd-signature.tsd-kind-icon:before { left: 20px; }
.tsd-panel > a.anchor + .tsd-signatures { border-top-width: 0; margin-top: -20px; }

ul.tsd-descriptions { position: relative; overflow: hidden; transition: height 0.3s; padding: 0; list-style: none; }
ul.tsd-descriptions.active > .tsd-description { display: none; }
ul.tsd-descriptions.active > .tsd-description.current { display: block; }
ul.tsd-descriptions.active > .tsd-description.fade-in { -webkit-animation: fade-in-delayed 0.3s; animation: fade-in-delayed 0.3s; }
ul.tsd-descriptions.active > .tsd-description.fade-out { -webkit-animation: fade-out-delayed 0.3s; animation: fade-out-delayed 0.3s; position: absolute; display: block; top: 0; left: 0; right: 0; opacity: 0; visibility: hidden; }
ul.tsd-descriptions h4, ul.tsd-descriptions .tsd-index-panel h3, .tsd-index-panel ul.tsd-descriptions h3 { font-size: 16px; margin: 1em 0 0.5em 0; }

ul.tsd-parameters, ul.tsd-type-parameters { list-style: square; margin: 0; padding-left: 20px; }
ul.tsd-parameters > li.tsd-parameter-siganture, ul.tsd-type-parameters > li.tsd-parameter-siganture { list-style: none; margin-left: -20px; }
ul.tsd-parameters h5, ul.tsd-type-parameters h5 { font-size: 16px; margin: 1em 0 0.5em 0; }
ul.tsd-parameters .tsd-comment, ul.tsd-type-parameters .tsd-comment { margin-top: -0.5em; }

.tsd-sources { font-size: 14px; color: #808080; margin: 0 0 1em 0; }
.tsd-sources a { color: #808080; text-decoration: underline; }
.tsd-sources ul, .tsd-sources p { margin: 0 !important; }
.tsd-sources ul { list-style: none; padding: 0; }

.tsd-page-toolbar { position: absolute; z-index: 1; top: 0; left: 0; width: 100%; height: 40px; color: #333; background: #fff; border-bottom: 1px solid #eee; }
.tsd-page-toolbar a { color: #333; text-decoration: none; }
.tsd-page-toolbar a.title { font-weight: bold; }
.tsd-page-toolbar a.title:hover { text-decoration: underline; }
.tsd-page-toolbar .table-wrap { display: table; width: 100%; height: 40px; }
.tsd-page-toolbar .table-cell { display: table-cell; position: relative; white-space: nowrap; line-height: 40px; }
.tsd-page-toolbar .table-cell:first-child { width: 100%; }

.tsd-widget:before, .tsd-select .tsd-select-label:before, .tsd-select .tsd-select-list li:before { content: ""; display: inline-block; width: 40px; height: 40px; margin: 0 -8px 0 0; background-image: url(data:image/png;base64,iVBORw0KGgoAAAANSUhEUgAAAUAAAAAoCAQAAAAlSeuiAAABp0lEQVR4Ae3aUa3jQAyF4QNhIBTCQiiEQlgIhRAGhTAQBkIgBEIgDITZZGXNjZTePiSWYqn/54dGfbAq+SiTutWXAgAAAAAAAAAAAAA8NCz1UFSD2lKDS5d3NVzZj/BVNasaLoRZRUmj2lLrVVHWMUntQ13Wj/i1pWa9lprX6xMRnH4dx6Rjsn26+v+12ms+EcB37P0r+qH+DNQGXgMFcHzbregQ78B8eQCTJk0e979ZW7PdA2O49ceDsYexKgUNoI3EKYDWL3D8miaPh/uXtl6BHqEHFQvgXau/FsCiIWAAbST2fpQRT0sl70j3z5ZiBdD7CG5WZX8kxwmgjbiP5GQA9/3O2XaxnnHi53AEE0AbRh+JQwC3/fzC4hcb6xPvS4i3QaMdwX+0utsRPEY6gm2wNhKHAG77eUi7SIcK4G4NY4GMIan2u2Cxqzncl5DUn7Q8ArjvZ8JFOsl/Ed0jyBom+BomQKSto+9PcblHMM4iuu4X0QQw5hrGQY/gUxFkjZuf4m4alXVU+1De/VhEn5CvDSB/RsBzqWgAAAAAAAAAAAAAAACAfyyYJ5nhVuwIAAAAAElFTkSuQmCC); background-repeat: no-repeat; text-indent: -1024px; vertical-align: bottom; }
@media (-webkit-min-device-pixel-ratio: 1.5), (min-device-pixel-ratio: 1.5), (min-resolution: 144dpi) { .tsd-widget:before, .tsd-select .tsd-select-label:before, .tsd-select .tsd-select-list li:before { background-image: url(data:image/png;base64,iVBORw0KGgoAAAANSUhEUgAAAoAAAABQCAMAAAC+sjQXAAAAM1BMVEUAAAAAAAAAAAAAAAAAAAAAAAAAAAAAAAAAAAAAAAAAAAAAAAAAAAAAAAAAAAAAAAAAAACjBUbJAAAAEXRSTlMA3/+/UCBw7xCPYIBAMM+vn1qYQ7QAAALCSURBVHgB7MGBAAAAAICg/akXqQIAAAAAAAAAAAAAAAAAAJids9mdE4bhoDNZCITP93/aSmhV/9uwPWyi8jtkblws2IxsYpz9LwSAaJW8AreE16PxOsMYE6Q4DiYKF7X+8ZHXc/E608xv5snEyIuZrVwMZjbnujR6T3gsXmcLOIRNzD+Ig2UuVtt2+NbAiX/wVLzOlviD9L2BOfGBlL/3D1I+uDjGBJArBPxU3x+K15kCQFo2s21JAOHrKpz4SPrWv4IKA+uFaR6vMwMcb+emA2DWEfDglrkLqEBOKVslA8Dx14oPMiV4CtywWxdQgAwkq2QE0uTXUwJGk2G9s3mTFNBzAkC7HKPsX72AEVjMnAWIpsPCRRjXdQxcjCYpoOcEgHY5Rtk/slWSgM3M2aSeeVgjAOeVpKcdgGMdNAXMuIAqOcZzqF8L+WcAsi8wkTeheCWMegL6mgCorHHyEJ5TVfxrLWDrTUjZdhnhjYqAnlN8TaoELOLVC0gucmoz/3RKcPs2jAs4+J5ET8AEZF+TSgGLeC1V8YuGQQU2IV1Asq9JCwE9XitZVPxr34bpJRj8PqsFLOK108W9aVrWZRrR7Sm2HL4JCToCujHZ6gUs4jUz0P1TEvD+U5wMa363YeziBODIq1YbJrsv9QKW8Ry1nNp+GAHvuingRTfmYcjBf0QpAS37bdUL6PFKtHJq63EsZ5cxcKMkDVIClu1dAK1PcJ5TFQ0M9wZKDCPs3BD7MIJGTs3WfiTfDVQYx5q5ZekCauTU3P5Q0ukGCgh49oFURdobWBY9N/CxEuwGjpGLuPhTdwH1x7HqDDxNgRP2zQ8lraFyF/yJ9vH6QGqtgSbBOU8/j2VORz+Wqfle2d5Ae4R+ML0z7Y+W4P7XHN3AU+tzyK/24EAGAAAAYJC/9T2+CgAAAAAAAAAAAAAAAAAAAADgJpfzHyIKFFBKAAAAAElFTkSuQmCC); background-size: 320px 40px; } }

.tsd-widget { display: inline-block; overflow: hidden; opacity: 0.6; height: 40px; transition: opacity 0.1s, background-color 0.2s; vertical-align: bottom; cursor: pointer; }
.tsd-widget:hover { opacity: 0.8; }
.tsd-widget.active { opacity: 1; background-color: #eee; }
.tsd-widget.no-caption { width: 40px; }
.tsd-widget.no-caption:before { margin: 0; }
.tsd-widget.search:before { background-position: 0 0; }
.tsd-widget.menu:before { background-position: -40px 0; }
.tsd-widget.options:before { background-position: -80px 0; }
.tsd-widget.options, .tsd-widget.menu { display: none; }
@media (max-width: 900px) { .tsd-widget.options, .tsd-widget.menu { display: inline-block; } }
input[type=checkbox] + .tsd-widget:before { background-position: -120px 0; }
input[type=checkbox]:checked + .tsd-widget:before { background-position: -160px 0; }

.tsd-select { position: relative; display: inline-block; height: 40px; transition: opacity 0.1s, background-color 0.2s; vertical-align: bottom; cursor: pointer; }
.tsd-select .tsd-select-label { opacity: 0.6; transition: opacity 0.2s; }
.tsd-select .tsd-select-label:before { background-position: -240px 0; }
.tsd-select.active .tsd-select-label { opacity: 0.8; }
.tsd-select.active .tsd-select-list { visibility: visible; opacity: 1; transition-delay: 0s; }
.tsd-select .tsd-select-list { position: absolute; visibility: hidden; top: 40px; left: 0; margin: 0; padding: 0; opacity: 0; list-style: none; box-shadow: 0 0 4px rgba(0, 0, 0, 0.25); transition: visibility 0s 0.2s, opacity 0.2s; }
.tsd-select .tsd-select-list li { padding: 0 20px 0 0; background-color: #fdfdfd; }
.tsd-select .tsd-select-list li:before { background-position: 40px 0; }
.tsd-select .tsd-select-list li:nth-child(even) { background-color: #fff; }
.tsd-select .tsd-select-list li:hover { background-color: #eee; }
.tsd-select .tsd-select-list li.selected:before { background-position: -200px 0; }
@media (max-width: 900px) { .tsd-select .tsd-select-list { top: 0; left: auto; right: 100%; margin-right: -5px; }
  .tsd-select .tsd-select-label:before { background-position: -280px 0; } }

img { max-width: 100%; }
</style>
</head>
<body>
<header>
	<div class="tsd-page-toolbar">
		<div class="container">
			<div class="table-wrap">
				<div class="table-cell logo">
					<a href="../index.html">
						<img src="https://aws-amplify.github.io/amplify-js/images/layout/logo.png" style="width:38px; position: absolute; margin-top: 5px;">
						<div style="margin-left: 45px; padding-top: 1px; position: relative;">AWS Amplify JS API</div>
					</a>
				</div>
				<div class="table-cell" style="">	<body>
						<a href="https://docs.amplify.aws/lib/q/platform/js/" style='background: #efefef; padding: 4px; border-radius: 20px; font-size: 14.5px; padding-left: 10px; padding-right: 10px;' for="tsd-filter-docs">AWS Amplify JS Dev Center</a>
</div>	</body>
<div class="table-cell" id="tsd-widgets">
<div id="tsd-filter">
	<a href="#" class="tsd-widget options no-caption" data-toggle="options">Options</a>
	<div class="tsd-filter-group">
		<div class="tsd-select" id="tsd-filter-visibility">
			<span class="tsd-select-label">All</span>
			<ul class="tsd-select-list">
				<li data-value="public">Public</li>
				<li data-value="protected">Public/Protected</li>
				<li data-value="private" class="selected">All</li>
			</ul>
		</div>
		<input type="checkbox" id="tsd-filter-inherited" checked />
		<label class="tsd-widget" for="tsd-filter-inherited">Inherited</label>
		<input type="checkbox" id="tsd-filter-externals" checked />
		<label class="tsd-widget" for="tsd-filter-externals">Externals</label>
		<input type="checkbox" id="tsd-filter-only-exported" />
		<label class="tsd-widget" for="tsd-filter-only-exported">Only exported</label>
	</div>
</div>
<a href="https://aws.github.io/aws-amplify/api#typedoc-main-index" class="tsd-widget menu no-caption">Menu</a>
</div>
</div>
</div>
</div>
</header>
<nav class="tsd-navigation secondary">
<ul>
	<li class="current tsd-kind-class">
		<a href="i18n.html" class="tsd-kind-icon">I18n</a>
		<ul>
			<li class=" tsd-kind-constructor tsd-parent-kind-class">
				<a href="i18n.html#constructor" class="tsd-kind-icon">constructor</a>
			</li>
			<li class=" tsd-kind-method tsd-parent-kind-class">
				<a href="i18n.html#get" class="tsd-kind-icon">get</a>
			</li>
			<li class=" tsd-kind-method tsd-parent-kind-class">
				<a href="i18n.html#getbylanguage" class="tsd-kind-icon">get<wbr>ByLanguage</a>
			</li>
			<li class=" tsd-kind-method tsd-parent-kind-class">
				<a href="i18n.html#putvocabularies" class="tsd-kind-icon">put<wbr>Vocabularies</a>
			</li>
			<li class=" tsd-kind-method tsd-parent-kind-class">
				<a href="i18n.html#putvocabulariesforlanguage" class="tsd-kind-icon">put<wbr>Vocabularies<wbr>For<wbr>Language</a>
			</li>
			<li class=" tsd-kind-method tsd-parent-kind-class">
				<a href="i18n.html#setlanguage" class="tsd-kind-icon">set<wbr>Language</a>
			</li>
			<li class=" tsd-kind-method tsd-parent-kind-class tsd-is-static">
				<a href="i18n.html#checkconfig" class="tsd-kind-icon">check<wbr>Config</a>
			</li>
			<li class=" tsd-kind-method tsd-parent-kind-class tsd-is-static">
				<a href="i18n.html#configure" class="tsd-kind-icon">configure</a>
			</li>
			<li class=" tsd-kind-method tsd-parent-kind-class tsd-is-static">
				<a href="i18n.html#createinstance" class="tsd-kind-icon">create<wbr>Instance</a>
			</li>
			<li class=" tsd-kind-method tsd-parent-kind-class tsd-is-static">
				<a href="i18n.html#get-1" class="tsd-kind-icon">get</a>
			</li>
			<li class=" tsd-kind-method tsd-parent-kind-class tsd-is-static">
				<a href="i18n.html#getmodulename" class="tsd-kind-icon">get<wbr>Module<wbr>Name</a>
			</li>
			<li class=" tsd-kind-method tsd-parent-kind-class tsd-is-static">
				<a href="i18n.html#putvocabularies-1" class="tsd-kind-icon">put<wbr>Vocabularies</a>
			</li>
			<li class=" tsd-kind-method tsd-parent-kind-class tsd-is-static">
				<a href="i18n.html#putvocabulariesforlanguage-1" class="tsd-kind-icon">put<wbr>Vocabularies<wbr>For<wbr>Language</a>
			</li>
			<li class=" tsd-kind-method tsd-parent-kind-class tsd-is-static">
				<a href="i18n.html#setlanguage-1" class="tsd-kind-icon">set<wbr>Language</a>
			</li>
		</ul>
	</li>
</ul>
</nav>
<div class="container container-main">
<div class="content-wrap">
	<section class="tsd-panel tsd-comment">
		<div class="tsd-comment tsd-typography">
			<div class="lead">
				<p>Language transition class
				Export I18n APIs</p>
			</div>
		</div>
	</section>
	<section class="tsd-panel tsd-hierarchy">
		<h3>Hierarchy</h3>
		<ul class="tsd-hierarchy">
			<li>
				<span class="target">I18n</span>
			</li>
		</ul>
	</section>
	<section class="tsd-panel-group tsd-index-group">
		<h2>Index</h2>
		<section class="tsd-panel tsd-index-panel">
			<div class="tsd-index-content">
				<section class="tsd-index-section ">
					<h3>Constructors</h3>
					<ul class="tsd-index-list">
						<li class="tsd-kind-constructor tsd-parent-kind-class"><a href="i18n.html#constructor" class="tsd-kind-icon">constructor</a></li>
					</ul>
				</section>
				<section class="tsd-index-section ">
					<h3>Methods</h3>
					<ul class="tsd-index-list">
						<li class="tsd-kind-method tsd-parent-kind-class"><a href="i18n.html#get" class="tsd-kind-icon">get</a></li>
						<li class="tsd-kind-method tsd-parent-kind-class"><a href="i18n.html#getbylanguage" class="tsd-kind-icon">get<wbr>ByLanguage</a></li>
						<li class="tsd-kind-method tsd-parent-kind-class"><a href="i18n.html#putvocabularies" class="tsd-kind-icon">put<wbr>Vocabularies</a></li>
						<li class="tsd-kind-method tsd-parent-kind-class"><a href="i18n.html#putvocabulariesforlanguage" class="tsd-kind-icon">put<wbr>Vocabularies<wbr>For<wbr>Language</a></li>
						<li class="tsd-kind-method tsd-parent-kind-class"><a href="i18n.html#setlanguage" class="tsd-kind-icon">set<wbr>Language</a></li>
						<li class="tsd-kind-method tsd-parent-kind-class tsd-is-static"><a href="i18n.html#checkconfig" class="tsd-kind-icon">check<wbr>Config</a></li>
						<li class="tsd-kind-method tsd-parent-kind-class tsd-is-static"><a href="i18n.html#configure" class="tsd-kind-icon">configure</a></li>
						<li class="tsd-kind-method tsd-parent-kind-class tsd-is-static"><a href="i18n.html#createinstance" class="tsd-kind-icon">create<wbr>Instance</a></li>
						<li class="tsd-kind-method tsd-parent-kind-class tsd-is-static"><a href="i18n.html#get-1" class="tsd-kind-icon">get</a></li>
						<li class="tsd-kind-method tsd-parent-kind-class tsd-is-static"><a href="i18n.html#getmodulename" class="tsd-kind-icon">get<wbr>Module<wbr>Name</a></li>
						<li class="tsd-kind-method tsd-parent-kind-class tsd-is-static"><a href="i18n.html#putvocabularies-1" class="tsd-kind-icon">put<wbr>Vocabularies</a></li>
						<li class="tsd-kind-method tsd-parent-kind-class tsd-is-static"><a href="i18n.html#putvocabulariesforlanguage-1" class="tsd-kind-icon">put<wbr>Vocabularies<wbr>For<wbr>Language</a></li>
						<li class="tsd-kind-method tsd-parent-kind-class tsd-is-static"><a href="i18n.html#setlanguage-1" class="tsd-kind-icon">set<wbr>Language</a></li>
					</ul>
				</section>
			</div>
		</section>
	</section>
	<section class="tsd-panel-group tsd-member-group ">
		<h2>Constructors</h2>
		<section class="tsd-panel tsd-member tsd-kind-constructor tsd-parent-kind-class">
			<a name="constructor" class="tsd-anchor"></a>
			<h3>constructor</h3>
			<ul class="tsd-signatures tsd-kind-constructor tsd-parent-kind-class">
				<li class="tsd-signature tsd-kind-icon">new <wbr>I18n<span class="tsd-signature-symbol">(</span>options<span class="tsd-signature-symbol">: </span><a href="i18noptions.html" class="tsd-signature-type">I18nOptions</a><span class="tsd-signature-symbol">)</span><span class="tsd-signature-symbol">: </span><a href="i18n.html" class="tsd-signature-type">I18n</a></li>
			</ul>
			<ul class="tsd-descriptions">
				<li class="tsd-description">
					<aside class="tsd-sources">
						<ul>
<<<<<<< HEAD
							<li>Defined in <a href="https://github.com/aws-amplify/amplify-js/blob/6a84560cb/packages/core/src/I18n/I18n.ts#L26">packages/core/src/I18n/I18n.ts:26</a></li>
=======
							<li>Defined in <a href="https://github.com/aws-amplify/amplify-js/blob/67aa3213e/packages/core/src/I18n/I18n.ts#L26">packages/core/src/I18n/I18n.ts:26</a></li>
>>>>>>> ae5f9744
						</ul>
					</aside>
					<div class="tsd-comment tsd-typography">
					</div>
					<h4 class="tsd-parameters-title">Parameters</h4>
					<ul class="tsd-parameters">
						<li>
							<h5>options: <a href="i18noptions.html" class="tsd-signature-type">I18nOptions</a></h5>
							<div class="tsd-comment tsd-typography">
								<div class="lead">
								</div>
							</div>
						</li>
					</ul>
					<h4 class="tsd-returns-title">Returns <a href="i18n.html" class="tsd-signature-type">I18n</a></h4>
				</li>
			</ul>
		</section>
	</section>
	<section class="tsd-panel-group tsd-member-group ">
		<h2>Methods</h2>
		<section class="tsd-panel tsd-member tsd-kind-method tsd-parent-kind-class">
			<a name="get" class="tsd-anchor"></a>
			<h3>get</h3>
			<ul class="tsd-signatures tsd-kind-method tsd-parent-kind-class">
				<li class="tsd-signature tsd-kind-icon">get<span class="tsd-signature-symbol">(</span>key<span class="tsd-signature-symbol">: </span><span class="tsd-signature-type">any</span>, defVal<span class="tsd-signature-symbol">?: </span><span class="tsd-signature-type">any</span><span class="tsd-signature-symbol">)</span><span class="tsd-signature-symbol">: </span><span class="tsd-signature-type">any</span></li>
			</ul>
			<ul class="tsd-descriptions">
				<li class="tsd-description">
					<aside class="tsd-sources">
						<ul>
<<<<<<< HEAD
							<li>Defined in <a href="https://github.com/aws-amplify/amplify-js/blob/6a84560cb/packages/core/src/I18n/I18n.ts#L64">packages/core/src/I18n/I18n.ts:64</a></li>
=======
							<li>Defined in <a href="https://github.com/aws-amplify/amplify-js/blob/67aa3213e/packages/core/src/I18n/I18n.ts#L64">packages/core/src/I18n/I18n.ts:64</a></li>
>>>>>>> ae5f9744
						</ul>
					</aside>
					<div class="tsd-comment tsd-typography">
						<dl class="tsd-comment-tags">
							<dt>method</dt>
							<dd><p>Get value</p>
							</dd>
						</dl>
					</div>
					<h4 class="tsd-parameters-title">Parameters</h4>
					<ul class="tsd-parameters">
						<li>
							<h5>key: <span class="tsd-signature-type">any</span></h5>
						</li>
						<li>
							<h5><span class="tsd-flag ts-flagDefault value">Default value</span> defVal: <span class="tsd-signature-type">any</span><span class="tsd-signature-symbol"> = undefined</span></h5>
							<div class="tsd-comment tsd-typography">
								<p>Default value</p>
							</div>
						</li>
					</ul>
					<h4 class="tsd-returns-title">Returns <span class="tsd-signature-type">any</span></h4>
				</li>
			</ul>
		</section>
		<section class="tsd-panel tsd-member tsd-kind-method tsd-parent-kind-class">
			<a name="getbylanguage" class="tsd-anchor"></a>
			<h3>get<wbr>ByLanguage</h3>
			<ul class="tsd-signatures tsd-kind-method tsd-parent-kind-class">
				<li class="tsd-signature tsd-kind-icon">get<wbr>ByLanguage<span class="tsd-signature-symbol">(</span>key<span class="tsd-signature-symbol">: </span><span class="tsd-signature-type">any</span>, language<span class="tsd-signature-symbol">: </span><span class="tsd-signature-type">any</span>, defVal<span class="tsd-signature-symbol">?: </span><span class="tsd-signature-type">any</span><span class="tsd-signature-symbol">)</span><span class="tsd-signature-symbol">: </span><span class="tsd-signature-type">any</span></li>
			</ul>
			<ul class="tsd-descriptions">
				<li class="tsd-description">
					<aside class="tsd-sources">
						<ul>
<<<<<<< HEAD
							<li>Defined in <a href="https://github.com/aws-amplify/amplify-js/blob/6a84560cb/packages/core/src/I18n/I18n.ts#L92">packages/core/src/I18n/I18n.ts:92</a></li>
=======
							<li>Defined in <a href="https://github.com/aws-amplify/amplify-js/blob/67aa3213e/packages/core/src/I18n/I18n.ts#L92">packages/core/src/I18n/I18n.ts:92</a></li>
>>>>>>> ae5f9744
						</ul>
					</aside>
					<div class="tsd-comment tsd-typography">
						<dl class="tsd-comment-tags">
							<dt>method</dt>
							<dd><p>Get value according to specified language</p>
							</dd>
						</dl>
					</div>
					<h4 class="tsd-parameters-title">Parameters</h4>
					<ul class="tsd-parameters">
						<li>
							<h5>key: <span class="tsd-signature-type">any</span></h5>
						</li>
						<li>
							<h5>language: <span class="tsd-signature-type">any</span></h5>
							<div class="tsd-comment tsd-typography">
								<p>Specified langurage to be used</p>
							</div>
						</li>
						<li>
							<h5><span class="tsd-flag ts-flagDefault value">Default value</span> defVal: <span class="tsd-signature-type">any</span><span class="tsd-signature-symbol"> = null</span></h5>
							<div class="tsd-comment tsd-typography">
								<p>Default value</p>
							</div>
						</li>
					</ul>
					<h4 class="tsd-returns-title">Returns <span class="tsd-signature-type">any</span></h4>
				</li>
			</ul>
		</section>
		<section class="tsd-panel tsd-member tsd-kind-method tsd-parent-kind-class">
			<a name="putvocabularies" class="tsd-anchor"></a>
			<h3>put<wbr>Vocabularies</h3>
			<ul class="tsd-signatures tsd-kind-method tsd-parent-kind-class">
				<li class="tsd-signature tsd-kind-icon">put<wbr>Vocabularies<span class="tsd-signature-symbol">(</span>vocabularies<span class="tsd-signature-symbol">: </span><span class="tsd-signature-type">any</span><span class="tsd-signature-symbol">)</span><span class="tsd-signature-symbol">: </span><span class="tsd-signature-type">void</span></li>
			</ul>
			<ul class="tsd-descriptions">
				<li class="tsd-description">
					<aside class="tsd-sources">
						<ul>
<<<<<<< HEAD
							<li>Defined in <a href="https://github.com/aws-amplify/amplify-js/blob/6a84560cb/packages/core/src/I18n/I18n.ts#L125">packages/core/src/I18n/I18n.ts:125</a></li>
=======
							<li>Defined in <a href="https://github.com/aws-amplify/amplify-js/blob/67aa3213e/packages/core/src/I18n/I18n.ts#L125">packages/core/src/I18n/I18n.ts:125</a></li>
>>>>>>> ae5f9744
						</ul>
					</aside>
					<div class="tsd-comment tsd-typography">
						<dl class="tsd-comment-tags">
							<dt>method</dt>
							<dd><p>Add vocabularies for one language</p>
							</dd>
						</dl>
					</div>
					<h4 class="tsd-parameters-title">Parameters</h4>
					<ul class="tsd-parameters">
						<li>
							<h5>vocabularies: <span class="tsd-signature-type">any</span></h5>
							<div class="tsd-comment tsd-typography">
								<p>Object that has language as key,
								vocabularies of each language as value</p>
							</div>
						</li>
					</ul>
					<h4 class="tsd-returns-title">Returns <span class="tsd-signature-type">void</span></h4>
				</li>
			</ul>
		</section>
		<section class="tsd-panel tsd-member tsd-kind-method tsd-parent-kind-class">
			<a name="putvocabulariesforlanguage" class="tsd-anchor"></a>
			<h3>put<wbr>Vocabularies<wbr>For<wbr>Language</h3>
			<ul class="tsd-signatures tsd-kind-method tsd-parent-kind-class">
				<li class="tsd-signature tsd-kind-icon">put<wbr>Vocabularies<wbr>For<wbr>Language<span class="tsd-signature-symbol">(</span>language<span class="tsd-signature-symbol">: </span><span class="tsd-signature-type">any</span>, vocabularies<span class="tsd-signature-symbol">: </span><span class="tsd-signature-type">any</span><span class="tsd-signature-symbol">)</span><span class="tsd-signature-symbol">: </span><span class="tsd-signature-type">void</span></li>
			</ul>
			<ul class="tsd-descriptions">
				<li class="tsd-description">
					<aside class="tsd-sources">
						<ul>
<<<<<<< HEAD
							<li>Defined in <a href="https://github.com/aws-amplify/amplify-js/blob/6a84560cb/packages/core/src/I18n/I18n.ts#L111">packages/core/src/I18n/I18n.ts:111</a></li>
=======
							<li>Defined in <a href="https://github.com/aws-amplify/amplify-js/blob/67aa3213e/packages/core/src/I18n/I18n.ts#L111">packages/core/src/I18n/I18n.ts:111</a></li>
>>>>>>> ae5f9744
						</ul>
					</aside>
					<div class="tsd-comment tsd-typography">
						<dl class="tsd-comment-tags">
							<dt>method</dt>
							<dd><p>Add vocabularies for one language</p>
							</dd>
						</dl>
					</div>
					<h4 class="tsd-parameters-title">Parameters</h4>
					<ul class="tsd-parameters">
						<li>
							<h5>language: <span class="tsd-signature-type">any</span></h5>
							<div class="tsd-comment tsd-typography">
								<p>Language of the dictionary</p>
							</div>
						</li>
						<li>
							<h5>vocabularies: <span class="tsd-signature-type">any</span></h5>
							<div class="tsd-comment tsd-typography">
								<p>Object that has key-value as dictionary entry</p>
							</div>
						</li>
					</ul>
					<h4 class="tsd-returns-title">Returns <span class="tsd-signature-type">void</span></h4>
				</li>
			</ul>
		</section>
		<section class="tsd-panel tsd-member tsd-kind-method tsd-parent-kind-class">
			<a name="setlanguage" class="tsd-anchor"></a>
			<h3>set<wbr>Language</h3>
			<ul class="tsd-signatures tsd-kind-method tsd-parent-kind-class">
				<li class="tsd-signature tsd-kind-icon">set<wbr>Language<span class="tsd-signature-symbol">(</span>lang<span class="tsd-signature-symbol">: </span><span class="tsd-signature-type">string</span><span class="tsd-signature-symbol">)</span><span class="tsd-signature-symbol">: </span><span class="tsd-signature-type">void</span></li>
			</ul>
			<ul class="tsd-descriptions">
				<li class="tsd-description">
					<aside class="tsd-sources">
						<ul>
<<<<<<< HEAD
							<li>Defined in <a href="https://github.com/aws-amplify/amplify-js/blob/6a84560cb/packages/core/src/I18n/I18n.ts#L54">packages/core/src/I18n/I18n.ts:54</a></li>
=======
							<li>Defined in <a href="https://github.com/aws-amplify/amplify-js/blob/67aa3213e/packages/core/src/I18n/I18n.ts#L54">packages/core/src/I18n/I18n.ts:54</a></li>
>>>>>>> ae5f9744
						</ul>
					</aside>
					<div class="tsd-comment tsd-typography">
						<dl class="tsd-comment-tags">
							<dt>method</dt>
							<dd><p>Explicitly setting language</p>
							</dd>
						</dl>
					</div>
					<h4 class="tsd-parameters-title">Parameters</h4>
					<ul class="tsd-parameters">
						<li>
							<h5>lang: <span class="tsd-signature-type">string</span></h5>
							<div class="tsd-comment tsd-typography">
							</div>
						</li>
					</ul>
					<h4 class="tsd-returns-title">Returns <span class="tsd-signature-type">void</span></h4>
				</li>
			</ul>
		</section>
		<section class="tsd-panel tsd-member tsd-kind-method tsd-parent-kind-class tsd-is-static">
			<a name="checkconfig" class="tsd-anchor"></a>
			<h3><span class="tsd-flag ts-flagStatic">Static</span> check<wbr>Config</h3>
			<ul class="tsd-signatures tsd-kind-method tsd-parent-kind-class tsd-is-static">
				<li class="tsd-signature tsd-kind-icon">check<wbr>Config<span class="tsd-signature-symbol">(</span><span class="tsd-signature-symbol">)</span><span class="tsd-signature-symbol">: </span><span class="tsd-signature-type">boolean</span></li>
			</ul>
			<ul class="tsd-descriptions">
				<li class="tsd-description">
					<aside class="tsd-sources">
						<ul>
<<<<<<< HEAD
							<li>Defined in <a href="https://github.com/aws-amplify/amplify-js/blob/6a84560cb/packages/core/src/I18n/index.ts#L105">packages/core/src/I18n/index.ts:105</a></li>
=======
							<li>Defined in <a href="https://github.com/aws-amplify/amplify-js/blob/67aa3213e/packages/core/src/I18n/index.ts#L105">packages/core/src/I18n/index.ts:105</a></li>
>>>>>>> ae5f9744
						</ul>
					</aside>
					<h4 class="tsd-returns-title">Returns <span class="tsd-signature-type">boolean</span></h4>
				</li>
			</ul>
		</section>
		<section class="tsd-panel tsd-member tsd-kind-method tsd-parent-kind-class tsd-is-static">
			<a name="configure" class="tsd-anchor"></a>
			<h3><span class="tsd-flag ts-flagStatic">Static</span> configure</h3>
			<ul class="tsd-signatures tsd-kind-method tsd-parent-kind-class tsd-is-static">
				<li class="tsd-signature tsd-kind-icon">configure<span class="tsd-signature-symbol">(</span>config<span class="tsd-signature-symbol">: </span><span class="tsd-signature-type">any</span><span class="tsd-signature-symbol">)</span><span class="tsd-signature-symbol">: </span><span class="tsd-signature-type">any</span></li>
			</ul>
			<ul class="tsd-descriptions">
				<li class="tsd-description">
					<aside class="tsd-sources">
						<ul>
<<<<<<< HEAD
							<li>Defined in <a href="https://github.com/aws-amplify/amplify-js/blob/6a84560cb/packages/core/src/I18n/index.ts#L24">packages/core/src/I18n/index.ts:24</a></li>
=======
							<li>Defined in <a href="https://github.com/aws-amplify/amplify-js/blob/67aa3213e/packages/core/src/I18n/index.ts#L24">packages/core/src/I18n/index.ts:24</a></li>
>>>>>>> ae5f9744
						</ul>
					</aside>
					<div class="tsd-comment tsd-typography">
						<dl class="tsd-comment-tags">
							<dt>static</dt>
							<dd></dd>
							<dt>method</dt>
							<dd><p>Configure I18n part</p>
							</dd>
						</dl>
					</div>
					<h4 class="tsd-parameters-title">Parameters</h4>
					<ul class="tsd-parameters">
						<li>
							<h5>config: <span class="tsd-signature-type">any</span></h5>
							<div class="tsd-comment tsd-typography">
								<p>Configuration of the I18n</p>
							</div>
						</li>
					</ul>
					<h4 class="tsd-returns-title">Returns <span class="tsd-signature-type">any</span></h4>
				</li>
			</ul>
		</section>
		<section class="tsd-panel tsd-member tsd-kind-method tsd-parent-kind-class tsd-is-static">
			<a name="createinstance" class="tsd-anchor"></a>
			<h3><span class="tsd-flag ts-flagStatic">Static</span> create<wbr>Instance</h3>
			<ul class="tsd-signatures tsd-kind-method tsd-parent-kind-class tsd-is-static">
				<li class="tsd-signature tsd-kind-icon">create<wbr>Instance<span class="tsd-signature-symbol">(</span><span class="tsd-signature-symbol">)</span><span class="tsd-signature-symbol">: </span><span class="tsd-signature-type">void</span></li>
			</ul>
			<ul class="tsd-descriptions">
				<li class="tsd-description">
					<aside class="tsd-sources">
						<ul>
<<<<<<< HEAD
							<li>Defined in <a href="https://github.com/aws-amplify/amplify-js/blob/6a84560cb/packages/core/src/I18n/index.ts#L46">packages/core/src/I18n/index.ts:46</a></li>
=======
							<li>Defined in <a href="https://github.com/aws-amplify/amplify-js/blob/67aa3213e/packages/core/src/I18n/index.ts#L46">packages/core/src/I18n/index.ts:46</a></li>
>>>>>>> ae5f9744
						</ul>
					</aside>
					<div class="tsd-comment tsd-typography">
						<dl class="tsd-comment-tags">
							<dt>static</dt>
							<dd></dd>
							<dt>method</dt>
							<dd><p>Create an instance of I18n for the library</p>
							</dd>
						</dl>
					</div>
					<h4 class="tsd-returns-title">Returns <span class="tsd-signature-type">void</span></h4>
				</li>
			</ul>
		</section>
		<section class="tsd-panel tsd-member tsd-kind-method tsd-parent-kind-class tsd-is-static">
			<a name="get-1" class="tsd-anchor"></a>
			<h3><span class="tsd-flag ts-flagStatic">Static</span> get</h3>
			<ul class="tsd-signatures tsd-kind-method tsd-parent-kind-class tsd-is-static">
				<li class="tsd-signature tsd-kind-icon">get<span class="tsd-signature-symbol">(</span>key<span class="tsd-signature-symbol">: </span><span class="tsd-signature-type">any</span>, defVal<span class="tsd-signature-symbol">?: </span><span class="tsd-signature-type">any</span><span class="tsd-signature-symbol">)</span><span class="tsd-signature-symbol">: </span><span class="tsd-signature-type">any</span></li>
			</ul>
			<ul class="tsd-descriptions">
				<li class="tsd-description">
					<aside class="tsd-sources">
						<ul>
<<<<<<< HEAD
							<li>Defined in <a href="https://github.com/aws-amplify/amplify-js/blob/6a84560cb/packages/core/src/I18n/index.ts#L71">packages/core/src/I18n/index.ts:71</a></li>
=======
							<li>Defined in <a href="https://github.com/aws-amplify/amplify-js/blob/67aa3213e/packages/core/src/I18n/index.ts#L71">packages/core/src/I18n/index.ts:71</a></li>
>>>>>>> ae5f9744
						</ul>
					</aside>
					<div class="tsd-comment tsd-typography">
						<dl class="tsd-comment-tags">
							<dt>static</dt>
							<dd><p>@method
								Get value</p>
							</dd>
						</dl>
					</div>
					<h4 class="tsd-parameters-title">Parameters</h4>
					<ul class="tsd-parameters">
						<li>
							<h5>key: <span class="tsd-signature-type">any</span></h5>
						</li>
						<li>
							<h5><span class="tsd-flag ts-flagOptional">Optional</span> defVal: <span class="tsd-signature-type">any</span></h5>
							<div class="tsd-comment tsd-typography">
								<p>Default value</p>
							</div>
						</li>
					</ul>
					<h4 class="tsd-returns-title">Returns <span class="tsd-signature-type">any</span></h4>
				</li>
			</ul>
		</section>
		<section class="tsd-panel tsd-member tsd-kind-method tsd-parent-kind-class tsd-is-static">
			<a name="getmodulename" class="tsd-anchor"></a>
			<h3><span class="tsd-flag ts-flagStatic">Static</span> get<wbr>Module<wbr>Name</h3>
			<ul class="tsd-signatures tsd-kind-method tsd-parent-kind-class tsd-is-static">
				<li class="tsd-signature tsd-kind-icon">get<wbr>Module<wbr>Name<span class="tsd-signature-symbol">(</span><span class="tsd-signature-symbol">)</span><span class="tsd-signature-symbol">: </span><span class="tsd-signature-type">string</span></li>
			</ul>
			<ul class="tsd-descriptions">
				<li class="tsd-description">
					<aside class="tsd-sources">
						<ul>
<<<<<<< HEAD
							<li>Defined in <a href="https://github.com/aws-amplify/amplify-js/blob/6a84560cb/packages/core/src/I18n/index.ts#L37">packages/core/src/I18n/index.ts:37</a></li>
=======
							<li>Defined in <a href="https://github.com/aws-amplify/amplify-js/blob/67aa3213e/packages/core/src/I18n/index.ts#L37">packages/core/src/I18n/index.ts:37</a></li>
>>>>>>> ae5f9744
						</ul>
					</aside>
					<h4 class="tsd-returns-title">Returns <span class="tsd-signature-type">string</span></h4>
				</li>
			</ul>
		</section>
		<section class="tsd-panel tsd-member tsd-kind-method tsd-parent-kind-class tsd-is-static">
			<a name="putvocabularies-1" class="tsd-anchor"></a>
			<h3><span class="tsd-flag ts-flagStatic">Static</span> put<wbr>Vocabularies</h3>
			<ul class="tsd-signatures tsd-kind-method tsd-parent-kind-class tsd-is-static">
				<li class="tsd-signature tsd-kind-icon">put<wbr>Vocabularies<span class="tsd-signature-symbol">(</span>vocabularies<span class="tsd-signature-symbol">: </span><span class="tsd-signature-type">any</span><span class="tsd-signature-symbol">)</span><span class="tsd-signature-symbol">: </span><span class="tsd-signature-type">any</span></li>
			</ul>
			<ul class="tsd-descriptions">
				<li class="tsd-description">
					<aside class="tsd-sources">
						<ul>
<<<<<<< HEAD
							<li>Defined in <a href="https://github.com/aws-amplify/amplify-js/blob/6a84560cb/packages/core/src/I18n/index.ts#L99">packages/core/src/I18n/index.ts:99</a></li>
=======
							<li>Defined in <a href="https://github.com/aws-amplify/amplify-js/blob/67aa3213e/packages/core/src/I18n/index.ts#L99">packages/core/src/I18n/index.ts:99</a></li>
>>>>>>> ae5f9744
						</ul>
					</aside>
					<div class="tsd-comment tsd-typography">
						<dl class="tsd-comment-tags">
							<dt>static</dt>
							<dd></dd>
							<dt>method</dt>
							<dd><p>Add vocabularies for one language</p>
							</dd>
						</dl>
					</div>
					<h4 class="tsd-parameters-title">Parameters</h4>
					<ul class="tsd-parameters">
						<li>
							<h5>vocabularies: <span class="tsd-signature-type">any</span></h5>
							<div class="tsd-comment tsd-typography">
								<p>Object that has language as key,
								vocabularies of each language as value</p>
							</div>
						</li>
					</ul>
					<h4 class="tsd-returns-title">Returns <span class="tsd-signature-type">any</span></h4>
				</li>
			</ul>
		</section>
		<section class="tsd-panel tsd-member tsd-kind-method tsd-parent-kind-class tsd-is-static">
			<a name="putvocabulariesforlanguage-1" class="tsd-anchor"></a>
			<h3><span class="tsd-flag ts-flagStatic">Static</span> put<wbr>Vocabularies<wbr>For<wbr>Language</h3>
			<ul class="tsd-signatures tsd-kind-method tsd-parent-kind-class tsd-is-static">
				<li class="tsd-signature tsd-kind-icon">put<wbr>Vocabularies<wbr>For<wbr>Language<span class="tsd-signature-symbol">(</span>language<span class="tsd-signature-symbol">: </span><span class="tsd-signature-type">any</span>, vocabularies<span class="tsd-signature-symbol">: </span><span class="tsd-signature-type">any</span><span class="tsd-signature-symbol">)</span><span class="tsd-signature-symbol">: </span><span class="tsd-signature-type">any</span></li>
			</ul>
			<ul class="tsd-descriptions">
				<li class="tsd-description">
					<aside class="tsd-sources">
						<ul>
<<<<<<< HEAD
							<li>Defined in <a href="https://github.com/aws-amplify/amplify-js/blob/6a84560cb/packages/core/src/I18n/index.ts#L86">packages/core/src/I18n/index.ts:86</a></li>
=======
							<li>Defined in <a href="https://github.com/aws-amplify/amplify-js/blob/67aa3213e/packages/core/src/I18n/index.ts#L86">packages/core/src/I18n/index.ts:86</a></li>
>>>>>>> ae5f9744
						</ul>
					</aside>
					<div class="tsd-comment tsd-typography">
						<dl class="tsd-comment-tags">
							<dt>static</dt>
							<dd></dd>
							<dt>method</dt>
							<dd><p>Add vocabularies for one language</p>
							</dd>
						</dl>
					</div>
					<h4 class="tsd-parameters-title">Parameters</h4>
					<ul class="tsd-parameters">
						<li>
							<h5>language: <span class="tsd-signature-type">any</span></h5>
						</li>
						<li>
							<h5>vocabularies: <span class="tsd-signature-type">any</span></h5>
							<div class="tsd-comment tsd-typography">
								<p>Object that has key-value as dictionary entry</p>
							</div>
						</li>
					</ul>
					<h4 class="tsd-returns-title">Returns <span class="tsd-signature-type">any</span></h4>
				</li>
			</ul>
		</section>
		<section class="tsd-panel tsd-member tsd-kind-method tsd-parent-kind-class tsd-is-static">
			<a name="setlanguage-1" class="tsd-anchor"></a>
			<h3><span class="tsd-flag ts-flagStatic">Static</span> set<wbr>Language</h3>
			<ul class="tsd-signatures tsd-kind-method tsd-parent-kind-class tsd-is-static">
				<li class="tsd-signature tsd-kind-icon">set<wbr>Language<span class="tsd-signature-symbol">(</span>lang<span class="tsd-signature-symbol">: </span><span class="tsd-signature-type">any</span><span class="tsd-signature-symbol">)</span><span class="tsd-signature-symbol">: </span><span class="tsd-signature-type">any</span></li>
			</ul>
			<ul class="tsd-descriptions">
				<li class="tsd-description">
					<aside class="tsd-sources">
						<ul>
<<<<<<< HEAD
							<li>Defined in <a href="https://github.com/aws-amplify/amplify-js/blob/6a84560cb/packages/core/src/I18n/index.ts#L59">packages/core/src/I18n/index.ts:59</a></li>
=======
							<li>Defined in <a href="https://github.com/aws-amplify/amplify-js/blob/67aa3213e/packages/core/src/I18n/index.ts#L59">packages/core/src/I18n/index.ts:59</a></li>
>>>>>>> ae5f9744
						</ul>
					</aside>
					<div class="tsd-comment tsd-typography">
						<dl class="tsd-comment-tags">
							<dt>static</dt>
							<dd><p>@method
								Explicitly setting language</p>
							</dd>
						</dl>
					</div>
					<h4 class="tsd-parameters-title">Parameters</h4>
					<ul class="tsd-parameters">
						<li>
							<h5>lang: <span class="tsd-signature-type">any</span></h5>
							<div class="tsd-comment tsd-typography">
							</div>
						</li>
					</ul>
					<h4 class="tsd-returns-title">Returns <span class="tsd-signature-type">any</span></h4>
				</li>
			</ul>
		</section>
	</section>
	<footer>
		<div class="container">
			<h2>Legend</h2>
			<div class="tsd-legend-group">
				<ul class="tsd-legend">
					<li class="tsd-kind-module"><span class="tsd-kind-icon">Module</span></li>
					<li class="tsd-kind-object-literal"><span class="tsd-kind-icon">Object literal</span></li>
					<li class="tsd-kind-variable"><span class="tsd-kind-icon">Variable</span></li>
					<li class="tsd-kind-function"><span class="tsd-kind-icon">Function</span></li>
					<li class="tsd-kind-function tsd-has-type-parameter"><span class="tsd-kind-icon">Function with type parameter</span></li>
					<li class="tsd-kind-index-signature"><span class="tsd-kind-icon">Index signature</span></li>
					<li class="tsd-kind-type-alias"><span class="tsd-kind-icon">Type alias</span></li>
				</ul>
				<ul class="tsd-legend">
					<li class="tsd-kind-enum"><span class="tsd-kind-icon">Enumeration</span></li>
					<li class="tsd-kind-enum-member"><span class="tsd-kind-icon">Enumeration member</span></li>
					<li class="tsd-kind-property tsd-parent-kind-enum"><span class="tsd-kind-icon">Property</span></li>
					<li class="tsd-kind-method tsd-parent-kind-enum"><span class="tsd-kind-icon">Method</span></li>
				</ul>
				<ul class="tsd-legend">
					<li class="tsd-kind-interface"><span class="tsd-kind-icon">Interface</span></li>
					<li class="tsd-kind-interface tsd-has-type-parameter"><span class="tsd-kind-icon">Interface with type parameter</span></li>
					<li class="tsd-kind-constructor tsd-parent-kind-interface"><span class="tsd-kind-icon">Constructor</span></li>
					<li class="tsd-kind-property tsd-parent-kind-interface"><span class="tsd-kind-icon">Property</span></li>
					<li class="tsd-kind-method tsd-parent-kind-interface"><span class="tsd-kind-icon">Method</span></li>
					<li class="tsd-kind-index-signature tsd-parent-kind-interface"><span class="tsd-kind-icon">Index signature</span></li>
				</ul>
				<ul class="tsd-legend">
					<li class="tsd-kind-class"><span class="tsd-kind-icon">Class</span></li>
					<li class="tsd-kind-class tsd-has-type-parameter"><span class="tsd-kind-icon">Class with type parameter</span></li>
					<li class="tsd-kind-constructor tsd-parent-kind-class"><span class="tsd-kind-icon">Constructor</span></li>
					<li class="tsd-kind-property tsd-parent-kind-class"><span class="tsd-kind-icon">Property</span></li>
					<li class="tsd-kind-method tsd-parent-kind-class"><span class="tsd-kind-icon">Method</span></li>
					<li class="tsd-kind-accessor tsd-parent-kind-class"><span class="tsd-kind-icon">Accessor</span></li>
					<li class="tsd-kind-index-signature tsd-parent-kind-class"><span class="tsd-kind-icon">Index signature</span></li>
				</ul>
				<ul class="tsd-legend">
					<li class="tsd-kind-constructor tsd-parent-kind-class tsd-is-inherited"><span class="tsd-kind-icon">Inherited constructor</span></li>
					<li class="tsd-kind-property tsd-parent-kind-class tsd-is-inherited"><span class="tsd-kind-icon">Inherited property</span></li>
					<li class="tsd-kind-method tsd-parent-kind-class tsd-is-inherited"><span class="tsd-kind-icon">Inherited method</span></li>
					<li class="tsd-kind-accessor tsd-parent-kind-class tsd-is-inherited"><span class="tsd-kind-icon">Inherited accessor</span></li>
				</ul>
				<ul class="tsd-legend">
					<li class="tsd-kind-property tsd-parent-kind-class tsd-is-protected"><span class="tsd-kind-icon">Protected property</span></li>
					<li class="tsd-kind-method tsd-parent-kind-class tsd-is-protected"><span class="tsd-kind-icon">Protected method</span></li>
					<li class="tsd-kind-accessor tsd-parent-kind-class tsd-is-protected"><span class="tsd-kind-icon">Protected accessor</span></li>
				</ul>
				<ul class="tsd-legend">
					<li class="tsd-kind-property tsd-parent-kind-class tsd-is-private"><span class="tsd-kind-icon">Private property</span></li>
					<li class="tsd-kind-method tsd-parent-kind-class tsd-is-private"><span class="tsd-kind-icon">Private method</span></li>
					<li class="tsd-kind-accessor tsd-parent-kind-class tsd-is-private"><span class="tsd-kind-icon">Private accessor</span></li>
				</ul>
				<ul class="tsd-legend">
					<li class="tsd-kind-property tsd-parent-kind-class tsd-is-static"><span class="tsd-kind-icon">Static property</span></li>
					<li class="tsd-kind-call-signature tsd-parent-kind-class tsd-is-static"><span class="tsd-kind-icon">Static method</span></li>
				</ul>
			</div>
		</div>
	</footer>
</div>
</div>
<script type="text/javascript">
!function(a,b){"object"==typeof module&&"object"==typeof module.exports?module.exports=a.document?b(a,!0):function(a){if(!a.document)throw new Error("jQuery requires a window with a document");return b(a)}:b(a)}("undefined"!=typeof window?window:this,function(a,b){function s(a){var b=a.length,c=n.type(a);return"function"!==c&&!n.isWindow(a)&&(!(1!==a.nodeType||!b)||("array"===c||0===b||"number"==typeof b&&b>0&&b-1 in a))}function x(a,b,c){if(n.isFunction(b))return n.grep(a,function(a,d){return!!b.call(a,d,a)!==c});if(b.nodeType)return n.grep(a,function(a){return a===b!==c});if("string"==typeof b){if(w.test(b))return n.filter(b,a,c);b=n.filter(b,a)}return n.grep(a,function(a){return g.call(b,a)>=0!==c})}function D(a,b){for(;(a=a[b])&&1!==a.nodeType;);return a}function G(a){var b=F[a]={};return n.each(a.match(E)||[],function(a,c){b[c]=!0}),b}function I(){l.removeEventListener("DOMContentLoaded",I,!1),a.removeEventListener("load",I,!1),n.ready()}function K(){Object.defineProperty(this.cache={},0,{get:function(){return{}}}),this.expando=n.expando+Math.random()}function P(a,b,c){var d;if(void 0===c&&1===a.nodeType)if(d="data-"+b.replace(O,"-$1").toLowerCase(),"string"==typeof(c=a.getAttribute(d))){try{c="true"===c||"false"!==c&&("null"===c?null:+c+""===c?+c:N.test(c)?n.parseJSON(c):c)}catch(e){}M.set(a,b,c)}else c=void 0;return c}function Z(){return!0}function $(){return!1}function _(){try{return l.activeElement}catch(a){}}function jb(a,b){return n.nodeName(a,"table")&&n.nodeName(11!==b.nodeType?b:b.firstChild,"tr")?a.getElementsByTagName("tbody")[0]||a.appendChild(a.ownerDocument.createElement("tbody")):a}function kb(a){return a.type=(null!==a.getAttribute("type"))+"/"+a.type,a}function lb(a){var b=gb.exec(a.type);return b?a.type=b[1]:a.removeAttribute("type"),a}function mb(a,b){for(var c=0,d=a.length;d>c;c++)L.set(a[c],"globalEval",!b||L.get(b[c],"globalEval"))}function nb(a,b){var c,d,e,f,g,h,i,j;if(1===b.nodeType){if(L.hasData(a)&&(f=L.access(a),g=L.set(b,f),j=f.events)){delete g.handle,g.events={};for(e in j)for(c=0,d=j[e].length;d>c;c++)n.event.add(b,e,j[e][c])}M.hasData(a)&&(h=M.access(a),i=n.extend({},h),M.set(b,i))}}function ob(a,b){var c=a.getElementsByTagName?a.getElementsByTagName(b||"*"):a.querySelectorAll?a.querySelectorAll(b||"*"):[];return void 0===b||b&&n.nodeName(a,b)?n.merge([a],c):c}function pb(a,b){var c=b.nodeName.toLowerCase();"input"===c&&T.test(a.type)?b.checked=a.checked:("input"===c||"textarea"===c)&&(b.defaultValue=a.defaultValue)}function sb(b,c){var d,e=n(c.createElement(b)).appendTo(c.body),f=a.getDefaultComputedStyle&&(d=a.getDefaultComputedStyle(e[0]))?d.display:n.css(e[0],"display");return e.detach(),f}function tb(a){var b=l,c=rb[a];return c||(c=sb(a,b),"none"!==c&&c||(qb=(qb||n("<iframe frameborder='0' width='0' height='0'/>")).appendTo(b.documentElement),b=qb[0].contentDocument,b.write(),b.close(),c=sb(a,b),qb.detach()),rb[a]=c),c}function xb(a,b,c){var d,e,f,g,h=a.style;return c=c||wb(a),c&&(g=c.getPropertyValue(b)||c[b]),c&&(""!==g||n.contains(a.ownerDocument,a)||(g=n.style(a,b)),vb.test(g)&&ub.test(b)&&(d=h.width,e=h.minWidth,f=h.maxWidth,h.minWidth=h.maxWidth=h.width=g,g=c.width,h.width=d,h.minWidth=e,h.maxWidth=f)),void 0!==g?g+"":g}function yb(a,b){return{get:function(){return a()?void delete this.get:(this.get=b).apply(this,arguments)}}}function Fb(a,b){if(b in a)return b;for(var c=b[0].toUpperCase()+b.slice(1),d=b,e=Eb.length;e--;)if((b=Eb[e]+c)in a)return b;return d}function Gb(a,b,c){var d=Ab.exec(b);return d?Math.max(0,d[1]-(c||0))+(d[2]||"px"):b}function Hb(a,b,c,d,e){for(var f=c===(d?"border":"content")?4:"width"===b?1:0,g=0;4>f;f+=2)"margin"===c&&(g+=n.css(a,c+R[f],!0,e)),d?("content"===c&&(g-=n.css(a,"padding"+R[f],!0,e)),"margin"!==c&&(g-=n.css(a,"border"+R[f]+"Width",!0,e))):(g+=n.css(a,"padding"+R[f],!0,e),"padding"!==c&&(g+=n.css(a,"border"+R[f]+"Width",!0,e)));return g}function Ib(a,b,c){var d=!0,e="width"===b?a.offsetWidth:a.offsetHeight,f=wb(a),g="border-box"===n.css(a,"boxSizing",!1,f);if(0>=e||null==e){if(e=xb(a,b,f),(0>e||null==e)&&(e=a.style[b]),vb.test(e))return e;d=g&&(k.boxSizingReliable()||e===a.style[b]),e=parseFloat(e)||0}return e+Hb(a,b,c||(g?"border":"content"),d,f)+"px"}function Jb(a,b){for(var c,d,e,f=[],g=0,h=a.length;h>g;g++)d=a[g],d.style&&(f[g]=L.get(d,"olddisplay"),c=d.style.display,b?(f[g]||"none"!==c||(d.style.display=""),""===d.style.display&&S(d)&&(f[g]=L.access(d,"olddisplay",tb(d.nodeName)))):(e=S(d),"none"===c&&e||L.set(d,"olddisplay",e?c:n.css(d,"display"))));for(g=0;h>g;g++)d=a[g],d.style&&(b&&"none"!==d.style.display&&""!==d.style.display||(d.style.display=b?f[g]||"":"none"));return a}function Kb(a,b,c,d,e){return new Kb.prototype.init(a,b,c,d,e)}function Sb(){return setTimeout(function(){Lb=void 0}),Lb=n.now()}function Tb(a,b){var c,d=0,e={height:a};for(b=b?1:0;4>d;d+=2-b)c=R[d],e["margin"+c]=e["padding"+c]=a;return b&&(e.opacity=e.width=a),e}function Ub(a,b,c){for(var d,e=(Rb[b]||[]).concat(Rb["*"]),f=0,g=e.length;g>f;f++)if(d=e[f].call(c,b,a))return d}function Vb(a,b,c){var d,e,f,g,h,i,j,l=this,m={},o=a.style,p=a.nodeType&&S(a),q=L.get(a,"fxshow");c.queue||(h=n._queueHooks(a,"fx"),null==h.unqueued&&(h.unqueued=0,i=h.empty.fire,h.empty.fire=function(){h.unqueued||i()}),h.unqueued++,l.always(function(){l.always(function(){h.unqueued--,n.queue(a,"fx").length||h.empty.fire()})})),1===a.nodeType&&("height"in b||"width"in b)&&(c.overflow=[o.overflow,o.overflowX,o.overflowY],j=n.css(a,"display"),"inline"===("none"===j?L.get(a,"olddisplay")||tb(a.nodeName):j)&&"none"===n.css(a,"float")&&(o.display="inline-block")),c.overflow&&(o.overflow="hidden",l.always(function(){o.overflow=c.overflow[0],o.overflowX=c.overflow[1],o.overflowY=c.overflow[2]}));for(d in b)if(e=b[d],Nb.exec(e)){if(delete b[d],f=f||"toggle"===e,e===(p?"hide":"show")){if("show"!==e||!q||void 0===q[d])continue;p=!0}m[d]=q&&q[d]||n.style(a,d)}else j=void 0;if(n.isEmptyObject(m))"inline"===("none"===j?tb(a.nodeName):j)&&(o.display=j);else{q?"hidden"in q&&(p=q.hidden):q=L.access(a,"fxshow",{}),f&&(q.hidden=!p),p?n(a).show():l.done(function(){n(a).hide()}),l.done(function(){var b;L.remove(a,"fxshow");for(b in m)n.style(a,b,m[b])});for(d in m)g=Ub(p?q[d]:0,d,l),d in q||(q[d]=g.start,p&&(g.end=g.start,g.start="width"===d||"height"===d?1:0))}}function Wb(a,b){var c,d,e,f,g;for(c in a)if(d=n.camelCase(c),e=b[d],f=a[c],n.isArray(f)&&(e=f[1],f=a[c]=f[0]),c!==d&&(a[d]=f,delete a[c]),(g=n.cssHooks[d])&&"expand"in g){f=g.expand(f),delete a[d];for(c in f)c in a||(a[c]=f[c],b[c]=e)}else b[d]=e}function Xb(a,b,c){var d,e,f=0,g=Qb.length,h=n.Deferred().always(function(){delete i.elem}),i=function(){if(e)return!1;for(var b=Lb||Sb(),c=Math.max(0,j.startTime+j.duration-b),d=c/j.duration||0,f=1-d,g=0,i=j.tweens.length;i>g;g++)j.tweens[g].run(f);return h.notifyWith(a,[j,f,c]),1>f&&i?c:(h.resolveWith(a,[j]),!1)},j=h.promise({elem:a,props:n.extend({},b),opts:n.extend(!0,{specialEasing:{}},c),originalProperties:b,originalOptions:c,startTime:Lb||Sb(),duration:c.duration,tweens:[],createTween:function(b,c){var d=n.Tween(a,j.opts,b,c,j.opts.specialEasing[b]||j.opts.easing);return j.tweens.push(d),d},stop:function(b){var c=0,d=b?j.tweens.length:0;if(e)return this;for(e=!0;d>c;c++)j.tweens[c].run(1);return b?h.resolveWith(a,[j,b]):h.rejectWith(a,[j,b]),this}}),k=j.props;for(Wb(k,j.opts.specialEasing);g>f;f++)if(d=Qb[f].call(j,a,k,j.opts))return d;return n.map(k,Ub,j),n.isFunction(j.opts.start)&&j.opts.start.call(a,j),n.fx.timer(n.extend(i,{elem:a,anim:j,queue:j.opts.queue})),j.progress(j.opts.progress).done(j.opts.done,j.opts.complete).fail(j.opts.fail).always(j.opts.always)}function rc(a){return function(b,c){"string"!=typeof b&&(c=b,b="*");var d,e=0,f=b.toLowerCase().match(E)||[];if(n.isFunction(c))for(;d=f[e++];)"+"===d[0]?(d=d.slice(1)||"*",(a[d]=a[d]||[]).unshift(c)):(a[d]=a[d]||[]).push(c)}}function sc(a,b,c,d){function g(h){var i;return e[h]=!0,n.each(a[h]||[],function(a,h){var j=h(b,c,d);return"string"!=typeof j||f||e[j]?f?!(i=j):void 0:(b.dataTypes.unshift(j),g(j),!1)}),i}var e={},f=a===oc;return g(b.dataTypes[0])||!e["*"]&&g("*")}function tc(a,b){var c,d,e=n.ajaxSettings.flatOptions||{};for(c in b)void 0!==b[c]&&((e[c]?a:d||(d={}))[c]=b[c]);return d&&n.extend(!0,a,d),a}function uc(a,b,c){for(var d,e,f,g,h=a.contents,i=a.dataTypes;"*"===i[0];)i.shift(),void 0===d&&(d=a.mimeType||b.getResponseHeader("Content-Type"));if(d)for(e in h)if(h[e]&&h[e].test(d)){i.unshift(e);break}if(i[0]in c)f=i[0];else{for(e in c){if(!i[0]||a.converters[e+" "+i[0]]){f=e;break}g||(g=e)}f=f||g}return f?(f!==i[0]&&i.unshift(f),c[f]):void 0}function vc(a,b,c,d){var e,f,g,h,i,j={},k=a.dataTypes.slice();if(k[1])for(g in a.converters)j[g.toLowerCase()]=a.converters[g];for(f=k.shift();f;)if(a.responseFields[f]&&(c[a.responseFields[f]]=b),!i&&d&&a.dataFilter&&(b=a.dataFilter(b,a.dataType)),i=f,f=k.shift())if("*"===f)f=i;else if("*"!==i&&i!==f){if(!(g=j[i+" "+f]||j["* "+f]))for(e in j)if(h=e.split(" "),h[1]===f&&(g=j[i+" "+h[0]]||j["* "+h[0]])){!0===g?g=j[e]:!0!==j[e]&&(f=h[0],k.unshift(h[1]));break}if(!0!==g)if(g&&a.throws)b=g(b);else try{b=g(b)}catch(l){return{state:"parsererror",error:g?l:"No conversion from "+i+" to "+f}}}return{state:"success",data:b}}function Bc(a,b,c,d){var e;if(n.isArray(b))n.each(b,function(b,e){c||xc.test(a)?d(a,e):Bc(a+"["+("object"==typeof e?b:"")+"]",e,c,d)});else if(c||"object"!==n.type(b))d(a,b);else for(e in b)Bc(a+"["+e+"]",b[e],c,d)}function Kc(a){return n.isWindow(a)?a:9===a.nodeType&&a.defaultView}var c=[],d=c.slice,e=c.concat,f=c.push,g=c.indexOf,h={},i=h.toString,j=h.hasOwnProperty,k={},l=a.document,m="2.1.1",n=function(a,b){return new n.fn.init(a,b)},r=function(a,b){return b.toUpperCase()};n.fn=n.prototype={jquery:m,constructor:n,selector:"",length:0,toArray:function(){return d.call(this)},get:function(a){return null!=a?0>a?this[a+this.length]:this[a]:d.call(this)},pushStack:function(a){var b=n.merge(this.constructor(),a);return b.prevObject=this,b.context=this.context,b},each:function(a,b){return n.each(this,a,b)},map:function(a){return this.pushStack(n.map(this,function(b,c){return a.call(b,c,b)}))},slice:function(){return this.pushStack(d.apply(this,arguments))},first:function(){return this.eq(0)},last:function(){return this.eq(-1)},eq:function(a){var b=this.length,c=+a+(0>a?b:0);return this.pushStack(c>=0&&b>c?[this[c]]:[])},end:function(){return this.prevObject||this.constructor(null)},push:f,sort:c.sort,splice:c.splice},n.extend=n.fn.extend=function(){var a,b,c,d,e,f,g=arguments[0]||{},h=1,i=arguments.length,j=!1;for("boolean"==typeof g&&(j=g,g=arguments[h]||{},h++),"object"==typeof g||n.isFunction(g)||(g={}),h===i&&(g=this,h--);i>h;h++)if(null!=(a=arguments[h]))for(b in a)c=g[b],d=a[b],g!==d&&(j&&d&&(n.isPlainObject(d)||(e=n.isArray(d)))?(e?(e=!1,f=c&&n.isArray(c)?c:[]):f=c&&n.isPlainObject(c)?c:{},g[b]=n.extend(j,f,d)):void 0!==d&&(g[b]=d));return g},n.extend({expando:"jQuery"+(m+Math.random()).replace(/\D/g,""),isReady:!0,error:function(a){throw new Error(a)},noop:function(){},isFunction:function(a){return"function"===n.type(a)},isArray:Array.isArray,isWindow:function(a){return null!=a&&a===a.window},isNumeric:function(a){return!n.isArray(a)&&a-parseFloat(a)>=0},isPlainObject:function(a){return"object"===n.type(a)&&!a.nodeType&&!n.isWindow(a)&&!(a.constructor&&!j.call(a.constructor.prototype,"isPrototypeOf"))},isEmptyObject:function(a){var b;for(b in a)return!1;return!0},type:function(a){return null==a?a+"":"object"==typeof a||"function"==typeof a?h[i.call(a)]||"object":typeof a},globalEval:function(a){var b,c=eval;(a=n.trim(a))&&(1===a.indexOf("use strict")?(b=l.createElement("script"),b.text=a,l.head.appendChild(b).parentNode.removeChild(b)):c(a))},camelCase:function(a){return a.replace(/^-ms-/,"ms-").replace(/-([\da-z])/gi,r)},nodeName:function(a,b){return a.nodeName&&a.nodeName.toLowerCase()===b.toLowerCase()},each:function(a,b,c){var e=0,f=a.length,g=s(a);if(c){if(g)for(;f>e&&!1!==b.apply(a[e],c);e++);else for(e in a)if(!1===b.apply(a[e],c))break}else if(g)for(;f>e&&!1!==b.call(a[e],e,a[e]);e++);else for(e in a)if(!1===b.call(a[e],e,a[e]))break;return a},trim:function(a){return null==a?"":(a+"").replace(/^[\s\uFEFF\xA0]+|[\s\uFEFF\xA0]+$/g,"")},makeArray:function(a,b){var c=b||[];return null!=a&&(s(Object(a))?n.merge(c,"string"==typeof a?[a]:a):f.call(c,a)),c},inArray:function(a,b,c){return null==b?-1:g.call(b,a,c)},merge:function(a,b){for(var c=+b.length,d=0,e=a.length;c>d;d++)a[e++]=b[d];return a.length=e,a},grep:function(a,b,c){for(var e=[],f=0,g=a.length,h=!c;g>f;f++)!b(a[f],f)!==h&&e.push(a[f]);return e},map:function(a,b,c){var d,f=0,g=a.length,h=s(a),i=[];if(h)for(;g>f;f++)null!=(d=b(a[f],f,c))&&i.push(d);else for(f in a)null!=(d=b(a[f],f,c))&&i.push(d);return e.apply([],i)},guid:1,proxy:function(a,b){var c,e,f;return"string"==typeof b&&(c=a[b],b=a,a=c),n.isFunction(a)?(e=d.call(arguments,2),f=function(){return a.apply(b||this,e.concat(d.call(arguments)))},f.guid=a.guid=a.guid||n.guid++,f):void 0},now:Date.now,support:k}),n.each("Boolean Number String Function Array Date RegExp Object Error".split(" "),function(a,b){h["[object "+b+"]"]=b.toLowerCase()});var t=function(a){function fb(a,b,d,e){var f,h,j,k,l,o,r,s,w,x;if((b?b.ownerDocument||b:v)!==n&&m(b),b=b||n,d=d||[],!a||"string"!=typeof a)return d;if(1!==(k=b.nodeType)&&9!==k)return[];if(p&&!e){if(f=_.exec(a))if(j=f[1]){if(9===k){if(!(h=b.getElementById(j))||!h.parentNode)return d;if(h.id===j)return d.push(h),d}else if(b.ownerDocument&&(h=b.ownerDocument.getElementById(j))&&t(b,h)&&h.id===j)return d.push(h),d}else{if(f[2])return I.apply(d,b.getElementsByTagName(a)),d;if((j=f[3])&&c.getElementsByClassName&&b.getElementsByClassName)return I.apply(d,b.getElementsByClassName(j)),d}if(c.qsa&&(!q||!q.test(a))){if(s=r=u,w=b,x=9===k&&a,1===k&&"object"!==b.nodeName.toLowerCase()){for(o=g(a),(r=b.getAttribute("id"))?s=r.replace(bb,"\\$&"):b.setAttribute("id",s),s="[id='"+s+"'] ",l=o.length;l--;)o[l]=s+qb(o[l]);w=ab.test(a)&&ob(b.parentNode)||b,x=o.join(",")}if(x)try{return I.apply(d,w.querySelectorAll(x)),d}catch(y){}finally{r||b.removeAttribute("id")}}}return i(a.replace(R,"$1"),b,d,e)}function gb(){function b(c,e){return a.push(c+" ")>d.cacheLength&&delete b[a.shift()],b[c+" "]=e}var a=[];return b}function hb(a){return a[u]=!0,a}function ib(a){var b=n.createElement("div");try{return!!a(b)}catch(c){return!1}finally{b.parentNode&&b.parentNode.removeChild(b),b=null}}function jb(a,b){for(var c=a.split("|"),e=a.length;e--;)d.attrHandle[c[e]]=b}function kb(a,b){var c=b&&a,d=c&&1===a.nodeType&&1===b.nodeType&&(~b.sourceIndex||D)-(~a.sourceIndex||D);if(d)return d;if(c)for(;c=c.nextSibling;)if(c===b)return-1;return a?1:-1}function nb(a){return hb(function(b){return b=+b,hb(function(c,d){for(var e,f=a([],c.length,b),g=f.length;g--;)c[e=f[g]]&&(c[e]=!(d[e]=c[e]))})})}function ob(a){return a&&typeof a.getElementsByTagName!==C&&a}function pb(){}function qb(a){for(var b=0,c=a.length,d="";c>b;b++)d+=a[b].value;return d}function rb(a,b,c){var d=b.dir,e=c&&"parentNode"===d,f=x++;return b.first?function(b,c,f){for(;b=b[d];)if(1===b.nodeType||e)return a(b,c,f)}:function(b,c,g){var h,i,j=[w,f];if(g){for(;b=b[d];)if((1===b.nodeType||e)&&a(b,c,g))return!0}else for(;b=b[d];)if(1===b.nodeType||e){if(i=b[u]||(b[u]={}),(h=i[d])&&h[0]===w&&h[1]===f)return j[2]=h[2];if(i[d]=j,j[2]=a(b,c,g))return!0}}}function sb(a){return a.length>1?function(b,c,d){for(var e=a.length;e--;)if(!a[e](b,c,d))return!1;return!0}:a[0]}function tb(a,b,c){for(var d=0,e=b.length;e>d;d++)fb(a,b[d],c);return c}function ub(a,b,c,d,e){for(var f,g=[],h=0,i=a.length,j=null!=b;i>h;h++)(f=a[h])&&(!c||c(f,d,e))&&(g.push(f),j&&b.push(h));return g}function vb(a,b,c,d,e,f){return d&&!d[u]&&(d=vb(d)),e&&!e[u]&&(e=vb(e,f)),hb(function(f,g,h,i){var j,k,l,m=[],n=[],o=g.length,p=f||tb(b||"*",h.nodeType?[h]:h,[]),q=!a||!f&&b?p:ub(p,m,a,h,i),r=c?e||(f?a:o||d)?[]:g:q;if(c&&c(q,r,h,i),d)for(j=ub(r,n),d(j,[],h,i),k=j.length;k--;)(l=j[k])&&(r[n[k]]=!(q[n[k]]=l));if(f){if(e||a){if(e){for(j=[],k=r.length;k--;)(l=r[k])&&j.push(q[k]=l);e(null,r=[],j,i)}for(k=r.length;k--;)(l=r[k])&&(j=e?K.call(f,l):m[k])>-1&&(f[j]=!(g[j]=l))}}else r=ub(r===g?r.splice(o,r.length):r),e?e(null,g,r,i):I.apply(g,r)})}function wb(a){for(var b,c,e,f=a.length,g=d.relative[a[0].type],h=g||d.relative[" "],i=g?1:0,k=rb(function(a){return a===b},h,!0),l=rb(function(a){return K.call(b,a)>-1},h,!0),m=[function(a,c,d){return!g&&(d||c!==j)||((b=c).nodeType?k(a,c,d):l(a,c,d))}];f>i;i++)if(c=d.relative[a[i].type])m=[rb(sb(m),c)];else{if(c=d.filter[a[i].type].apply(null,a[i].matches),c[u]){for(e=++i;f>e&&!d.relative[a[e].type];e++);return vb(i>1&&sb(m),i>1&&qb(a.slice(0,i-1).concat({value:" "===a[i-2].type?"*":""})).replace(R,"$1"),c,e>i&&wb(a.slice(i,e)),f>e&&wb(a=a.slice(e)),f>e&&qb(a))}m.push(c)}return sb(m)}function xb(a,b){var c=b.length>0,e=a.length>0,f=function(f,g,h,i,k){var l,m,o,p=0,q="0",r=f&&[],s=[],t=j,u=f||e&&d.find.TAG("*",k),v=w+=null==t?1:Math.random()||.1,x=u.length;for(k&&(j=g!==n&&g);q!==x&&null!=(l=u[q]);q++){if(e&&l){for(m=0;o=a[m++];)if(o(l,g,h)){i.push(l);break}k&&(w=v)}c&&((l=!o&&l)&&p--,f&&r.push(l))}if(p+=q,c&&q!==p){for(m=0;o=b[m++];)o(r,s,g,h);if(f){if(p>0)for(;q--;)r[q]||s[q]||(s[q]=G.call(i));s=ub(s)}I.apply(i,s),k&&!f&&s.length>0&&p+b.length>1&&fb.uniqueSort(i)}return k&&(w=v,j=t),r};return c?hb(f):f}var b,c,d,e,f,g,h,i,j,k,l,m,n,o,p,q,r,s,t,u="sizzle"+-new Date,v=a.document,w=0,x=0,y=gb(),z=gb(),A=gb(),B=function(a,b){return a===b&&(l=!0),0},C="undefined",D=1<<31,E={}.hasOwnProperty,F=[],G=F.pop,H=F.push,I=F.push,J=F.slice,K=F.indexOf||function(a){for(var b=0,c=this.length;c>b;b++)if(this[b]===a)return b;return-1},L="checked|selected|async|autofocus|autoplay|controls|defer|disabled|hidden|ismap|loop|multiple|open|readonly|required|scoped",M="[\\x20\\t\\r\\n\\f]",N="(?:\\\\.|[\\w-]|[^\\x00-\\xa0])+",O=N.replace("w","w#"),P="\\["+M+"*("+N+")(?:"+M+"*([*^$|!~]?=)"+M+"*(?:'((?:\\\\.|[^\\\\'])*)'|\"((?:\\\\.|[^\\\\\"])*)\"|("+O+"))|)"+M+"*\\]",Q=":("+N+")(?:\\((('((?:\\\\.|[^\\\\'])*)'|\"((?:\\\\.|[^\\\\\"])*)\")|((?:\\\\.|[^\\\\()[\\]]|"+P+")*)|.*)\\)|)",R=new RegExp("^"+M+"+|((?:^|[^\\\\])(?:\\\\.)*)"+M+"+$","g"),S=new RegExp("^"+M+"*,"+M+"*"),T=new RegExp("^"+M+"*([>+~]|"+M+")"+M+"*"),U=new RegExp("="+M+"*([^\\]'\"]*?)"+M+"*\\]","g"),V=new RegExp(Q),W=new RegExp("^"+O+"$"),X={ID:new RegExp("^#("+N+")"),CLASS:new RegExp("^\\.("+N+")"),TAG:new RegExp("^("+N.replace("w","w*")+")"),ATTR:new RegExp("^"+P),PSEUDO:new RegExp("^"+Q),CHILD:new RegExp("^:(only|first|last|nth|nth-last)-(child|of-type)(?:\\("+M+"*(even|odd|(([+-]|)(\\d*)n|)"+M+"*(?:([+-]|)"+M+"*(\\d+)|))"+M+"*\\)|)","i"),bool:new RegExp("^(?:"+L+")$","i"),needsContext:new RegExp("^"+M+"*[>+~]|:(even|odd|eq|gt|lt|nth|first|last)(?:\\("+M+"*((?:-\\d)?\\d*)"+M+"*\\)|)(?=[^-]|$)","i")},Y=/^(?:input|select|textarea|button)$/i,Z=/^h\d$/i,$=/^[^{]+\{\s*\[native \w/,_=/^(?:#([\w-]+)|(\w+)|\.([\w-]+))$/,ab=/[+~]/,bb=/'|\\/g,cb=new RegExp("\\\\([\\da-f]{1,6}"+M+"?|("+M+")|.)","ig"),db=function(a,b,c){var d="0x"+b-65536;return d!==d||c?b:0>d?String.fromCharCode(d+65536):String.fromCharCode(d>>10|55296,1023&d|56320)};try{I.apply(F=J.call(v.childNodes),v.childNodes),F[v.childNodes.length].nodeType}catch(eb){I={apply:F.length?function(a,b){H.apply(a,J.call(b))}:function(a,b){for(var c=a.length,d=0;a[c++]=b[d++];);a.length=c-1}}}c=fb.support={},f=fb.isXML=function(a){var b=a&&(a.ownerDocument||a).documentElement;return!!b&&"HTML"!==b.nodeName},m=fb.setDocument=function(a){var b,e=a?a.ownerDocument||a:v,g=e.defaultView;return e!==n&&9===e.nodeType&&e.documentElement?(n=e,o=e.documentElement,p=!f(e),g&&g!==g.top&&(g.addEventListener?g.addEventListener("unload",function(){m()},!1):g.attachEvent&&g.attachEvent("onunload",function(){m()})),c.attributes=ib(function(a){return a.className="i",!a.getAttribute("className")}),c.getElementsByTagName=ib(function(a){return a.appendChild(e.createComment("")),!a.getElementsByTagName("*").length}),c.getElementsByClassName=$.test(e.getElementsByClassName)&&ib(function(a){return a.innerHTML="<div class='a'></div><div class='a i'></div>",a.firstChild.className="i",2===a.getElementsByClassName("i").length}),c.getById=ib(function(a){return o.appendChild(a).id=u,!e.getElementsByName||!e.getElementsByName(u).length}),c.getById?(d.find.ID=function(a,b){if(typeof b.getElementById!==C&&p){var c=b.getElementById(a);return c&&c.parentNode?[c]:[]}},d.filter.ID=function(a){var b=a.replace(cb,db);return function(a){return a.getAttribute("id")===b}}):(delete d.find.ID,d.filter.ID=function(a){var b=a.replace(cb,db);return function(a){var c=typeof a.getAttributeNode!==C&&a.getAttributeNode("id");return c&&c.value===b}}),d.find.TAG=c.getElementsByTagName?function(a,b){return typeof b.getElementsByTagName!==C?b.getElementsByTagName(a):void 0}:function(a,b){var c,d=[],e=0,f=b.getElementsByTagName(a);if("*"===a){for(;c=f[e++];)1===c.nodeType&&d.push(c);return d}return f},d.find.CLASS=c.getElementsByClassName&&function(a,b){return typeof b.getElementsByClassName!==C&&p?b.getElementsByClassName(a):void 0},r=[],q=[],(c.qsa=$.test(e.querySelectorAll))&&(ib(function(a){a.innerHTML="<select msallowclip=''><option selected=''></option></select>",a.querySelectorAll("[msallowclip^='']").length&&q.push("[*^$]="+M+"*(?:''|\"\")"),a.querySelectorAll("[selected]").length||q.push("\\["+M+"*(?:value|"+L+")"),a.querySelectorAll(":checked").length||q.push(":checked")}),ib(function(a){var b=e.createElement("input");b.setAttribute("type","hidden"),a.appendChild(b).setAttribute("name","D"),a.querySelectorAll("[name=d]").length&&q.push("name"+M+"*[*^$|!~]?="),a.querySelectorAll(":enabled").length||q.push(":enabled",":disabled"),a.querySelectorAll("*,:x"),q.push(",.*:")})),(c.matchesSelector=$.test(s=o.matches||o.webkitMatchesSelector||o.mozMatchesSelector||o.oMatchesSelector||o.msMatchesSelector))&&ib(function(a){c.disconnectedMatch=s.call(a,"div"),s.call(a,"[s!='']:x"),r.push("!=",Q)}),q=q.length&&new RegExp(q.join("|")),r=r.length&&new RegExp(r.join("|")),b=$.test(o.compareDocumentPosition),t=b||$.test(o.contains)?function(a,b){var c=9===a.nodeType?a.documentElement:a,d=b&&b.parentNode;return a===d||!(!d||1!==d.nodeType||!(c.contains?c.contains(d):a.compareDocumentPosition&&16&a.compareDocumentPosition(d)))}:function(a,b){if(b)for(;b=b.parentNode;)if(b===a)return!0;return!1},B=b?function(a,b){if(a===b)return l=!0,0;var d=!a.compareDocumentPosition-!b.compareDocumentPosition;return d||(d=(a.ownerDocument||a)===(b.ownerDocument||b)?a.compareDocumentPosition(b):1,1&d||!c.sortDetached&&b.compareDocumentPosition(a)===d?a===e||a.ownerDocument===v&&t(v,a)?-1:b===e||b.ownerDocument===v&&t(v,b)?1:k?K.call(k,a)-K.call(k,b):0:4&d?-1:1)}:function(a,b){if(a===b)return l=!0,0;var c,d=0,f=a.parentNode,g=b.parentNode,h=[a],i=[b];if(!f||!g)return a===e?-1:b===e?1:f?-1:g?1:k?K.call(k,a)-K.call(k,b):0;if(f===g)return kb(a,b);for(c=a;c=c.parentNode;)h.unshift(c);for(c=b;c=c.parentNode;)i.unshift(c);for(;h[d]===i[d];)d++;return d?kb(h[d],i[d]):h[d]===v?-1:i[d]===v?1:0},e):n},fb.matches=function(a,b){return fb(a,null,null,b)},fb.matchesSelector=function(a,b){if((a.ownerDocument||a)!==n&&m(a),b=b.replace(U,"='$1']"),!(!c.matchesSelector||!p||r&&r.test(b)||q&&q.test(b)))try{var d=s.call(a,b);if(d||c.disconnectedMatch||a.document&&11!==a.document.nodeType)return d}catch(e){}return fb(b,n,null,[a]).length>0},fb.contains=function(a,b){return(a.ownerDocument||a)!==n&&m(a),t(a,b)},fb.attr=function(a,b){(a.ownerDocument||a)!==n&&m(a);var e=d.attrHandle[b.toLowerCase()],f=e&&E.call(d.attrHandle,b.toLowerCase())?e(a,b,!p):void 0;return void 0!==f?f:c.attributes||!p?a.getAttribute(b):(f=a.getAttributeNode(b))&&f.specified?f.value:null},fb.error=function(a){throw new Error("Syntax error, unrecognized expression: "+a)},fb.uniqueSort=function(a){var b,d=[],e=0,f=0;if(l=!c.detectDuplicates,k=!c.sortStable&&a.slice(0),a.sort(B),l){for(;b=a[f++];)b===a[f]&&(e=d.push(f));for(;e--;)a.splice(d[e],1)}return k=null,a},e=fb.getText=function(a){var b,c="",d=0,f=a.nodeType;if(f){if(1===f||9===f||11===f){if("string"==typeof a.textContent)return a.textContent;for(a=a.firstChild;a;a=a.nextSibling)c+=e(a)}else if(3===f||4===f)return a.nodeValue}else for(;b=a[d++];)c+=e(b);return c},d=fb.selectors={cacheLength:50,createPseudo:hb,match:X,attrHandle:{},find:{},relative:{">":{dir:"parentNode",first:!0}," ":{dir:"parentNode"},"+":{dir:"previousSibling",first:!0},"~":{dir:"previousSibling"}},preFilter:{ATTR:function(a){return a[1]=a[1].replace(cb,db),a[3]=(a[3]||a[4]||a[5]||"").replace(cb,db),"~="===a[2]&&(a[3]=" "+a[3]+" "),a.slice(0,4)},CHILD:function(a){return a[1]=a[1].toLowerCase(),"nth"===a[1].slice(0,3)?(a[3]||fb.error(a[0]),a[4]=+(a[4]?a[5]+(a[6]||1):2*("even"===a[3]||"odd"===a[3])),a[5]=+(a[7]+a[8]||"odd"===a[3])):a[3]&&fb.error(a[0]),a},PSEUDO:function(a){var b,c=!a[6]&&a[2];return X.CHILD.test(a[0])?null:(a[3]?a[2]=a[4]||a[5]||"":c&&V.test(c)&&(b=g(c,!0))&&(b=c.indexOf(")",c.length-b)-c.length)&&(a[0]=a[0].slice(0,b),a[2]=c.slice(0,b)),a.slice(0,3))}},filter:{TAG:function(a){var b=a.replace(cb,db).toLowerCase();return"*"===a?function(){return!0}:function(a){return a.nodeName&&a.nodeName.toLowerCase()===b}},CLASS:function(a){var b=y[a+" "];return b||(b=new RegExp("(^|"+M+")"+a+"("+M+"|$)"))&&y(a,function(a){return b.test("string"==typeof a.className&&a.className||typeof a.getAttribute!==C&&a.getAttribute("class")||"")})},ATTR:function(a,b,c){return function(d){var e=fb.attr(d,a);return null==e?"!="===b:!b||(e+="","="===b?e===c:"!="===b?e!==c:"^="===b?c&&0===e.indexOf(c):"*="===b?c&&e.indexOf(c)>-1:"$="===b?c&&e.slice(-c.length)===c:"~="===b?(" "+e+" ").indexOf(c)>-1:"|="===b&&(e===c||e.slice(0,c.length+1)===c+"-"))}},CHILD:function(a,b,c,d,e){var f="nth"!==a.slice(0,3),g="last"!==a.slice(-4),h="of-type"===b;return 1===d&&0===e?function(a){return!!a.parentNode}:function(b,c,i){var j,k,l,m,n,o,p=f!==g?"nextSibling":"previousSibling",q=b.parentNode,r=h&&b.nodeName.toLowerCase(),s=!i&&!h;if(q){if(f){for(;p;){for(l=b;l=l[p];)if(h?l.nodeName.toLowerCase()===r:1===l.nodeType)return!1;o=p="only"===a&&!o&&"nextSibling"}return!0}if(o=[g?q.firstChild:q.lastChild],g&&s){for(k=q[u]||(q[u]={}),j=k[a]||[],n=j[0]===w&&j[1],m=j[0]===w&&j[2],l=n&&q.childNodes[n];l=++n&&l&&l[p]||(m=n=0)||o.pop();)if(1===l.nodeType&&++m&&l===b){k[a]=[w,n,m];break}}else if(s&&(j=(b[u]||(b[u]={}))[a])&&j[0]===w)m=j[1];else for(;(l=++n&&l&&l[p]||(m=n=0)||o.pop())&&((h?l.nodeName.toLowerCase()!==r:1!==l.nodeType)||!++m||(s&&((l[u]||(l[u]={}))[a]=[w,m]),l!==b)););return(m-=e)===d||m%d==0&&m/d>=0}}},PSEUDO:function(a,b){var c,e=d.pseudos[a]||d.setFilters[a.toLowerCase()]||fb.error("unsupported pseudo: "+a);return e[u]?e(b):e.length>1?(c=[a,a,"",b],d.setFilters.hasOwnProperty(a.toLowerCase())?hb(function(a,c){for(var d,f=e(a,b),g=f.length;g--;)d=K.call(a,f[g]),a[d]=!(c[d]=f[g])}):function(a){return e(a,0,c)}):e}},pseudos:{not:hb(function(a){var b=[],c=[],d=h(a.replace(R,"$1"));return d[u]?hb(function(a,b,c,e){for(var f,g=d(a,null,e,[]),h=a.length;h--;)(f=g[h])&&(a[h]=!(b[h]=f))}):function(a,e,f){return b[0]=a,d(b,null,f,c),!c.pop()}}),has:hb(function(a){return function(b){return fb(a,b).length>0}}),contains:hb(function(a){return function(b){return(b.textContent||b.innerText||e(b)).indexOf(a)>-1}}),lang:hb(function(a){return W.test(a||"")||fb.error("unsupported lang: "+a),a=a.replace(cb,db).toLowerCase(),function(b){var c;do{if(c=p?b.lang:b.getAttribute("xml:lang")||b.getAttribute("lang"))return(c=c.toLowerCase())===a||0===c.indexOf(a+"-")}while((b=b.parentNode)&&1===b.nodeType);return!1}}),target:function(b){var c=a.location&&a.location.hash;return c&&c.slice(1)===b.id},root:function(a){return a===o},focus:function(a){return a===n.activeElement&&(!n.hasFocus||n.hasFocus())&&!!(a.type||a.href||~a.tabIndex)},enabled:function(a){return!1===a.disabled},disabled:function(a){return!0===a.disabled},checked:function(a){var b=a.nodeName.toLowerCase();return"input"===b&&!!a.checked||"option"===b&&!!a.selected},selected:function(a){return a.parentNode&&a.parentNode.selectedIndex,!0===a.selected},empty:function(a){for(a=a.firstChild;a;a=a.nextSibling)if(a.nodeType<6)return!1;return!0},parent:function(a){return!d.pseudos.empty(a)},header:function(a){return Z.test(a.nodeName)},input:function(a){return Y.test(a.nodeName)},button:function(a){var b=a.nodeName.toLowerCase();return"input"===b&&"button"===a.type||"button"===b},text:function(a){var b;return"input"===a.nodeName.toLowerCase()&&"text"===a.type&&(null==(b=a.getAttribute("type"))||"text"===b.toLowerCase())},first:nb(function(){return[0]}),last:nb(function(a,b){return[b-1]}),eq:nb(function(a,b,c){return[0>c?c+b:c]}),even:nb(function(a,b){for(var c=0;b>c;c+=2)a.push(c);return a}),odd:nb(function(a,b){for(var c=1;b>c;c+=2)a.push(c);return a}),lt:nb(function(a,b,c){for(var d=0>c?c+b:c;--d>=0;)a.push(d);return a}),gt:nb(function(a,b,c){for(var d=0>c?c+b:c;++d<b;)a.push(d);return a})}},d.pseudos.nth=d.pseudos.eq;for(b in{radio:!0,checkbox:!0,file:!0,password:!0,image:!0})d.pseudos[b]=function(a){return function(b){return"input"===b.nodeName.toLowerCase()&&b.type===a}}(b);for(b in{submit:!0,reset:!0})d.pseudos[b]=function(a){return function(b){var c=b.nodeName.toLowerCase();return("input"===c||"button"===c)&&b.type===a}}(b);return pb.prototype=d.filters=d.pseudos,d.setFilters=new pb,g=fb.tokenize=function(a,b){var c,e,f,g,h,i,j,k=z[a+" "];if(k)return b?0:k.slice(0);for(h=a,i=[],j=d.preFilter;h;){(!c||(e=S.exec(h)))&&(e&&(h=h.slice(e[0].length)||h),i.push(f=[])),c=!1,(e=T.exec(h))&&(c=e.shift(),f.push({value:c,type:e[0].replace(R," ")}),h=h.slice(c.length));for(g in d.filter)!(e=X[g].exec(h))||j[g]&&!(e=j[g](e))||(c=e.shift(),f.push({value:c,type:g,matches:e}),h=h.slice(c.length));if(!c)break}return b?h.length:h?fb.error(a):z(a,i).slice(0)},h=fb.compile=function(a,b){var c,d=[],e=[],f=A[a+" "];if(!f){for(b||(b=g(a)),c=b.length;c--;)f=wb(b[c]),f[u]?d.push(f):e.push(f);f=A(a,xb(e,d)),f.selector=a}return f},i=fb.select=function(a,b,e,f){var i,j,k,l,m,n="function"==typeof a&&a,o=!f&&g(a=n.selector||a);if(e=e||[],1===o.length){if(j=o[0]=o[0].slice(0),j.length>2&&"ID"===(k=j[0]).type&&c.getById&&9===b.nodeType&&p&&d.relative[j[1].type]){if(!(b=(d.find.ID(k.matches[0].replace(cb,db),b)||[])[0]))return e;n&&(b=b.parentNode),a=a.slice(j.shift().value.length)}for(i=X.needsContext.test(a)?0:j.length;i--&&(k=j[i],!d.relative[l=k.type]);)if((m=d.find[l])&&(f=m(k.matches[0].replace(cb,db),ab.test(j[0].type)&&ob(b.parentNode)||b))){if(j.splice(i,1),!(a=f.length&&qb(j)))return I.apply(e,f),e;break}}return(n||h(a,o))(f,b,!p,e,ab.test(a)&&ob(b.parentNode)||b),e},c.sortStable=u.split("").sort(B).join("")===u,c.detectDuplicates=!!l,m(),c.sortDetached=ib(function(a){return 1&a.compareDocumentPosition(n.createElement("div"))}),ib(function(a){return a.innerHTML="<a href='#'></a>","#"===a.firstChild.getAttribute("href")})||jb("type|href|height|width",function(a,b,c){return c?void 0:a.getAttribute(b,"type"===b.toLowerCase()?1:2)}),c.attributes&&ib(function(a){return a.innerHTML="<input/>",a.firstChild.setAttribute("value",""),""===a.firstChild.getAttribute("value")})||jb("value",function(a,b,c){return c||"input"!==a.nodeName.toLowerCase()?void 0:a.defaultValue}),ib(function(a){return null==a.getAttribute("disabled")})||jb(L,function(a,b,c){var d;return c?void 0:!0===a[b]?b.toLowerCase():(d=a.getAttributeNode(b))&&d.specified?d.value:null}),fb}(a);n.find=t,n.expr=t.selectors,n.expr[":"]=n.expr.pseudos,n.unique=t.uniqueSort,n.text=t.getText,n.isXMLDoc=t.isXML,n.contains=t.contains;var u=n.expr.match.needsContext,v=/^<(\w+)\s*\/?>(?:<\/\1>|)$/,w=/^.[^:#\[\.,]*$/;n.filter=function(a,b,c){var d=b[0];return c&&(a=":not("+a+")"),1===b.length&&1===d.nodeType?n.find.matchesSelector(d,a)?[d]:[]:n.find.matches(a,n.grep(b,function(a){return 1===a.nodeType}))},n.fn.extend({find:function(a){var b,c=this.length,d=[],e=this;if("string"!=typeof a)return this.pushStack(n(a).filter(function(){for(b=0;c>b;b++)if(n.contains(e[b],this))return!0
}));for(b=0;c>b;b++)n.find(a,e[b],d);return d=this.pushStack(c>1?n.unique(d):d),d.selector=this.selector?this.selector+" "+a:a,d},filter:function(a){return this.pushStack(x(this,a||[],!1))},not:function(a){return this.pushStack(x(this,a||[],!0))},is:function(a){return!!x(this,"string"==typeof a&&u.test(a)?n(a):a||[],!1).length}});var y,z=/^(?:\s*(<[\w\W]+>)[^>]*|#([\w-]*))$/;(n.fn.init=function(a,b){var c,d;if(!a)return this;if("string"==typeof a){if(!(c="<"===a[0]&&">"===a[a.length-1]&&a.length>=3?[null,a,null]:z.exec(a))||!c[1]&&b)return!b||b.jquery?(b||y).find(a):this.constructor(b).find(a);if(c[1]){if(b=b instanceof n?b[0]:b,n.merge(this,n.parseHTML(c[1],b&&b.nodeType?b.ownerDocument||b:l,!0)),v.test(c[1])&&n.isPlainObject(b))for(c in b)n.isFunction(this[c])?this[c](b[c]):this.attr(c,b[c]);return this}return d=l.getElementById(c[2]),d&&d.parentNode&&(this.length=1,this[0]=d),this.context=l,this.selector=a,this}return a.nodeType?(this.context=this[0]=a,this.length=1,this):n.isFunction(a)?void 0!==y.ready?y.ready(a):a(n):(void 0!==a.selector&&(this.selector=a.selector,this.context=a.context),n.makeArray(a,this))}).prototype=n.fn,y=n(l);var B=/^(?:parents|prev(?:Until|All))/,C={children:!0,contents:!0,next:!0,prev:!0};n.extend({dir:function(a,b,c){for(var d=[],e=void 0!==c;(a=a[b])&&9!==a.nodeType;)if(1===a.nodeType){if(e&&n(a).is(c))break;d.push(a)}return d},sibling:function(a,b){for(var c=[];a;a=a.nextSibling)1===a.nodeType&&a!==b&&c.push(a);return c}}),n.fn.extend({has:function(a){var b=n(a,this),c=b.length;return this.filter(function(){for(var a=0;c>a;a++)if(n.contains(this,b[a]))return!0})},closest:function(a,b){for(var c,d=0,e=this.length,f=[],g=u.test(a)||"string"!=typeof a?n(a,b||this.context):0;e>d;d++)for(c=this[d];c&&c!==b;c=c.parentNode)if(c.nodeType<11&&(g?g.index(c)>-1:1===c.nodeType&&n.find.matchesSelector(c,a))){f.push(c);break}return this.pushStack(f.length>1?n.unique(f):f)},index:function(a){return a?"string"==typeof a?g.call(n(a),this[0]):g.call(this,a.jquery?a[0]:a):this[0]&&this[0].parentNode?this.first().prevAll().length:-1},add:function(a,b){return this.pushStack(n.unique(n.merge(this.get(),n(a,b))))},addBack:function(a){return this.add(null==a?this.prevObject:this.prevObject.filter(a))}}),n.each({parent:function(a){var b=a.parentNode;return b&&11!==b.nodeType?b:null},parents:function(a){return n.dir(a,"parentNode")},parentsUntil:function(a,b,c){return n.dir(a,"parentNode",c)},next:function(a){return D(a,"nextSibling")},prev:function(a){return D(a,"previousSibling")},nextAll:function(a){return n.dir(a,"nextSibling")},prevAll:function(a){return n.dir(a,"previousSibling")},nextUntil:function(a,b,c){return n.dir(a,"nextSibling",c)},prevUntil:function(a,b,c){return n.dir(a,"previousSibling",c)},siblings:function(a){return n.sibling((a.parentNode||{}).firstChild,a)},children:function(a){return n.sibling(a.firstChild)},contents:function(a){return a.contentDocument||n.merge([],a.childNodes)}},function(a,b){n.fn[a]=function(c,d){var e=n.map(this,b,c);return"Until"!==a.slice(-5)&&(d=c),d&&"string"==typeof d&&(e=n.filter(d,e)),this.length>1&&(C[a]||n.unique(e),B.test(a)&&e.reverse()),this.pushStack(e)}});var E=/\S+/g,F={};n.Callbacks=function(a){a="string"==typeof a?F[a]||G(a):n.extend({},a);var b,c,d,e,f,g,h=[],i=!a.once&&[],j=function(l){for(b=a.memory&&l,c=!0,g=e||0,e=0,f=h.length,d=!0;h&&f>g;g++)if(!1===h[g].apply(l[0],l[1])&&a.stopOnFalse){b=!1;break}d=!1,h&&(i?i.length&&j(i.shift()):b?h=[]:k.disable())},k={add:function(){if(h){var c=h.length;!function g(b){n.each(b,function(b,c){var d=n.type(c);"function"===d?a.unique&&k.has(c)||h.push(c):c&&c.length&&"string"!==d&&g(c)})}(arguments),d?f=h.length:b&&(e=c,j(b))}return this},remove:function(){return h&&n.each(arguments,function(a,b){for(var c;(c=n.inArray(b,h,c))>-1;)h.splice(c,1),d&&(f>=c&&f--,g>=c&&g--)}),this},has:function(a){return a?n.inArray(a,h)>-1:!(!h||!h.length)},empty:function(){return h=[],f=0,this},disable:function(){return h=i=b=void 0,this},disabled:function(){return!h},lock:function(){return i=void 0,b||k.disable(),this},locked:function(){return!i},fireWith:function(a,b){return!h||c&&!i||(b=b||[],b=[a,b.slice?b.slice():b],d?i.push(b):j(b)),this},fire:function(){return k.fireWith(this,arguments),this},fired:function(){return!!c}};return k},n.extend({Deferred:function(a){var b=[["resolve","done",n.Callbacks("once memory"),"resolved"],["reject","fail",n.Callbacks("once memory"),"rejected"],["notify","progress",n.Callbacks("memory")]],c="pending",d={state:function(){return c},always:function(){return e.done(arguments).fail(arguments),this},then:function(){var a=arguments;return n.Deferred(function(c){n.each(b,function(b,f){var g=n.isFunction(a[b])&&a[b];e[f[1]](function(){var a=g&&g.apply(this,arguments);a&&n.isFunction(a.promise)?a.promise().done(c.resolve).fail(c.reject).progress(c.notify):c[f[0]+"With"](this===d?c.promise():this,g?[a]:arguments)})}),a=null}).promise()},promise:function(a){return null!=a?n.extend(a,d):d}},e={};return d.pipe=d.then,n.each(b,function(a,f){var g=f[2],h=f[3];d[f[1]]=g.add,h&&g.add(function(){c=h},b[1^a][2].disable,b[2][2].lock),e[f[0]]=function(){return e[f[0]+"With"](this===e?d:this,arguments),this},e[f[0]+"With"]=g.fireWith}),d.promise(e),a&&a.call(e,e),e},when:function(a){var i,j,k,b=0,c=d.call(arguments),e=c.length,f=1!==e||a&&n.isFunction(a.promise)?e:0,g=1===f?a:n.Deferred(),h=function(a,b,c){return function(e){b[a]=this,c[a]=arguments.length>1?d.call(arguments):e,c===i?g.notifyWith(b,c):--f||g.resolveWith(b,c)}};if(e>1)for(i=new Array(e),j=new Array(e),k=new Array(e);e>b;b++)c[b]&&n.isFunction(c[b].promise)?c[b].promise().done(h(b,k,c)).fail(g.reject).progress(h(b,j,i)):--f;return f||g.resolveWith(k,c),g.promise()}});var H;n.fn.ready=function(a){return n.ready.promise().done(a),this},n.extend({isReady:!1,readyWait:1,holdReady:function(a){a?n.readyWait++:n.ready(!0)},ready:function(a){(!0===a?--n.readyWait:n.isReady)||(n.isReady=!0,!0!==a&&--n.readyWait>0||(H.resolveWith(l,[n]),n.fn.triggerHandler&&(n(l).triggerHandler("ready"),n(l).off("ready"))))}}),n.ready.promise=function(b){return H||(H=n.Deferred(),"complete"===l.readyState?setTimeout(n.ready):(l.addEventListener("DOMContentLoaded",I,!1),a.addEventListener("load",I,!1))),H.promise(b)},n.ready.promise();var J=n.access=function(a,b,c,d,e,f,g){var h=0,i=a.length,j=null==c;if("object"===n.type(c)){e=!0;for(h in c)n.access(a,b,h,c[h],!0,f,g)}else if(void 0!==d&&(e=!0,n.isFunction(d)||(g=!0),j&&(g?(b.call(a,d),b=null):(j=b,b=function(a,b,c){return j.call(n(a),c)})),b))for(;i>h;h++)b(a[h],c,g?d:d.call(a[h],h,b(a[h],c)));return e?a:j?b.call(a):i?b(a[0],c):f};n.acceptData=function(a){return 1===a.nodeType||9===a.nodeType||!+a.nodeType},K.uid=1,K.accepts=n.acceptData,K.prototype={key:function(a){if(!K.accepts(a))return 0;var b={},c=a[this.expando];if(!c){c=K.uid++;try{b[this.expando]={value:c},Object.defineProperties(a,b)}catch(d){b[this.expando]=c,n.extend(a,b)}}return this.cache[c]||(this.cache[c]={}),c},set:function(a,b,c){var d,e=this.key(a),f=this.cache[e];if("string"==typeof b)f[b]=c;else if(n.isEmptyObject(f))n.extend(this.cache[e],b);else for(d in b)f[d]=b[d];return f},get:function(a,b){var c=this.cache[this.key(a)];return void 0===b?c:c[b]},access:function(a,b,c){var d;return void 0===b||b&&"string"==typeof b&&void 0===c?(d=this.get(a,b),void 0!==d?d:this.get(a,n.camelCase(b))):(this.set(a,b,c),void 0!==c?c:b)},remove:function(a,b){var c,d,e,f=this.key(a),g=this.cache[f];if(void 0===b)this.cache[f]={};else{n.isArray(b)?d=b.concat(b.map(n.camelCase)):(e=n.camelCase(b),b in g?d=[b,e]:(d=e,d=d in g?[d]:d.match(E)||[])),c=d.length;for(;c--;)delete g[d[c]]}},hasData:function(a){return!n.isEmptyObject(this.cache[a[this.expando]]||{})},discard:function(a){a[this.expando]&&delete this.cache[a[this.expando]]}};var L=new K,M=new K,N=/^(?:\{[\w\W]*\}|\[[\w\W]*\])$/,O=/([A-Z])/g;n.extend({hasData:function(a){return M.hasData(a)||L.hasData(a)},data:function(a,b,c){return M.access(a,b,c)},removeData:function(a,b){M.remove(a,b)},_data:function(a,b,c){return L.access(a,b,c)},_removeData:function(a,b){L.remove(a,b)}}),n.fn.extend({data:function(a,b){var c,d,e,f=this[0],g=f&&f.attributes;if(void 0===a){if(this.length&&(e=M.get(f),1===f.nodeType&&!L.get(f,"hasDataAttrs"))){for(c=g.length;c--;)g[c]&&(d=g[c].name,0===d.indexOf("data-")&&(d=n.camelCase(d.slice(5)),P(f,d,e[d])));L.set(f,"hasDataAttrs",!0)}return e}return"object"==typeof a?this.each(function(){M.set(this,a)}):J(this,function(b){var c,d=n.camelCase(a);if(f&&void 0===b){if(void 0!==(c=M.get(f,a)))return c;if(void 0!==(c=M.get(f,d)))return c;if(void 0!==(c=P(f,d,void 0)))return c}else this.each(function(){var c=M.get(this,d);M.set(this,d,b),-1!==a.indexOf("-")&&void 0!==c&&M.set(this,a,b)})},null,b,arguments.length>1,null,!0)},removeData:function(a){return this.each(function(){M.remove(this,a)})}}),n.extend({queue:function(a,b,c){var d;return a?(b=(b||"fx")+"queue",d=L.get(a,b),c&&(!d||n.isArray(c)?d=L.access(a,b,n.makeArray(c)):d.push(c)),d||[]):void 0},dequeue:function(a,b){b=b||"fx";var c=n.queue(a,b),d=c.length,e=c.shift(),f=n._queueHooks(a,b),g=function(){n.dequeue(a,b)};"inprogress"===e&&(e=c.shift(),d--),e&&("fx"===b&&c.unshift("inprogress"),delete f.stop,e.call(a,g,f)),!d&&f&&f.empty.fire()},_queueHooks:function(a,b){var c=b+"queueHooks";return L.get(a,c)||L.access(a,c,{empty:n.Callbacks("once memory").add(function(){L.remove(a,[b+"queue",c])})})}}),n.fn.extend({queue:function(a,b){var c=2;return"string"!=typeof a&&(b=a,a="fx",c--),arguments.length<c?n.queue(this[0],a):void 0===b?this:this.each(function(){var c=n.queue(this,a,b);n._queueHooks(this,a),"fx"===a&&"inprogress"!==c[0]&&n.dequeue(this,a)})},dequeue:function(a){return this.each(function(){n.dequeue(this,a)})},clearQueue:function(a){return this.queue(a||"fx",[])},promise:function(a,b){var c,d=1,e=n.Deferred(),f=this,g=this.length,h=function(){--d||e.resolveWith(f,[f])};for("string"!=typeof a&&(b=a,a=void 0),a=a||"fx";g--;)(c=L.get(f[g],a+"queueHooks"))&&c.empty&&(d++,c.empty.add(h));return h(),e.promise(b)}});var Q=/[+-]?(?:\d*\.|)\d+(?:[eE][+-]?\d+|)/.source,R=["Top","Right","Bottom","Left"],S=function(a,b){return a=b||a,"none"===n.css(a,"display")||!n.contains(a.ownerDocument,a)},T=/^(?:checkbox|radio)$/i;!function(){var a=l.createDocumentFragment(),b=a.appendChild(l.createElement("div")),c=l.createElement("input");c.setAttribute("type","radio"),c.setAttribute("checked","checked"),c.setAttribute("name","t"),b.appendChild(c),k.checkClone=b.cloneNode(!0).cloneNode(!0).lastChild.checked,b.innerHTML="<textarea>x</textarea>",k.noCloneChecked=!!b.cloneNode(!0).lastChild.defaultValue}();var U="undefined";k.focusinBubbles="onfocusin"in a;var V=/^key/,W=/^(?:mouse|pointer|contextmenu)|click/,X=/^(?:focusinfocus|focusoutblur)$/,Y=/^([^.]*)(?:\.(.+)|)$/;n.event={global:{},add:function(a,b,c,d,e){var f,g,h,i,j,k,l,m,o,p,q,r=L.get(a);if(r)for(c.handler&&(f=c,c=f.handler,e=f.selector),c.guid||(c.guid=n.guid++),(i=r.events)||(i=r.events={}),(g=r.handle)||(g=r.handle=function(b){return typeof n!==U&&n.event.triggered!==b.type?n.event.dispatch.apply(a,arguments):void 0}),b=(b||"").match(E)||[""],j=b.length;j--;)h=Y.exec(b[j])||[],o=q=h[1],p=(h[2]||"").split(".").sort(),o&&(l=n.event.special[o]||{},o=(e?l.delegateType:l.bindType)||o,l=n.event.special[o]||{},k=n.extend({type:o,origType:q,data:d,handler:c,guid:c.guid,selector:e,needsContext:e&&n.expr.match.needsContext.test(e),namespace:p.join(".")},f),(m=i[o])||(m=i[o]=[],m.delegateCount=0,l.setup&&!1!==l.setup.call(a,d,p,g)||a.addEventListener&&a.addEventListener(o,g,!1)),l.add&&(l.add.call(a,k),k.handler.guid||(k.handler.guid=c.guid)),e?m.splice(m.delegateCount++,0,k):m.push(k),n.event.global[o]=!0)},remove:function(a,b,c,d,e){var f,g,h,i,j,k,l,m,o,p,q,r=L.hasData(a)&&L.get(a);if(r&&(i=r.events)){for(b=(b||"").match(E)||[""],j=b.length;j--;)if(h=Y.exec(b[j])||[],o=q=h[1],p=(h[2]||"").split(".").sort(),o){for(l=n.event.special[o]||{},o=(d?l.delegateType:l.bindType)||o,m=i[o]||[],h=h[2]&&new RegExp("(^|\\.)"+p.join("\\.(?:.*\\.|)")+"(\\.|$)"),g=f=m.length;f--;)k=m[f],!e&&q!==k.origType||c&&c.guid!==k.guid||h&&!h.test(k.namespace)||d&&d!==k.selector&&("**"!==d||!k.selector)||(m.splice(f,1),k.selector&&m.delegateCount--,l.remove&&l.remove.call(a,k));g&&!m.length&&(l.teardown&&!1!==l.teardown.call(a,p,r.handle)||n.removeEvent(a,o,r.handle),delete i[o])}else for(o in i)n.event.remove(a,o+b[j],c,d,!0);n.isEmptyObject(i)&&(delete r.handle,L.remove(a,"events"))}},trigger:function(b,c,d,e){var f,g,h,i,k,m,o,p=[d||l],q=j.call(b,"type")?b.type:b,r=j.call(b,"namespace")?b.namespace.split("."):[];if(g=h=d=d||l,3!==d.nodeType&&8!==d.nodeType&&!X.test(q+n.event.triggered)&&(q.indexOf(".")>=0&&(r=q.split("."),q=r.shift(),r.sort()),k=q.indexOf(":")<0&&"on"+q,b=b[n.expando]?b:new n.Event(q,"object"==typeof b&&b),b.isTrigger=e?2:3,b.namespace=r.join("."),b.namespace_re=b.namespace?new RegExp("(^|\\.)"+r.join("\\.(?:.*\\.|)")+"(\\.|$)"):null,b.result=void 0,b.target||(b.target=d),c=null==c?[b]:n.makeArray(c,[b]),o=n.event.special[q]||{},e||!o.trigger||!1!==o.trigger.apply(d,c))){if(!e&&!o.noBubble&&!n.isWindow(d)){for(i=o.delegateType||q,X.test(i+q)||(g=g.parentNode);g;g=g.parentNode)p.push(g),h=g;h===(d.ownerDocument||l)&&p.push(h.defaultView||h.parentWindow||a)}for(f=0;(g=p[f++])&&!b.isPropagationStopped();)b.type=f>1?i:o.bindType||q,m=(L.get(g,"events")||{})[b.type]&&L.get(g,"handle"),m&&m.apply(g,c),(m=k&&g[k])&&m.apply&&n.acceptData(g)&&(b.result=m.apply(g,c),!1===b.result&&b.preventDefault());return b.type=q,e||b.isDefaultPrevented()||o._default&&!1!==o._default.apply(p.pop(),c)||!n.acceptData(d)||k&&n.isFunction(d[q])&&!n.isWindow(d)&&(h=d[k],h&&(d[k]=null),n.event.triggered=q,d[q](),n.event.triggered=void 0,h&&(d[k]=h)),b.result}},dispatch:function(a){a=n.event.fix(a);var b,c,e,f,g,h=[],i=d.call(arguments),j=(L.get(this,"events")||{})[a.type]||[],k=n.event.special[a.type]||{};if(i[0]=a,a.delegateTarget=this,!k.preDispatch||!1!==k.preDispatch.call(this,a)){for(h=n.event.handlers.call(this,a,j),b=0;(f=h[b++])&&!a.isPropagationStopped();)for(a.currentTarget=f.elem,c=0;(g=f.handlers[c++])&&!a.isImmediatePropagationStopped();)(!a.namespace_re||a.namespace_re.test(g.namespace))&&(a.handleObj=g,a.data=g.data,void 0!==(e=((n.event.special[g.origType]||{}).handle||g.handler).apply(f.elem,i))&&!1===(a.result=e)&&(a.preventDefault(),a.stopPropagation()));return k.postDispatch&&k.postDispatch.call(this,a),a.result}},handlers:function(a,b){var c,d,e,f,g=[],h=b.delegateCount,i=a.target;if(h&&i.nodeType&&(!a.button||"click"!==a.type))for(;i!==this;i=i.parentNode||this)if(!0!==i.disabled||"click"!==a.type){for(d=[],c=0;h>c;c++)f=b[c],e=f.selector+" ",void 0===d[e]&&(d[e]=f.needsContext?n(e,this).index(i)>=0:n.find(e,this,null,[i]).length),d[e]&&d.push(f);d.length&&g.push({elem:i,handlers:d})}return h<b.length&&g.push({elem:this,handlers:b.slice(h)}),g},props:"altKey bubbles cancelable ctrlKey currentTarget eventPhase metaKey relatedTarget shiftKey target timeStamp view which".split(" "),fixHooks:{},keyHooks:{props:"char charCode key keyCode".split(" "),filter:function(a,b){return null==a.which&&(a.which=null!=b.charCode?b.charCode:b.keyCode),a}},mouseHooks:{props:"button buttons clientX clientY offsetX offsetY pageX pageY screenX screenY toElement".split(" "),filter:function(a,b){var c,d,e,f=b.button;return null==a.pageX&&null!=b.clientX&&(c=a.target.ownerDocument||l,d=c.documentElement,e=c.body,a.pageX=b.clientX+(d&&d.scrollLeft||e&&e.scrollLeft||0)-(d&&d.clientLeft||e&&e.clientLeft||0),a.pageY=b.clientY+(d&&d.scrollTop||e&&e.scrollTop||0)-(d&&d.clientTop||e&&e.clientTop||0)),a.which||void 0===f||(a.which=1&f?1:2&f?3:4&f?2:0),a}},fix:function(a){if(a[n.expando])return a;var b,c,d,e=a.type,f=a,g=this.fixHooks[e];for(g||(this.fixHooks[e]=g=W.test(e)?this.mouseHooks:V.test(e)?this.keyHooks:{}),d=g.props?this.props.concat(g.props):this.props,a=new n.Event(f),b=d.length;b--;)c=d[b],a[c]=f[c];return a.target||(a.target=l),3===a.target.nodeType&&(a.target=a.target.parentNode),g.filter?g.filter(a,f):a},special:{load:{noBubble:!0},focus:{trigger:function(){return this!==_()&&this.focus?(this.focus(),!1):void 0},delegateType:"focusin"},blur:{trigger:function(){return this===_()&&this.blur?(this.blur(),!1):void 0},delegateType:"focusout"},click:{trigger:function(){return"checkbox"===this.type&&this.click&&n.nodeName(this,"input")?(this.click(),!1):void 0},_default:function(a){return n.nodeName(a.target,"a")}},beforeunload:{postDispatch:function(a){void 0!==a.result&&a.originalEvent&&(a.originalEvent.returnValue=a.result)}}},simulate:function(a,b,c,d){var e=n.extend(new n.Event,c,{type:a,isSimulated:!0,originalEvent:{}});d?n.event.trigger(e,null,b):n.event.dispatch.call(b,e),e.isDefaultPrevented()&&c.preventDefault()}},n.removeEvent=function(a,b,c){a.removeEventListener&&a.removeEventListener(b,c,!1)},n.Event=function(a,b){return this instanceof n.Event?(a&&a.type?(this.originalEvent=a,this.type=a.type,this.isDefaultPrevented=a.defaultPrevented||void 0===a.defaultPrevented&&!1===a.returnValue?Z:$):this.type=a,b&&n.extend(this,b),this.timeStamp=a&&a.timeStamp||n.now(),void(this[n.expando]=!0)):new n.Event(a,b)},n.Event.prototype={isDefaultPrevented:$,isPropagationStopped:$,isImmediatePropagationStopped:$,preventDefault:function(){var a=this.originalEvent;this.isDefaultPrevented=Z,a&&a.preventDefault&&a.preventDefault()},stopPropagation:function(){var a=this.originalEvent;this.isPropagationStopped=Z,a&&a.stopPropagation&&a.stopPropagation()},stopImmediatePropagation:function(){var a=this.originalEvent;this.isImmediatePropagationStopped=Z,a&&a.stopImmediatePropagation&&a.stopImmediatePropagation(),this.stopPropagation()}},n.each({mouseenter:"mouseover",mouseleave:"mouseout",pointerenter:"pointerover",pointerleave:"pointerout"},function(a,b){n.event.special[a]={delegateType:b,bindType:b,handle:function(a){var c,d=this,e=a.relatedTarget,f=a.handleObj;return(!e||e!==d&&!n.contains(d,e))&&(a.type=f.origType,c=f.handler.apply(this,arguments),a.type=b),c}}}),k.focusinBubbles||n.each({focus:"focusin",blur:"focusout"},function(a,b){var c=function(a){n.event.simulate(b,a.target,n.event.fix(a),!0)};n.event.special[b]={setup:function(){var d=this.ownerDocument||this,e=L.access(d,b);e||d.addEventListener(a,c,!0),L.access(d,b,(e||0)+1)},teardown:function(){var d=this.ownerDocument||this,e=L.access(d,b)-1;e?L.access(d,b,e):(d.removeEventListener(a,c,!0),L.remove(d,b))}}}),n.fn.extend({on:function(a,b,c,d,e){var f,g;if("object"==typeof a){"string"!=typeof b&&(c=c||b,b=void 0);for(g in a)this.on(g,b,c,a[g],e);return this}if(null==c&&null==d?(d=b,c=b=void 0):null==d&&("string"==typeof b?(d=c,c=void 0):(d=c,c=b,b=void 0)),!1===d)d=$;else if(!d)return this;return 1===e&&(f=d,d=function(a){return n().off(a),f.apply(this,arguments)},d.guid=f.guid||(f.guid=n.guid++)),this.each(function(){n.event.add(this,a,d,c,b)})},one:function(a,b,c,d){return this.on(a,b,c,d,1)},off:function(a,b,c){var d,e;if(a&&a.preventDefault&&a.handleObj)return d=a.handleObj,n(a.delegateTarget).off(d.namespace?d.origType+"."+d.namespace:d.origType,d.selector,d.handler),this;if("object"==typeof a){for(e in a)this.off(e,b,a[e]);return this}return(!1===b||"function"==typeof b)&&(c=b,b=void 0),!1===c&&(c=$),this.each(function(){n.event.remove(this,a,c,b)})},trigger:function(a,b){return this.each(function(){n.event.trigger(a,b,this)})},triggerHandler:function(a,b){var c=this[0];return c?n.event.trigger(a,b,c,!0):void 0}});var ab=/<(?!area|br|col|embed|hr|img|input|link|meta|param)(([\w:]+)[^>]*)\/>/gi,bb=/<([\w:]+)/,cb=/<|&#?\w+;/,db=/<(?:script|style|link)/i,eb=/checked\s*(?:[^=]|=\s*.checked.)/i,fb=/^$|\/(?:java|ecma)script/i,gb=/^true\/(.*)/,ib={option:[1,"<select multiple='multiple'>","</select>"],thead:[1,"<table>","</table>"],col:[2,"<table><colgroup>","</colgroup></table>"],tr:[2,"<table><tbody>","</tbody></table>"],td:[3,"<table><tbody><tr>","</tr></tbody></table>"],_default:[0,"",""]};ib.optgroup=ib.option,ib.tbody=ib.tfoot=ib.colgroup=ib.caption=ib.thead,ib.th=ib.td,n.extend({clone:function(a,b,c){var d,e,f,g,h=a.cloneNode(!0),i=n.contains(a.ownerDocument,a);if(!(k.noCloneChecked||1!==a.nodeType&&11!==a.nodeType||n.isXMLDoc(a)))for(g=ob(h),f=ob(a),d=0,e=f.length;e>d;d++)pb(f[d],g[d]);if(b)if(c)for(f=f||ob(a),g=g||ob(h),d=0,e=f.length;e>d;d++)nb(f[d],g[d]);else nb(a,h);return g=ob(h,"script"),g.length>0&&mb(g,!i&&ob(a,"script")),h},buildFragment:function(a,b,c,d){for(var e,f,g,h,i,j,k=b.createDocumentFragment(),l=[],m=0,o=a.length;o>m;m++)if((e=a[m])||0===e)if("object"===n.type(e))n.merge(l,e.nodeType?[e]:e);else if(cb.test(e)){for(f=f||k.appendChild(b.createElement("div")),g=(bb.exec(e)||["",""])[1].toLowerCase(),h=ib[g]||ib._default,f.innerHTML=h[1]+e.replace(ab,"<$1></$2>")+h[2],j=h[0];j--;)f=f.lastChild;n.merge(l,f.childNodes),f=k.firstChild,f.textContent=""}else l.push(b.createTextNode(e));for(k.textContent="",m=0;e=l[m++];)if((!d||-1===n.inArray(e,d))&&(i=n.contains(e.ownerDocument,e),f=ob(k.appendChild(e),"script"),i&&mb(f),c))for(j=0;e=f[j++];)fb.test(e.type||"")&&c.push(e);return k},cleanData:function(a){for(var b,c,d,e,f=n.event.special,g=0;void 0!==(c=a[g]);g++){if(n.acceptData(c)&&(e=c[L.expando])&&(b=L.cache[e])){if(b.events)for(d in b.events)f[d]?n.event.remove(c,d):n.removeEvent(c,d,b.handle);L.cache[e]&&delete L.cache[e]}delete M.cache[c[M.expando]]}}}),n.fn.extend({text:function(a){return J(this,function(a){return void 0===a?n.text(this):this.empty().each(function(){(1===this.nodeType||11===this.nodeType||9===this.nodeType)&&(this.textContent=a)})},null,a,arguments.length)},append:function(){return this.domManip(arguments,function(a){if(1===this.nodeType||11===this.nodeType||9===this.nodeType){jb(this,a).appendChild(a)}})},prepend:function(){return this.domManip(arguments,function(a){if(1===this.nodeType||11===this.nodeType||9===this.nodeType){var b=jb(this,a);b.insertBefore(a,b.firstChild)}})},before:function(){return this.domManip(arguments,function(a){this.parentNode&&this.parentNode.insertBefore(a,this)})},after:function(){return this.domManip(arguments,function(a){this.parentNode&&this.parentNode.insertBefore(a,this.nextSibling)})},remove:function(a,b){for(var c,d=a?n.filter(a,this):this,e=0;null!=(c=d[e]);e++)b||1!==c.nodeType||n.cleanData(ob(c)),c.parentNode&&(b&&n.contains(c.ownerDocument,c)&&mb(ob(c,"script")),c.parentNode.removeChild(c));return this},empty:function(){for(var a,b=0;null!=(a=this[b]);b++)1===a.nodeType&&(n.cleanData(ob(a,!1)),a.textContent="");return this},clone:function(a,b){return a=null!=a&&a,b=null==b?a:b,this.map(function(){return n.clone(this,a,b)})},html:function(a){return J(this,function(a){var b=this[0]||{},c=0,d=this.length;if(void 0===a&&1===b.nodeType)return b.innerHTML;if("string"==typeof a&&!db.test(a)&&!ib[(bb.exec(a)||["",""])[1].toLowerCase()]){a=a.replace(ab,"<$1></$2>");try{for(;d>c;c++)b=this[c]||{},1===b.nodeType&&(n.cleanData(ob(b,!1)),b.innerHTML=a);b=0}catch(e){}}b&&this.empty().append(a)},null,a,arguments.length)},replaceWith:function(){var a=arguments[0];return this.domManip(arguments,function(b){a=this.parentNode,n.cleanData(ob(this)),a&&a.replaceChild(b,this)}),a&&(a.length||a.nodeType)?this:this.remove()},detach:function(a){return this.remove(a,!0)},domManip:function(a,b){a=e.apply([],a);var c,d,f,g,h,i,j=0,l=this.length,m=this,o=l-1,p=a[0],q=n.isFunction(p);if(q||l>1&&"string"==typeof p&&!k.checkClone&&eb.test(p))return this.each(function(c){var d=m.eq(c);q&&(a[0]=p.call(this,c,d.html())),d.domManip(a,b)});if(l&&(c=n.buildFragment(a,this[0].ownerDocument,!1,this),d=c.firstChild,1===c.childNodes.length&&(c=d),d)){for(f=n.map(ob(c,"script"),kb),g=f.length;l>j;j++)h=c,j!==o&&(h=n.clone(h,!0,!0),g&&n.merge(f,ob(h,"script"))),b.call(this[j],h,j);if(g)for(i=f[f.length-1].ownerDocument,n.map(f,lb),j=0;g>j;j++)h=f[j],fb.test(h.type||"")&&!L.access(h,"globalEval")&&n.contains(i,h)&&(h.src?n._evalUrl&&n._evalUrl(h.src):n.globalEval(h.textContent.replace(/^\s*<!(?:\[CDATA\[|--)|(?:\]\]|--)>\s*$/g,"")))}return this}}),n.each({appendTo:"append",prependTo:"prepend",insertBefore:"before",insertAfter:"after",replaceAll:"replaceWith"},function(a,b){n.fn[a]=function(a){for(var c,d=[],e=n(a),g=e.length-1,h=0;g>=h;h++)c=h===g?this:this.clone(!0),n(e[h])[b](c),f.apply(d,c.get());return this.pushStack(d)}});var qb,rb={},ub=/^margin/,vb=new RegExp("^("+Q+")(?!px)[a-z%]+$","i"),wb=function(a){return a.ownerDocument.defaultView.getComputedStyle(a,null)};!function(){function g(){f.style.cssText="-webkit-box-sizing:border-box;-moz-box-sizing:border-box;box-sizing:border-box;display:block;margin-top:1%;top:1%;border:1px;padding:1px;width:4px;position:absolute",f.innerHTML="",d.appendChild(e);var g=a.getComputedStyle(f,null);b="1%"!==g.top,c="4px"===g.width,d.removeChild(e)}var b,c,d=l.documentElement,e=l.createElement("div"),f=l.createElement("div");f.style&&(f.style.backgroundClip="content-box",f.cloneNode(!0).style.backgroundClip="",k.clearCloneStyle="content-box"===f.style.backgroundClip,e.style.cssText="border:0;width:0;height:0;top:0;left:-9999px;margin-top:1px;position:absolute",e.appendChild(f),a.getComputedStyle&&n.extend(k,{pixelPosition:function(){return g(),b},boxSizingReliable:function(){return null==c&&g(),c},reliableMarginRight:function(){var b,c=f.appendChild(l.createElement("div"));return c.style.cssText=f.style.cssText="-webkit-box-sizing:content-box;-moz-box-sizing:content-box;box-sizing:content-box;display:block;margin:0;border:0;padding:0",c.style.marginRight=c.style.width="0",f.style.width="1px",d.appendChild(e),b=!parseFloat(a.getComputedStyle(c,null).marginRight),d.removeChild(e),b}}))}(),n.swap=function(a,b,c,d){var e,f,g={};for(f in b)g[f]=a.style[f],a.style[f]=b[f];e=c.apply(a,d||[]);for(f in b)a.style[f]=g[f];return e};var zb=/^(none|table(?!-c[ea]).+)/,Ab=new RegExp("^("+Q+")(.*)$","i"),Bb=new RegExp("^([+-])=("+Q+")","i"),Cb={position:"absolute",visibility:"hidden",display:"block"},Db={letterSpacing:"0",fontWeight:"400"},Eb=["Webkit","O","Moz","ms"];n.extend({cssHooks:{opacity:{get:function(a,b){if(b){var c=xb(a,"opacity");return""===c?"1":c}}}},cssNumber:{columnCount:!0,fillOpacity:!0,flexGrow:!0,flexShrink:!0,fontWeight:!0,lineHeight:!0,opacity:!0,order:!0,orphans:!0,widows:!0,zIndex:!0,zoom:!0},cssProps:{float:"cssFloat"},style:function(a,b,c,d){if(a&&3!==a.nodeType&&8!==a.nodeType&&a.style){var e,f,g,h=n.camelCase(b),i=a.style;return b=n.cssProps[h]||(n.cssProps[h]=Fb(i,h)),g=n.cssHooks[b]||n.cssHooks[h],void 0===c?g&&"get"in g&&void 0!==(e=g.get(a,!1,d))?e:i[b]:(f=typeof c,"string"===f&&(e=Bb.exec(c))&&(c=(e[1]+1)*e[2]+parseFloat(n.css(a,b)),f="number"),void(null!=c&&c===c&&("number"!==f||n.cssNumber[h]||(c+="px"),k.clearCloneStyle||""!==c||0!==b.indexOf("background")||(i[b]="inherit"),g&&"set"in g&&void 0===(c=g.set(a,c,d))||(i[b]=c))))}},css:function(a,b,c,d){var e,f,g,h=n.camelCase(b);return b=n.cssProps[h]||(n.cssProps[h]=Fb(a.style,h)),g=n.cssHooks[b]||n.cssHooks[h],g&&"get"in g&&(e=g.get(a,!0,c)),void 0===e&&(e=xb(a,b,d)),"normal"===e&&b in Db&&(e=Db[b]),""===c||c?(f=parseFloat(e),!0===c||n.isNumeric(f)?f||0:e):e}}),n.each(["height","width"],function(a,b){n.cssHooks[b]={get:function(a,c,d){return c?zb.test(n.css(a,"display"))&&0===a.offsetWidth?n.swap(a,Cb,function(){return Ib(a,b,d)}):Ib(a,b,d):void 0},set:function(a,c,d){var e=d&&wb(a);return Gb(a,c,d?Hb(a,b,d,"border-box"===n.css(a,"boxSizing",!1,e),e):0)}}}),n.cssHooks.marginRight=yb(k.reliableMarginRight,function(a,b){return b?n.swap(a,{display:"inline-block"},xb,[a,"marginRight"]):void 0}),n.each({margin:"",padding:"",border:"Width"},function(a,b){n.cssHooks[a+b]={expand:function(c){for(var d=0,e={},f="string"==typeof c?c.split(" "):[c];4>d;d++)e[a+R[d]+b]=f[d]||f[d-2]||f[0];return e}},ub.test(a)||(n.cssHooks[a+b].set=Gb)}),n.fn.extend({css:function(a,b){return J(this,function(a,b,c){var d,e,f={},g=0;if(n.isArray(b)){for(d=wb(a),e=b.length;e>g;g++)f[b[g]]=n.css(a,b[g],!1,d);return f}return void 0!==c?n.style(a,b,c):n.css(a,b)},a,b,arguments.length>1)},show:function(){return Jb(this,!0)},hide:function(){return Jb(this)},toggle:function(a){return"boolean"==typeof a?a?this.show():this.hide():this.each(function(){S(this)?n(this).show():n(this).hide()})}}),n.Tween=Kb,Kb.prototype={constructor:Kb,init:function(a,b,c,d,e,f){this.elem=a,this.prop=c,this.easing=e||"swing",this.options=b,this.start=this.now=this.cur(),this.end=d,this.unit=f||(n.cssNumber[c]?"":"px")},cur:function(){var a=Kb.propHooks[this.prop];return a&&a.get?a.get(this):Kb.propHooks._default.get(this)},run:function(a){var b,c=Kb.propHooks[this.prop];return this.pos=b=this.options.duration?n.easing[this.easing](a,this.options.duration*a,0,1,this.options.duration):a,this.now=(this.end-this.start)*b+this.start,this.options.step&&this.options.step.call(this.elem,this.now,this),c&&c.set?c.set(this):Kb.propHooks._default.set(this),this}},Kb.prototype.init.prototype=Kb.prototype,Kb.propHooks={_default:{get:function(a){var b;return null==a.elem[a.prop]||a.elem.style&&null!=a.elem.style[a.prop]?(b=n.css(a.elem,a.prop,""),b&&"auto"!==b?b:0):a.elem[a.prop]},set:function(a){n.fx.step[a.prop]?n.fx.step[a.prop](a):a.elem.style&&(null!=a.elem.style[n.cssProps[a.prop]]||n.cssHooks[a.prop])?n.style(a.elem,a.prop,a.now+a.unit):a.elem[a.prop]=a.now}}},Kb.propHooks.scrollTop=Kb.propHooks.scrollLeft={set:function(a){a.elem.nodeType&&a.elem.parentNode&&(a.elem[a.prop]=a.now)}},n.easing={linear:function(a){return a},swing:function(a){return.5-Math.cos(a*Math.PI)/2}},n.fx=Kb.prototype.init,n.fx.step={};var Lb,Mb,Nb=/^(?:toggle|show|hide)$/,Ob=new RegExp("^(?:([+-])=|)("+Q+")([a-z%]*)$","i"),Pb=/queueHooks$/,Qb=[Vb],Rb={"*":[function(a,b){var c=this.createTween(a,b),d=c.cur(),e=Ob.exec(b),f=e&&e[3]||(n.cssNumber[a]?"":"px"),g=(n.cssNumber[a]||"px"!==f&&+d)&&Ob.exec(n.css(c.elem,a)),h=1,i=20;if(g&&g[3]!==f){f=f||g[3],e=e||[],g=+d||1;do{h=h||".5",g/=h,n.style(c.elem,a,g+f)}while(h!==(h=c.cur()/d)&&1!==h&&--i)}return e&&(g=c.start=+g||+d||0,c.unit=f,c.end=e[1]?g+(e[1]+1)*e[2]:+e[2]),c}]};n.Animation=n.extend(Xb,{tweener:function(a,b){n.isFunction(a)?(b=a,a=["*"]):a=a.split(" ");for(var c,d=0,e=a.length;e>d;d++)c=a[d],Rb[c]=Rb[c]||[],Rb[c].unshift(b)},prefilter:function(a,b){b?Qb.unshift(a):Qb.push(a)}}),n.speed=function(a,b,c){var d=a&&"object"==typeof a?n.extend({},a):{complete:c||!c&&b||n.isFunction(a)&&a,duration:a,easing:c&&b||b&&!n.isFunction(b)&&b};return d.duration=n.fx.off?0:"number"==typeof d.duration?d.duration:d.duration in n.fx.speeds?n.fx.speeds[d.duration]:n.fx.speeds._default,(null==d.queue||!0===d.queue)&&(d.queue="fx"),d.old=d.complete,d.complete=function(){n.isFunction(d.old)&&d.old.call(this),d.queue&&n.dequeue(this,d.queue)},d},n.fn.extend({fadeTo:function(a,b,c,d){return this.filter(S).css("opacity",0).show().end().animate({opacity:b},a,c,d)},animate:function(a,b,c,d){var e=n.isEmptyObject(a),f=n.speed(b,c,d),g=function(){var b=Xb(this,n.extend({},a),f);(e||L.get(this,"finish"))&&b.stop(!0)};return g.finish=g,e||!1===f.queue?this.each(g):this.queue(f.queue,g)},stop:function(a,b,c){var d=function(a){var b=a.stop;delete a.stop,b(c)};return"string"!=typeof a&&(c=b,b=a,a=void 0),b&&!1!==a&&this.queue(a||"fx",[]),this.each(function(){var b=!0,e=null!=a&&a+"queueHooks",f=n.timers,g=L.get(this);if(e)g[e]&&g[e].stop&&d(g[e]);else for(e in g)g[e]&&g[e].stop&&Pb.test(e)&&d(g[e]);for(e=f.length;e--;)f[e].elem!==this||null!=a&&f[e].queue!==a||(f[e].anim.stop(c),b=!1,f.splice(e,1));(b||!c)&&n.dequeue(this,a)})},finish:function(a){return!1!==a&&(a=a||"fx"),this.each(function(){var b,c=L.get(this),d=c[a+"queue"],e=c[a+"queueHooks"],f=n.timers,g=d?d.length:0;for(c.finish=!0,n.queue(this,a,[]),e&&e.stop&&e.stop.call(this,!0),b=f.length;b--;)f[b].elem===this&&f[b].queue===a&&(f[b].anim.stop(!0),f.splice(b,1));for(b=0;g>b;b++)d[b]&&d[b].finish&&d[b].finish.call(this);delete c.finish})}}),n.each(["toggle","show","hide"],function(a,b){var c=n.fn[b];n.fn[b]=function(a,d,e){
return null==a||"boolean"==typeof a?c.apply(this,arguments):this.animate(Tb(b,!0),a,d,e)}}),n.each({slideDown:Tb("show"),slideUp:Tb("hide"),slideToggle:Tb("toggle"),fadeIn:{opacity:"show"},fadeOut:{opacity:"hide"},fadeToggle:{opacity:"toggle"}},function(a,b){n.fn[a]=function(a,c,d){return this.animate(b,a,c,d)}}),n.timers=[],n.fx.tick=function(){var a,b=0,c=n.timers;for(Lb=n.now();b<c.length;b++)(a=c[b])()||c[b]!==a||c.splice(b--,1);c.length||n.fx.stop(),Lb=void 0},n.fx.timer=function(a){n.timers.push(a),a()?n.fx.start():n.timers.pop()},n.fx.interval=13,n.fx.start=function(){Mb||(Mb=setInterval(n.fx.tick,n.fx.interval))},n.fx.stop=function(){clearInterval(Mb),Mb=null},n.fx.speeds={slow:600,fast:200,_default:400},n.fn.delay=function(a,b){return a=n.fx?n.fx.speeds[a]||a:a,b=b||"fx",this.queue(b,function(b,c){var d=setTimeout(b,a);c.stop=function(){clearTimeout(d)}})},function(){var a=l.createElement("input"),b=l.createElement("select"),c=b.appendChild(l.createElement("option"));a.type="checkbox",k.checkOn=""!==a.value,k.optSelected=c.selected,b.disabled=!0,k.optDisabled=!c.disabled,a=l.createElement("input"),a.value="t",a.type="radio",k.radioValue="t"===a.value}();var Zb,$b=n.expr.attrHandle;n.fn.extend({attr:function(a,b){return J(this,n.attr,a,b,arguments.length>1)},removeAttr:function(a){return this.each(function(){n.removeAttr(this,a)})}}),n.extend({attr:function(a,b,c){var d,e,f=a.nodeType;if(a&&3!==f&&8!==f&&2!==f)return typeof a.getAttribute===U?n.prop(a,b,c):(1===f&&n.isXMLDoc(a)||(b=b.toLowerCase(),d=n.attrHooks[b]||(n.expr.match.bool.test(b)?Zb:void 0)),void 0===c?d&&"get"in d&&null!==(e=d.get(a,b))?e:(e=n.find.attr(a,b),null==e?void 0:e):null!==c?d&&"set"in d&&void 0!==(e=d.set(a,c,b))?e:(a.setAttribute(b,c+""),c):void n.removeAttr(a,b))},removeAttr:function(a,b){var c,d,e=0,f=b&&b.match(E);if(f&&1===a.nodeType)for(;c=f[e++];)d=n.propFix[c]||c,n.expr.match.bool.test(c)&&(a[d]=!1),a.removeAttribute(c)},attrHooks:{type:{set:function(a,b){if(!k.radioValue&&"radio"===b&&n.nodeName(a,"input")){var c=a.value;return a.setAttribute("type",b),c&&(a.value=c),b}}}}}),Zb={set:function(a,b,c){return!1===b?n.removeAttr(a,c):a.setAttribute(c,c),c}},n.each(n.expr.match.bool.source.match(/\w+/g),function(a,b){var c=$b[b]||n.find.attr;$b[b]=function(a,b,d){var e,f;return d||(f=$b[b],$b[b]=e,e=null!=c(a,b,d)?b.toLowerCase():null,$b[b]=f),e}});var _b=/^(?:input|select|textarea|button)$/i;n.fn.extend({prop:function(a,b){return J(this,n.prop,a,b,arguments.length>1)},removeProp:function(a){return this.each(function(){delete this[n.propFix[a]||a]})}}),n.extend({propFix:{for:"htmlFor",class:"className"},prop:function(a,b,c){var d,e,f,g=a.nodeType;if(a&&3!==g&&8!==g&&2!==g)return f=1!==g||!n.isXMLDoc(a),f&&(b=n.propFix[b]||b,e=n.propHooks[b]),void 0!==c?e&&"set"in e&&void 0!==(d=e.set(a,c,b))?d:a[b]=c:e&&"get"in e&&null!==(d=e.get(a,b))?d:a[b]},propHooks:{tabIndex:{get:function(a){return a.hasAttribute("tabindex")||_b.test(a.nodeName)||a.href?a.tabIndex:-1}}}}),k.optSelected||(n.propHooks.selected={get:function(a){var b=a.parentNode;return b&&b.parentNode&&b.parentNode.selectedIndex,null}}),n.each(["tabIndex","readOnly","maxLength","cellSpacing","cellPadding","rowSpan","colSpan","useMap","frameBorder","contentEditable"],function(){n.propFix[this.toLowerCase()]=this});var ac=/[\t\r\n\f]/g;n.fn.extend({addClass:function(a){var b,c,d,e,f,g,h="string"==typeof a&&a,i=0,j=this.length;if(n.isFunction(a))return this.each(function(b){n(this).addClass(a.call(this,b,this.className))});if(h)for(b=(a||"").match(E)||[];j>i;i++)if(c=this[i],d=1===c.nodeType&&(c.className?(" "+c.className+" ").replace(ac," "):" ")){for(f=0;e=b[f++];)d.indexOf(" "+e+" ")<0&&(d+=e+" ");g=n.trim(d),c.className!==g&&(c.className=g)}return this},removeClass:function(a){var b,c,d,e,f,g,h=0===arguments.length||"string"==typeof a&&a,i=0,j=this.length;if(n.isFunction(a))return this.each(function(b){n(this).removeClass(a.call(this,b,this.className))});if(h)for(b=(a||"").match(E)||[];j>i;i++)if(c=this[i],d=1===c.nodeType&&(c.className?(" "+c.className+" ").replace(ac," "):"")){for(f=0;e=b[f++];)for(;d.indexOf(" "+e+" ")>=0;)d=d.replace(" "+e+" "," ");g=a?n.trim(d):"",c.className!==g&&(c.className=g)}return this},toggleClass:function(a,b){var c=typeof a;return"boolean"==typeof b&&"string"===c?b?this.addClass(a):this.removeClass(a):this.each(n.isFunction(a)?function(c){n(this).toggleClass(a.call(this,c,this.className,b),b)}:function(){if("string"===c)for(var b,d=0,e=n(this),f=a.match(E)||[];b=f[d++];)e.hasClass(b)?e.removeClass(b):e.addClass(b);else(c===U||"boolean"===c)&&(this.className&&L.set(this,"__className__",this.className),this.className=this.className||!1===a?"":L.get(this,"__className__")||"")})},hasClass:function(a){for(var b=" "+a+" ",c=0,d=this.length;d>c;c++)if(1===this[c].nodeType&&(" "+this[c].className+" ").replace(ac," ").indexOf(b)>=0)return!0;return!1}});n.fn.extend({val:function(a){var b,c,d,e=this[0];return arguments.length?(d=n.isFunction(a),this.each(function(c){var e;1===this.nodeType&&(e=d?a.call(this,c,n(this).val()):a,null==e?e="":"number"==typeof e?e+="":n.isArray(e)&&(e=n.map(e,function(a){return null==a?"":a+""})),(b=n.valHooks[this.type]||n.valHooks[this.nodeName.toLowerCase()])&&"set"in b&&void 0!==b.set(this,e,"value")||(this.value=e))})):e?(b=n.valHooks[e.type]||n.valHooks[e.nodeName.toLowerCase()],b&&"get"in b&&void 0!==(c=b.get(e,"value"))?c:(c=e.value,"string"==typeof c?c.replace(/\r/g,""):null==c?"":c)):void 0}}),n.extend({valHooks:{option:{get:function(a){var b=n.find.attr(a,"value");return null!=b?b:n.trim(n.text(a))}},select:{get:function(a){for(var b,c,d=a.options,e=a.selectedIndex,f="select-one"===a.type||0>e,g=f?null:[],h=f?e+1:d.length,i=0>e?h:f?e:0;h>i;i++)if(c=d[i],!(!c.selected&&i!==e||(k.optDisabled?c.disabled:null!==c.getAttribute("disabled"))||c.parentNode.disabled&&n.nodeName(c.parentNode,"optgroup"))){if(b=n(c).val(),f)return b;g.push(b)}return g},set:function(a,b){for(var c,d,e=a.options,f=n.makeArray(b),g=e.length;g--;)d=e[g],(d.selected=n.inArray(d.value,f)>=0)&&(c=!0);return c||(a.selectedIndex=-1),f}}}}),n.each(["radio","checkbox"],function(){n.valHooks[this]={set:function(a,b){return n.isArray(b)?a.checked=n.inArray(n(a).val(),b)>=0:void 0}},k.checkOn||(n.valHooks[this].get=function(a){return null===a.getAttribute("value")?"on":a.value})}),n.each("blur focus focusin focusout load resize scroll unload click dblclick mousedown mouseup mousemove mouseover mouseout mouseenter mouseleave change select submit keydown keypress keyup error contextmenu".split(" "),function(a,b){n.fn[b]=function(a,c){return arguments.length>0?this.on(b,null,a,c):this.trigger(b)}}),n.fn.extend({hover:function(a,b){return this.mouseenter(a).mouseleave(b||a)},bind:function(a,b,c){return this.on(a,null,b,c)},unbind:function(a,b){return this.off(a,null,b)},delegate:function(a,b,c,d){return this.on(b,a,c,d)},undelegate:function(a,b,c){return 1===arguments.length?this.off(a,"**"):this.off(b,a||"**",c)}});var cc=n.now(),dc=/\?/;n.parseJSON=function(a){return JSON.parse(a+"")},n.parseXML=function(a){var b,c;if(!a||"string"!=typeof a)return null;try{c=new DOMParser,b=c.parseFromString(a,"text/xml")}catch(d){b=void 0}return(!b||b.getElementsByTagName("parsererror").length)&&n.error("Invalid XML: "+a),b};var ec,fc,hc=/([?&])_=[^&]*/,ic=/^(.*?):[ \t]*([^\r\n]*)$/gm,jc=/^(?:about|app|app-storage|.+-extension|file|res|widget):$/,kc=/^(?:GET|HEAD)$/,mc=/^([\w.+-]+:)(?:\/\/(?:[^\/?#]*@|)([^\/?#:]*)(?::(\d+)|)|)/,nc={},oc={},pc="*/".concat("*");try{fc=location.href}catch(qc){fc=l.createElement("a"),fc.href="",fc=fc.href}ec=mc.exec(fc.toLowerCase())||[],n.extend({active:0,lastModified:{},etag:{},ajaxSettings:{url:fc,type:"GET",isLocal:jc.test(ec[1]),global:!0,processData:!0,async:!0,contentType:"application/x-www-form-urlencoded; charset=UTF-8",accepts:{"*":pc,text:"text/plain",html:"text/html",xml:"application/xml, text/xml",json:"application/json, text/javascript"},contents:{xml:/xml/,html:/html/,json:/json/},responseFields:{xml:"responseXML",text:"responseText",json:"responseJSON"},converters:{"* text":String,"text html":!0,"text json":n.parseJSON,"text xml":n.parseXML},flatOptions:{url:!0,context:!0}},ajaxSetup:function(a,b){return b?tc(tc(a,n.ajaxSettings),b):tc(n.ajaxSettings,a)},ajaxPrefilter:rc(nc),ajaxTransport:rc(oc),ajax:function(a,b){function x(a,b,f,h){var j,r,s,u,w,x=b;2!==t&&(t=2,g&&clearTimeout(g),c=void 0,e=h||"",v.readyState=a>0?4:0,j=a>=200&&300>a||304===a,f&&(u=uc(k,v,f)),u=vc(k,u,v,j),j?(k.ifModified&&(w=v.getResponseHeader("Last-Modified"),w&&(n.lastModified[d]=w),(w=v.getResponseHeader("etag"))&&(n.etag[d]=w)),204===a||"HEAD"===k.type?x="nocontent":304===a?x="notmodified":(x=u.loadingState,r=u.data,s=u.error,j=!s)):(s=x,(a||!x)&&(x="error",0>a&&(a=0))),v.status=a,v.statusText=(b||x)+"",j?o.resolveWith(l,[r,x,v]):o.rejectWith(l,[v,x,s]),v.statusCode(q),q=void 0,i&&m.trigger(j?"ajaxSuccess":"ajaxError",[v,k,j?r:s]),p.fireWith(l,[v,x]),i&&(m.trigger("ajaxComplete",[v,k]),--n.active||n.event.trigger("ajaxStop")))}"object"==typeof a&&(b=a,a=void 0),b=b||{};var c,d,e,f,g,h,i,j,k=n.ajaxSetup({},b),l=k.context||k,m=k.context&&(l.nodeType||l.jquery)?n(l):n.event,o=n.Deferred(),p=n.Callbacks("once memory"),q=k.statusCode||{},r={},s={},t=0,u="canceled",v={readyState:0,getResponseHeader:function(a){var b;if(2===t){if(!f)for(f={};b=ic.exec(e);)f[b[1].toLowerCase()]=b[2];b=f[a.toLowerCase()]}return null==b?null:b},getAllResponseHeaders:function(){return 2===t?e:null},setRequestHeader:function(a,b){var c=a.toLowerCase();return t||(a=s[c]=s[c]||a,r[a]=b),this},overrideMimeType:function(a){return t||(k.mimeType=a),this},statusCode:function(a){var b;if(a)if(2>t)for(b in a)q[b]=[q[b],a[b]];else v.always(a[v.status]);return this},abort:function(a){var b=a||u;return c&&c.abort(b),x(0,b),this}};if(o.promise(v).complete=p.add,v.success=v.done,v.error=v.fail,k.url=((a||k.url||fc)+"").replace(/#.*$/,"").replace(/^\/\//,ec[1]+"//"),k.type=b.method||b.type||k.method||k.type,k.dataTypes=n.trim(k.dataType||"*").toLowerCase().match(E)||[""],null==k.crossDomain&&(h=mc.exec(k.url.toLowerCase()),k.crossDomain=!(!h||h[1]===ec[1]&&h[2]===ec[2]&&(h[3]||("http:"===h[1]?"80":"443"))===(ec[3]||("http:"===ec[1]?"80":"443")))),k.data&&k.processData&&"string"!=typeof k.data&&(k.data=n.param(k.data,k.traditional)),sc(nc,k,b,v),2===t)return v;i=k.global,i&&0==n.active++&&n.event.trigger("ajaxStart"),k.type=k.type.toUpperCase(),k.hasContent=!kc.test(k.type),d=k.url,k.hasContent||(k.data&&(d=k.url+=(dc.test(d)?"&":"?")+k.data,delete k.data),!1===k.cache&&(k.url=hc.test(d)?d.replace(hc,"$1_="+cc++):d+(dc.test(d)?"&":"?")+"_="+cc++)),k.ifModified&&(n.lastModified[d]&&v.setRequestHeader("If-Modified-Since",n.lastModified[d]),n.etag[d]&&v.setRequestHeader("If-None-Match",n.etag[d])),(k.data&&k.hasContent&&!1!==k.contentType||b.contentType)&&v.setRequestHeader("Content-Type",k.contentType),v.setRequestHeader("Accept",k.dataTypes[0]&&k.accepts[k.dataTypes[0]]?k.accepts[k.dataTypes[0]]+("*"!==k.dataTypes[0]?", "+pc+"; q=0.01":""):k.accepts["*"]);for(j in k.headers)v.setRequestHeader(j,k.headers[j]);if(k.beforeSend&&(!1===k.beforeSend.call(l,v,k)||2===t))return v.abort();u="abort";for(j in{success:1,error:1,complete:1})v[j](k[j]);if(c=sc(oc,k,b,v)){v.readyState=1,i&&m.trigger("ajaxSend",[v,k]),k.async&&k.timeout>0&&(g=setTimeout(function(){v.abort("timeout")},k.timeout));try{t=1,c.send(r,x)}catch(w){if(!(2>t))throw w;x(-1,w)}}else x(-1,"No Transport");return v},getJSON:function(a,b,c){return n.get(a,b,c,"json")},getScript:function(a,b){return n.get(a,void 0,b,"script")}}),n.each(["get","post"],function(a,b){n[b]=function(a,c,d,e){return n.isFunction(c)&&(e=e||d,d=c,c=void 0),n.ajax({url:a,type:b,dataType:e,data:c,success:d})}}),n.each(["ajaxStart","ajaxStop","ajaxComplete","ajaxError","ajaxSuccess","ajaxSend"],function(a,b){n.fn[b]=function(a){return this.on(b,a)}}),n._evalUrl=function(a){return n.ajax({url:a,type:"GET",dataType:"script",async:!1,global:!1,throws:!0})},n.fn.extend({wrapAll:function(a){var b;return n.isFunction(a)?this.each(function(b){n(this).wrapAll(a.call(this,b))}):(this[0]&&(b=n(a,this[0].ownerDocument).eq(0).clone(!0),this[0].parentNode&&b.insertBefore(this[0]),b.map(function(){for(var a=this;a.firstElementChild;)a=a.firstElementChild;return a}).append(this)),this)},wrapInner:function(a){return this.each(n.isFunction(a)?function(b){n(this).wrapInner(a.call(this,b))}:function(){var b=n(this),c=b.contents();c.length?c.wrapAll(a):b.append(a)})},wrap:function(a){var b=n.isFunction(a);return this.each(function(c){n(this).wrapAll(b?a.call(this,c):a)})},unwrap:function(){return this.parent().each(function(){n.nodeName(this,"body")||n(this).replaceWith(this.childNodes)}).end()}}),n.expr.filters.hidden=function(a){return a.offsetWidth<=0&&a.offsetHeight<=0},n.expr.filters.visible=function(a){return!n.expr.filters.hidden(a)};var xc=/\[\]$/,zc=/^(?:submit|button|image|reset|file)$/i,Ac=/^(?:input|select|textarea|keygen)/i;n.param=function(a,b){var c,d=[],e=function(a,b){b=n.isFunction(b)?b():null==b?"":b,d[d.length]=encodeURIComponent(a)+"="+encodeURIComponent(b)};if(void 0===b&&(b=n.ajaxSettings&&n.ajaxSettings.traditional),n.isArray(a)||a.jquery&&!n.isPlainObject(a))n.each(a,function(){e(this.name,this.value)});else for(c in a)Bc(c,a[c],b,e);return d.join("&").replace(/%20/g,"+")},n.fn.extend({serialize:function(){return n.param(this.serializeArray())},serializeArray:function(){return this.map(function(){var a=n.prop(this,"elements");return a?n.makeArray(a):this}).filter(function(){var a=this.type;return this.name&&!n(this).is(":disabled")&&Ac.test(this.nodeName)&&!zc.test(a)&&(this.checked||!T.test(a))}).map(function(a,b){var c=n(this).val();return null==c?null:n.isArray(c)?n.map(c,function(a){return{name:b.name,value:a.replace(/\r?\n/g,"\r\n")}}):{name:b.name,value:c.replace(/\r?\n/g,"\r\n")}}).get()}}),n.ajaxSettings.xhr=function(){try{return new XMLHttpRequest}catch(a){}};var Cc=0,Dc={},Ec={0:200,1223:204},Fc=n.ajaxSettings.xhr();a.ActiveXObject&&n(a).on("unload",function(){for(var a in Dc)Dc[a]()}),k.cors=!!Fc&&"withCredentials"in Fc,k.ajax=Fc=!!Fc,n.ajaxTransport(function(a){var b;return k.cors||Fc&&!a.crossDomain?{send:function(c,d){var e,f=a.xhr(),g=++Cc;if(f.open(a.type,a.url,a.async,a.username,a.password),a.xhrFields)for(e in a.xhrFields)f[e]=a.xhrFields[e];a.mimeType&&f.overrideMimeType&&f.overrideMimeType(a.mimeType),a.crossDomain||c["X-Requested-With"]||(c["X-Requested-With"]="XMLHttpRequest");for(e in c)f.setRequestHeader(e,c[e]);b=function(a){return function(){b&&(delete Dc[g],b=f.onload=f.onerror=null,"abort"===a?f.abort():"error"===a?d(f.status,f.statusText):d(Ec[f.status]||f.status,f.statusText,"string"==typeof f.responseText?{text:f.responseText}:void 0,f.getAllResponseHeaders()))}},f.onload=b(),f.onerror=b("error"),b=Dc[g]=b("abort");try{f.send(a.hasContent&&a.data||null)}catch(h){if(b)throw h}},abort:function(){b&&b()}}:void 0}),n.ajaxSetup({accepts:{script:"text/javascript, application/javascript, application/ecmascript, application/x-ecmascript"},contents:{script:/(?:java|ecma)script/},converters:{"text script":function(a){return n.globalEval(a),a}}}),n.ajaxPrefilter("script",function(a){void 0===a.cache&&(a.cache=!1),a.crossDomain&&(a.type="GET")}),n.ajaxTransport("script",function(a){if(a.crossDomain){var b,c;return{send:function(d,e){b=n("<script>").prop({async:!0,charset:a.scriptCharset,src:a.url}).on("load error",c=function(a){b.remove(),c=null,a&&e("error"===a.type?404:200,a.type)}),l.head.appendChild(b[0])},abort:function(){c&&c()}}}});var Gc=[],Hc=/(=)\?(?=&|$)|\?\?/;n.ajaxSetup({jsonp:"callback",jsonpCallback:function(){var a=Gc.pop()||n.expando+"_"+cc++;return this[a]=!0,a}}),n.ajaxPrefilter("json jsonp",function(b,c,d){var e,f,g,h=!1!==b.jsonp&&(Hc.test(b.url)?"url":"string"==typeof b.data&&!(b.contentType||"").indexOf("application/x-www-form-urlencoded")&&Hc.test(b.data)&&"data");return h||"jsonp"===b.dataTypes[0]?(e=b.jsonpCallback=n.isFunction(b.jsonpCallback)?b.jsonpCallback():b.jsonpCallback,h?b[h]=b[h].replace(Hc,"$1"+e):!1!==b.jsonp&&(b.url+=(dc.test(b.url)?"&":"?")+b.jsonp+"="+e),b.converters["script json"]=function(){return g||n.error(e+" was not called"),g[0]},b.dataTypes[0]="json",f=a[e],a[e]=function(){g=arguments},d.always(function(){a[e]=f,b[e]&&(b.jsonpCallback=c.jsonpCallback,Gc.push(e)),g&&n.isFunction(f)&&f(g[0]),g=f=void 0}),"script"):void 0}),n.parseHTML=function(a,b,c){if(!a||"string"!=typeof a)return null;"boolean"==typeof b&&(c=b,b=!1),b=b||l;var d=v.exec(a),e=!c&&[];return d?[b.createElement(d[1])]:(d=n.buildFragment([a],b,e),e&&e.length&&n(e).remove(),n.merge([],d.childNodes))};var Ic=n.fn.load;n.fn.load=function(a,b,c){if("string"!=typeof a&&Ic)return Ic.apply(this,arguments);var d,e,f,g=this,h=a.indexOf(" ");return h>=0&&(d=n.trim(a.slice(h)),a=a.slice(0,h)),n.isFunction(b)?(c=b,b=void 0):b&&"object"==typeof b&&(e="POST"),g.length>0&&n.ajax({url:a,type:e,dataType:"html",data:b}).done(function(a){f=arguments,g.html(d?n("<div>").append(n.parseHTML(a)).find(d):a)}).complete(c&&function(a,b){g.each(c,f||[a.responseText,b,a])}),this},n.expr.filters.animated=function(a){return n.grep(n.timers,function(b){return a===b.elem}).length};var Jc=a.document.documentElement;n.offset={setOffset:function(a,b,c){var d,e,f,g,h,i,j,k=n.css(a,"position"),l=n(a),m={};"static"===k&&(a.style.position="relative"),h=l.offset(),f=n.css(a,"top"),i=n.css(a,"left"),j=("absolute"===k||"fixed"===k)&&(f+i).indexOf("auto")>-1,j?(d=l.position(),g=d.top,e=d.left):(g=parseFloat(f)||0,e=parseFloat(i)||0),n.isFunction(b)&&(b=b.call(a,c,h)),null!=b.top&&(m.top=b.top-h.top+g),null!=b.left&&(m.left=b.left-h.left+e),"using"in b?b.using.call(a,m):l.css(m)}},n.fn.extend({offset:function(a){if(arguments.length)return void 0===a?this:this.each(function(b){n.offset.setOffset(this,a,b)});var b,c,d=this[0],e={top:0,left:0},f=d&&d.ownerDocument;return f?(b=f.documentElement,n.contains(b,d)?(typeof d.getBoundingClientRect!==U&&(e=d.getBoundingClientRect()),c=Kc(f),{top:e.top+c.pageYOffset-b.clientTop,left:e.left+c.pageXOffset-b.clientLeft}):e):void 0},position:function(){if(this[0]){var a,b,c=this[0],d={top:0,left:0};return"fixed"===n.css(c,"position")?b=c.getBoundingClientRect():(a=this.offsetParent(),b=this.offset(),n.nodeName(a[0],"html")||(d=a.offset()),d.top+=n.css(a[0],"borderTopWidth",!0),d.left+=n.css(a[0],"borderLeftWidth",!0)),{top:b.top-d.top-n.css(c,"marginTop",!0),left:b.left-d.left-n.css(c,"marginLeft",!0)}}},offsetParent:function(){return this.map(function(){for(var a=this.offsetParent||Jc;a&&!n.nodeName(a,"html")&&"static"===n.css(a,"position");)a=a.offsetParent;return a||Jc})}}),n.each({scrollLeft:"pageXOffset",scrollTop:"pageYOffset"},function(b,c){var d="pageYOffset"===c;n.fn[b]=function(e){return J(this,function(b,e,f){var g=Kc(b);return void 0===f?g?g[c]:b[e]:void(g?g.scrollTo(d?a.pageXOffset:f,d?f:a.pageYOffset):b[e]=f)},b,e,arguments.length,null)}}),n.each(["top","left"],function(a,b){n.cssHooks[b]=yb(k.pixelPosition,function(a,c){return c?(c=xb(a,b),vb.test(c)?n(a).position()[b]+"px":c):void 0})}),n.each({Height:"height",Width:"width"},function(a,b){n.each({padding:"inner"+a,content:b,"":"outer"+a},function(c,d){n.fn[d]=function(d,e){var f=arguments.length&&(c||"boolean"!=typeof d),g=c||(!0===d||!0===e?"margin":"border");return J(this,function(b,c,d){var e;return n.isWindow(b)?b.document.documentElement["client"+a]:9===b.nodeType?(e=b.documentElement,Math.max(b.body["scroll"+a],e["scroll"+a],b.body["offset"+a],e["offset"+a],e["client"+a])):void 0===d?n.css(b,c,g):n.style(b,c,d,g)},b,f?d:void 0,f,null)}})}),n.fn.size=function(){return this.length},n.fn.andSelf=n.fn.addBack,"function"==typeof define&&define.amd&&define("jquery",[],function(){return n});var Lc=a.jQuery,Mc=a.$;return n.noConflict=function(b){return a.$===n&&(a.$=Mc),b&&a.jQuery===n&&(a.jQuery=Lc),n},typeof b===U&&(a.jQuery=a.$=n),n}),function(){var n=this,t=n._,r={},e=Array.prototype,u=Object.prototype,i=Function.prototype,a=e.push,o=e.slice,c=e.concat,l=u.toString,f=u.hasOwnProperty,s=e.forEach,p=e.map,h=e.reduce,v=e.reduceRight,g=e.filter,d=e.every,m=e.some,y=e.indexOf,b=e.lastIndexOf,x=Array.isArray,w=Object.keys,_=i.bind,j=function(n){return n instanceof j?n:this instanceof j?void(this._wrapped=n):new j(n)};"undefined"!=typeof exports?("undefined"!=typeof module&&module.exports&&(exports=module.exports=j),exports._=j):n._=j,j.VERSION="1.6.0";var A=j.each=j.forEach=function(n,t,e){if(null==n)return n;if(s&&n.forEach===s)n.forEach(t,e);else if(n.length===+n.length){for(var u=0,i=n.length;i>u;u++)if(t.call(e,n[u],u,n)===r)return}else for(var a=j.keys(n),u=0,i=a.length;i>u;u++)if(t.call(e,n[a[u]],a[u],n)===r)return;return n};j.map=j.collect=function(n,t,r){var e=[];return null==n?e:p&&n.map===p?n.map(t,r):(A(n,function(n,u,i){e.push(t.call(r,n,u,i))}),e)};var O="Reduce of empty array with no initial value";j.reduce=j.foldl=j.inject=function(n,t,r,e){var u=arguments.length>2;if(null==n&&(n=[]),h&&n.reduce===h)return e&&(t=j.bind(t,e)),u?n.reduce(t,r):n.reduce(t);if(A(n,function(n,i,a){u?r=t.call(e,r,n,i,a):(r=n,u=!0)}),!u)throw new TypeError(O);return r},j.reduceRight=j.foldr=function(n,t,r,e){var u=arguments.length>2;if(null==n&&(n=[]),v&&n.reduceRight===v)return e&&(t=j.bind(t,e)),u?n.reduceRight(t,r):n.reduceRight(t);var i=n.length;if(i!==+i){var a=j.keys(n);i=a.length}if(A(n,function(o,c,l){c=a?a[--i]:--i,u?r=t.call(e,r,n[c],c,l):(r=n[c],u=!0)}),!u)throw new TypeError(O);return r},j.find=j.detect=function(n,t,r){var e;return k(n,function(n,u,i){return t.call(r,n,u,i)?(e=n,!0):void 0}),e},j.filter=j.select=function(n,t,r){var e=[];return null==n?e:g&&n.filter===g?n.filter(t,r):(A(n,function(n,u,i){t.call(r,n,u,i)&&e.push(n)}),e)},j.reject=function(n,t,r){return j.filter(n,function(n,e,u){return!t.call(r,n,e,u)},r)},j.every=j.all=function(n,t,e){t||(t=j.identity);var u=!0;return null==n?u:d&&n.every===d?n.every(t,e):(A(n,function(n,i,a){return(u=u&&t.call(e,n,i,a))?void 0:r}),!!u)};var k=j.some=j.any=function(n,t,e){t||(t=j.identity);var u=!1;return null==n?u:m&&n.some===m?n.some(t,e):(A(n,function(n,i,a){return u||(u=t.call(e,n,i,a))?r:void 0}),!!u)};j.contains=j.include=function(n,t){return null!=n&&(y&&n.indexOf===y?-1!=n.indexOf(t):k(n,function(n){return n===t}))},j.invoke=function(n,t){var r=o.call(arguments,2),e=j.isFunction(t);return j.map(n,function(n){return(e?t:n[t]).apply(n,r)})},j.pluck=function(n,t){return j.map(n,j.property(t))},j.where=function(n,t){return j.filter(n,j.matches(t))},j.findWhere=function(n,t){return j.find(n,j.matches(t))},j.max=function(n,t,r){if(!t&&j.isArray(n)&&n[0]===+n[0]&&n.length<65535)return Math.max.apply(Math,n);var e=-1/0,u=-1/0;return A(n,function(n,i,a){var o=t?t.call(r,n,i,a):n;o>u&&(e=n,u=o)}),e},j.min=function(n,t,r){if(!t&&j.isArray(n)&&n[0]===+n[0]&&n.length<65535)return Math.min.apply(Math,n);var e=1/0,u=1/0;return A(n,function(n,i,a){var o=t?t.call(r,n,i,a):n;u>o&&(e=n,u=o)}),e},j.shuffle=function(n){var t,r=0,e=[];return A(n,function(n){t=j.random(r++),e[r-1]=e[t],e[t]=n}),e},j.sample=function(n,t,r){return null==t||r?(n.length!==+n.length&&(n=j.values(n)),n[j.random(n.length-1)]):j.shuffle(n).slice(0,Math.max(0,t))};var E=function(n){return null==n?j.identity:j.isFunction(n)?n:j.property(n)};j.sortBy=function(n,t,r){return t=E(t),j.pluck(j.map(n,function(n,e,u){return{value:n,index:e,criteria:t.call(r,n,e,u)}}).sort(function(n,t){var r=n.criteria,e=t.criteria;if(r!==e){if(r>e||void 0===r)return 1;if(e>r||void 0===e)return-1}return n.index-t.index}),"value")};var F=function(n){return function(t,r,e){var u={};return r=E(r),A(t,function(i,a){var o=r.call(e,i,a,t);n(u,o,i)}),u}};j.groupBy=F(function(n,t,r){j.has(n,t)?n[t].push(r):n[t]=[r]}),j.indexBy=F(function(n,t,r){n[t]=r}),j.countBy=F(function(n,t){j.has(n,t)?n[t]++:n[t]=1}),j.sortedIndex=function(n,t,r,e){r=E(r);for(var u=r.call(e,t),i=0,a=n.length;a>i;){var o=i+a>>>1;r.call(e,n[o])<u?i=o+1:a=o}return i},j.toArray=function(n){return n?j.isArray(n)?o.call(n):n.length===+n.length?j.map(n,j.identity):j.values(n):[]},j.size=function(n){return null==n?0:n.length===+n.length?n.length:j.keys(n).length},j.first=j.head=j.take=function(n,t,r){return null==n?void 0:null==t||r?n[0]:0>t?[]:o.call(n,0,t)},j.initial=function(n,t,r){return o.call(n,0,n.length-(null==t||r?1:t))},j.last=function(n,t,r){return null==n?void 0:null==t||r?n[n.length-1]:o.call(n,Math.max(n.length-t,0))},j.rest=j.tail=j.drop=function(n,t,r){return o.call(n,null==t||r?1:t)},j.compact=function(n){return j.filter(n,j.identity)};var M=function(n,t,r){return t&&j.every(n,j.isArray)?c.apply(r,n):(A(n,function(n){j.isArray(n)||j.isArguments(n)?t?a.apply(r,n):M(n,t,r):r.push(n)}),r)};j.flatten=function(n,t){return M(n,t,[])},j.without=function(n){return j.difference(n,o.call(arguments,1))},j.partition=function(n,t){var r=[],e=[];return A(n,function(n){(t(n)?r:e).push(n)}),[r,e]},j.uniq=j.unique=function(n,t,r,e){j.isFunction(t)&&(e=r,r=t,t=!1);var u=r?j.map(n,r,e):n,i=[],a=[];return A(u,function(r,e){(t?e&&a[a.length-1]===r:j.contains(a,r))||(a.push(r),i.push(n[e]))}),i},j.union=function(){return j.uniq(j.flatten(arguments,!0))},j.intersection=function(n){var t=o.call(arguments,1);return j.filter(j.uniq(n),function(n){return j.every(t,function(t){return j.contains(t,n)})})},j.difference=function(n){var t=c.apply(e,o.call(arguments,1));return j.filter(n,function(n){return!j.contains(t,n)})},j.zip=function(){for(var n=j.max(j.pluck(arguments,"length").concat(0)),t=new Array(n),r=0;n>r;r++)t[r]=j.pluck(arguments,""+r);return t},j.object=function(n,t){if(null==n)return{};for(var r={},e=0,u=n.length;u>e;e++)t?r[n[e]]=t[e]:r[n[e][0]]=n[e][1];return r},j.indexOf=function(n,t,r){if(null==n)return-1;var e=0,u=n.length;if(r){if("number"!=typeof r)return e=j.sortedIndex(n,t),n[e]===t?e:-1;e=0>r?Math.max(0,u+r):r}if(y&&n.indexOf===y)return n.indexOf(t,r);for(;u>e;e++)if(n[e]===t)return e;return-1},j.lastIndexOf=function(n,t,r){if(null==n)return-1;var e=null!=r;if(b&&n.lastIndexOf===b)return e?n.lastIndexOf(t,r):n.lastIndexOf(t);for(var u=e?r:n.length;u--;)if(n[u]===t)return u;return-1},j.range=function(n,t,r){arguments.length<=1&&(t=n||0,n=0),r=arguments[2]||1;for(var e=Math.max(Math.ceil((t-n)/r),0),u=0,i=new Array(e);e>u;)i[u++]=n,n+=r;return i};var R=function(){};j.bind=function(n,t){var r,e;if(_&&n.bind===_)return _.apply(n,o.call(arguments,1));if(!j.isFunction(n))throw new TypeError;return r=o.call(arguments,2),e=function(){if(!(this instanceof e))return n.apply(t,r.concat(o.call(arguments)));R.prototype=n.prototype;var u=new R;R.prototype=null;var i=n.apply(u,r.concat(o.call(arguments)));return Object(i)===i?i:u}},j.partial=function(n){var t=o.call(arguments,1);return function(){for(var r=0,e=t.slice(),u=0,i=e.length;i>u;u++)e[u]===j&&(e[u]=arguments[r++]);for(;r<arguments.length;)e.push(arguments[r++]);return n.apply(this,e)}},j.bindAll=function(n){var t=o.call(arguments,1);if(0===t.length)throw new Error("bindAll must be passed function names");return A(t,function(t){n[t]=j.bind(n[t],n)}),n},j.memoize=function(n,t){var r={};return t||(t=j.identity),function(){var e=t.apply(this,arguments);return j.has(r,e)?r[e]:r[e]=n.apply(this,arguments)}},j.delay=function(n,t){var r=o.call(arguments,2);return setTimeout(function(){return n.apply(null,r)},t)},j.defer=function(n){return j.delay.apply(j,[n,1].concat(o.call(arguments,1)))},j.throttle=function(n,t,r){var e,u,i,a=null,o=0;r||(r={});var c=function(){o=!1===r.leading?0:j.now(),a=null,i=n.apply(e,u),e=u=null};return function(){var l=j.now();o||!1!==r.leading||(o=l);var f=t-(l-o);return e=this,u=arguments,0>=f?(clearTimeout(a),a=null,o=l,i=n.apply(e,u),e=u=null):a||!1===r.trailing||(a=setTimeout(c,f)),i}},j.debounce=function(n,t,r){var e,u,i,a,o,c=function(){var l=j.now()-a;t>l?e=setTimeout(c,t-l):(e=null,r||(o=n.apply(i,u),i=u=null))};return function(){i=this,u=arguments,a=j.now();var l=r&&!e;return e||(e=setTimeout(c,t)),l&&(o=n.apply(i,u),i=u=null),o}},j.once=function(n){var t,r=!1;return function(){return r?t:(r=!0,t=n.apply(this,arguments),n=null,t)}},j.wrap=function(n,t){return j.partial(t,n)},j.compose=function(){var n=arguments;return function(){for(var t=arguments,r=n.length-1;r>=0;r--)t=[n[r].apply(this,t)];return t[0]}},j.after=function(n,t){return function(){return--n<1?t.apply(this,arguments):void 0}},j.keys=function(n){if(!j.isObject(n))return[];if(w)return w(n);var t=[];for(var r in n)j.has(n,r)&&t.push(r);return t},j.values=function(n){for(var t=j.keys(n),r=t.length,e=new Array(r),u=0;r>u;u++)e[u]=n[t[u]];return e},j.pairs=function(n){for(var t=j.keys(n),r=t.length,e=new Array(r),u=0;r>u;u++)e[u]=[t[u],n[t[u]]];return e},j.invert=function(n){for(var t={},r=j.keys(n),e=0,u=r.length;u>e;e++)t[n[r[e]]]=r[e];return t},j.functions=j.methods=function(n){var t=[];for(var r in n)j.isFunction(n[r])&&t.push(r);return t.sort()},j.extend=function(n){return A(o.call(arguments,1),function(t){if(t)for(var r in t)n[r]=t[r]}),n},j.pick=function(n){var t={},r=c.apply(e,o.call(arguments,1));return A(r,function(r){r in n&&(t[r]=n[r])}),t},j.omit=function(n){var t={},r=c.apply(e,o.call(arguments,1));for(var u in n)j.contains(r,u)||(t[u]=n[u]);return t},j.defaults=function(n){return A(o.call(arguments,1),function(t){if(t)for(var r in t)void 0===n[r]&&(n[r]=t[r])}),n},j.clone=function(n){return j.isObject(n)?j.isArray(n)?n.slice():j.extend({},n):n},j.tap=function(n,t){return t(n),n};var S=function(n,t,r,e){if(n===t)return 0!==n||1/n==1/t;if(null==n||null==t)return n===t;n instanceof j&&(n=n._wrapped),t instanceof j&&(t=t._wrapped);var u=l.call(n);if(u!=l.call(t))return!1;switch(u){case"[object String]":return n==String(t);case"[object Number]":return n!=+n?t!=+t:0==n?1/n==1/t:n==+t;case"[object Date]":case"[object Boolean]":return+n==+t;case"[object RegExp]":return n.source==t.source&&n.global==t.global&&n.multiline==t.multiline&&n.ignoreCase==t.ignoreCase}if("object"!=typeof n||"object"!=typeof t)return!1;for(var i=r.length;i--;)if(r[i]==n)return e[i]==t;var a=n.constructor,o=t.constructor;if(a!==o&&!(j.isFunction(a)&&a instanceof a&&j.isFunction(o)&&o instanceof o)&&"constructor"in n&&"constructor"in t)return!1;r.push(n),e.push(t);var c=0,f=!0;if("[object Array]"==u){if(c=n.length,f=c==t.length)for(;c--&&(f=S(n[c],t[c],r,e)););}else{for(var s in n)if(j.has(n,s)&&(c++,!(f=j.has(t,s)&&S(n[s],t[s],r,e))))break;if(f){for(s in t)if(j.has(t,s)&&!c--)break;f=!c}}return r.pop(),e.pop(),f};j.isEqual=function(n,t){return S(n,t,[],[])},j.isEmpty=function(n){if(null==n)return!0;if(j.isArray(n)||j.isString(n))return 0===n.length;for(var t in n)if(j.has(n,t))return!1;return!0},j.isElement=function(n){return!(!n||1!==n.nodeType)},j.isArray=x||function(n){return"[object Array]"==l.call(n)},j.isObject=function(n){return n===Object(n)},A(["Arguments","Function","String","Number","Date","RegExp"],function(n){j["is"+n]=function(t){return l.call(t)=="[object "+n+"]"}}),j.isArguments(arguments)||(j.isArguments=function(n){return!(!n||!j.has(n,"callee"))}),"function"!=typeof/./&&(j.isFunction=function(n){return"function"==typeof n}),j.isFinite=function(n){return isFinite(n)&&!isNaN(parseFloat(n))},j.isNaN=function(n){return j.isNumber(n)&&n!=+n},j.isBoolean=function(n){return!0===n||!1===n||"[object Boolean]"==l.call(n)},j.isNull=function(n){return null===n},j.isUndefined=function(n){return void 0===n},j.has=function(n,t){return f.call(n,t)},j.noConflict=function(){return n._=t,this},j.identity=function(n){return n},j.constant=function(n){return function(){return n}},j.property=function(n){return function(t){return t[n]}},j.matches=function(n){return function(t){if(t===n)return!0;for(var r in n)if(n[r]!==t[r])return!1;return!0}},j.times=function(n,t,r){for(var e=Array(Math.max(0,n)),u=0;n>u;u++)e[u]=t.call(r,u);return e},j.random=function(n,t){return null==t&&(t=n,n=0),n+Math.floor(Math.random()*(t-n+1))},j.now=Date.now||function(){return(new Date).getTime()};var T={escape:{
"&":"&amp;","<":"&lt;",">":"&gt;",'"':"&quot;","'":"&#x27;"}};T.unescape=j.invert(T.escape);var I={escape:new RegExp("["+j.keys(T.escape).join("")+"]","g"),unescape:new RegExp("("+j.keys(T.unescape).join("|")+")","g")};j.each(["escape","unescape"],function(n){j[n]=function(t){return null==t?"":(""+t).replace(I[n],function(t){return T[n][t]})}}),j.result=function(n,t){if(null!=n){var r=n[t];return j.isFunction(r)?r.call(n):r}},j.mixin=function(n){A(j.functions(n),function(t){var r=j[t]=n[t];j.prototype[t]=function(){var n=[this._wrapped];return a.apply(n,arguments),z.call(this,r.apply(j,n))}})};var N=0;j.uniqueId=function(n){var t=++N+"";return n?n+t:t},j.templateSettings={evaluate:/<%([\s\S]+?)%>/g,interpolate:/<%=([\s\S]+?)%>/g,escape:/<%-([\s\S]+?)%>/g};var q=/(.)^/,B={"'":"'","\\":"\\","\r":"r","\n":"n","\t":"t","\u2028":"u2028","\u2029":"u2029"};j.template=function(n,t,r){var e;r=j.defaults({},r,j.templateSettings);var u=new RegExp([(r.escape||q).source,(r.interpolate||q).source,(r.evaluate||q).source].join("|")+"|$","g"),i=0,a="__p+='";n.replace(u,function(t,r,e,u,o){return a+=n.slice(i,o).replace(/\\|'|\r|\n|\t|\u2028|\u2029/g,function(n){return"\\"+B[n]}),r&&(a+="'+\n((__t=("+r+"))==null?'':_.escape(__t))+\n'"),e&&(a+="'+\n((__t=("+e+"))==null?'':__t)+\n'"),u&&(a+="';\n"+u+"\n__p+='"),i=o+t.length,t}),a+="';\n",r.variable||(a="with(obj||{}){\n"+a+"}\n"),a="var __t,__p='',__j=Array.prototype.join,print=function(){__p+=__j.call(arguments,'');};\n"+a+"return __p;\n";try{e=new Function(r.variable||"obj","_",a)}catch(o){throw o.source=a,o}if(t)return e(t,j);var c=function(n){return e.call(this,n,j)};return c.source="function("+(r.variable||"obj")+"){\n"+a+"}",c},j.chain=function(n){return j(n).chain()};var z=function(n){return this._chain?j(n).chain():n};j.mixin(j),A(["pop","push","reverse","shift","sort","splice","unshift"],function(n){var t=e[n];j.prototype[n]=function(){var r=this._wrapped;return t.apply(r,arguments),"shift"!=n&&"splice"!=n||0!==r.length||delete r[0],z.call(this,r)}}),A(["concat","join","slice"],function(n){var t=e[n];j.prototype[n]=function(){return z.call(this,t.apply(this._wrapped,arguments))}}),j.extend(j.prototype,{chain:function(){return this._chain=!0,this},value:function(){return this._wrapped}}),"function"==typeof define&&define.amd&&define("underscore",[],function(){return j})}.call(this),function(t,e){if("function"==typeof define&&define.amd)define(["underscore","jquery","exports"],function(i,r,s){t.Backbone=e(t,s,i,r)});else if("undefined"!=typeof exports){var i=require("underscore");e(t,exports,i)}else t.Backbone=e(t,{},t._,t.jQuery||t.Zepto||t.ender||t.$)}(this,function(t,e,i,r){var s=t.Backbone,n=[],o=n.slice;e.VERSION="1.1.2",e.$=r,e.noConflict=function(){return t.Backbone=s,this},e.emulateHTTP=!1,e.emulateJSON=!1;var u=e.Events={on:function(t,e,i){return c(this,"on",t,[e,i])&&e?(this._events||(this._events={}),(this._events[t]||(this._events[t]=[])).push({callback:e,context:i,ctx:i||this}),this):this},once:function(t,e,r){if(!c(this,"once",t,[e,r])||!e)return this;var s=this,n=i.once(function(){s.off(t,n),e.apply(this,arguments)});return n._callback=e,this.on(t,n,r)},off:function(t,e,r){var s,n,a,o,h,u,l,f;if(!this._events||!c(this,"off",t,[e,r]))return this;if(!t&&!e&&!r)return this._events=void 0,this;for(o=t?[t]:i.keys(this._events),h=0,u=o.length;h<u;h++)if(t=o[h],a=this._events[t]){if(this._events[t]=s=[],e||r)for(l=0,f=a.length;l<f;l++)n=a[l],(e&&e!==n.callback&&e!==n.callback._callback||r&&r!==n.context)&&s.push(n);s.length||delete this._events[t]}return this},trigger:function(t){if(!this._events)return this;var e=o.call(arguments,1);if(!c(this,"trigger",t,e))return this;var i=this._events[t],r=this._events.all;return i&&f(i,e),r&&f(r,arguments),this},stopListening:function(t,e,r){var s=this._listeningTo;if(!s)return this;var n=!e&&!r;r||"object"!=typeof e||(r=this),t&&((s={})[t._listenId]=t);for(var a in s)t=s[a],t.off(e,r,this),(n||i.isEmpty(t._events))&&delete this._listeningTo[a];return this}},l=/\s+/,c=function(t,e,i,r){if(!i)return!0;if("object"==typeof i){for(var s in i)t[e].apply(t,[s,i[s]].concat(r));return!1}if(l.test(i)){for(var n=i.split(l),a=0,o=n.length;a<o;a++)t[e].apply(t,[n[a]].concat(r));return!1}return!0},f=function(t,e){var i,r=-1,s=t.length,n=e[0],a=e[1],o=e[2];switch(e.length){case 0:for(;++r<s;)(i=t[r]).callback.call(i.ctx);return;case 1:for(;++r<s;)(i=t[r]).callback.call(i.ctx,n);return;case 2:for(;++r<s;)(i=t[r]).callback.call(i.ctx,n,a);return;case 3:for(;++r<s;)(i=t[r]).callback.call(i.ctx,n,a,o);return;default:for(;++r<s;)(i=t[r]).callback.apply(i.ctx,e);return}},d={listenTo:"on",listenToOnce:"once"};i.each(d,function(t,e){u[e]=function(e,r,s){return(this._listeningTo||(this._listeningTo={}))[e._listenId||(e._listenId=i.uniqueId("l"))]=e,s||"object"!=typeof r||(s=this),e[t](r,s,this),this}}),u.bind=u.on,u.unbind=u.off,i.extend(e,u);var p=e.Model=function(t,e){var r=t||{};e||(e={}),this.cid=i.uniqueId("c"),this.attributes={},e.collection&&(this.collection=e.collection),e.parse&&(r=this.parse(r,e)||{}),r=i.defaults({},r,i.result(this,"defaults")),this.set(r,e),this.changed={},this.initialize.apply(this,arguments)};i.extend(p.prototype,u,{changed:null,validationError:null,idAttribute:"id",initialize:function(){},toJSON:function(t){return i.clone(this.attributes)},sync:function(){return e.sync.apply(this,arguments)},get:function(t){return this.attributes[t]},escape:function(t){return i.escape(this.get(t))},has:function(t){return null!=this.get(t)},set:function(t,e,r){var s,n,a,o,h,u,l,c;if(null==t)return this;if("object"==typeof t?(n=t,r=e):(n={})[t]=e,r||(r={}),!this._validate(n,r))return!1;a=r.unset,h=r.silent,o=[],u=this._changing,this._changing=!0,u||(this._previousAttributes=i.clone(this.attributes),this.changed={}),c=this.attributes,l=this._previousAttributes,this.idAttribute in n&&(this.id=n[this.idAttribute]);for(s in n)e=n[s],i.isEqual(c[s],e)||o.push(s),i.isEqual(l[s],e)?delete this.changed[s]:this.changed[s]=e,a?delete c[s]:c[s]=e;if(!h){o.length&&(this._pending=r);for(var f=0,d=o.length;f<d;f++)this.trigger("change:"+o[f],this,c[o[f]],r)}if(u)return this;if(!h)for(;this._pending;)r=this._pending,this._pending=!1,this.trigger("change",this,r);return this._pending=!1,this._changing=!1,this},unset:function(t,e){return this.set(t,void 0,i.extend({},e,{unset:!0}))},clear:function(t){var e={};for(var r in this.attributes)e[r]=void 0;return this.set(e,i.extend({},t,{unset:!0}))},hasChanged:function(t){return null==t?!i.isEmpty(this.changed):i.has(this.changed,t)},changedAttributes:function(t){if(!t)return!!this.hasChanged()&&i.clone(this.changed);var e,r=!1,s=this._changing?this._previousAttributes:this.attributes;for(var n in t)i.isEqual(s[n],e=t[n])||((r||(r={}))[n]=e);return r},previous:function(t){return null!=t&&this._previousAttributes?this._previousAttributes[t]:null},previousAttributes:function(){return i.clone(this._previousAttributes)},fetch:function(t){t=t?i.clone(t):{},void 0===t.parse&&(t.parse=!0);var e=this,r=t.success;return t.success=function(i){if(!e.set(e.parse(i,t),t))return!1;r&&r(e,i,t),e.trigger("sync",e,i,t)},q(this,t),this.sync("read",this,t)},save:function(t,e,r){var s,n,a,o=this.attributes;if(null==t||"object"==typeof t?(s=t,r=e):(s={})[t]=e,r=i.extend({validate:!0},r),s&&!r.wait){if(!this.set(s,r))return!1}else if(!this._validate(s,r))return!1;s&&r.wait&&(this.attributes=i.extend({},o,s)),void 0===r.parse&&(r.parse=!0);var h=this,u=r.success;return r.success=function(t){h.attributes=o;var e=h.parse(t,r);if(r.wait&&(e=i.extend(s||{},e)),i.isObject(e)&&!h.set(e,r))return!1;u&&u(h,t,r),h.trigger("sync",h,t,r)},q(this,r),n=this.isNew()?"create":r.patch?"patch":"update","patch"===n&&(r.attrs=s),a=this.sync(n,this,r),s&&r.wait&&(this.attributes=o),a},destroy:function(t){t=t?i.clone(t):{};var e=this,r=t.success,s=function(){e.trigger("destroy",e,e.collection,t)};if(t.success=function(i){(t.wait||e.isNew())&&s(),r&&r(e,i,t),e.isNew()||e.trigger("sync",e,i,t)},this.isNew())return t.success(),!1;q(this,t);var n=this.sync("delete",this,t);return t.wait||s(),n},url:function(){var t=i.result(this,"urlRoot")||i.result(this.collection,"url")||M();return this.isNew()?t:t.replace(/([^\/])$/,"$1/")+encodeURIComponent(this.id)},parse:function(t,e){return t},clone:function(){return new this.constructor(this.attributes)},isNew:function(){return!this.has(this.idAttribute)},isValid:function(t){return this._validate({},i.extend(t||{},{validate:!0}))},_validate:function(t,e){if(!e.validate||!this.validate)return!0;t=i.extend({},this.attributes,t);var r=this.validationError=this.validate(t,e)||null;return!r||(this.trigger("invalid",this,r,i.extend(e,{validationError:r})),!1)}});var v=["keys","values","pairs","invert","pick","omit"];i.each(v,function(t){p.prototype[t]=function(){var e=o.call(arguments);return e.unshift(this.attributes),i[t].apply(i,e)}});var g=e.Collection=function(t,e){e||(e={}),e.model&&(this.model=e.model),void 0!==e.comparator&&(this.comparator=e.comparator),this._reset(),this.initialize.apply(this,arguments),t&&this.reset(t,i.extend({silent:!0},e))},m={add:!0,remove:!0,merge:!0},y={add:!0,remove:!1};i.extend(g.prototype,u,{model:p,initialize:function(){},toJSON:function(t){return this.map(function(e){return e.toJSON(t)})},sync:function(){return e.sync.apply(this,arguments)},add:function(t,e){return this.set(t,i.extend({merge:!1},e,y))},remove:function(t,e){var r=!i.isArray(t);t=r?[t]:i.clone(t),e||(e={});var s,n,a,o;for(s=0,n=t.length;s<n;s++)(o=t[s]=this.get(t[s]))&&(delete this._byId[o.id],delete this._byId[o.cid],a=this.indexOf(o),this.models.splice(a,1),this.length--,e.silent||(e.index=a,o.trigger("remove",o,this,e)),this._removeReference(o,e));return r?t[0]:t},set:function(t,e){e=i.defaults({},e,m),e.parse&&(t=this.parse(t,e));var r=!i.isArray(t);t=r?t?[t]:[]:i.clone(t);var s,n,a,o,h,u,l,c=e.at,f=this.model,d=this.comparator&&null==c&&!1!==e.sort,v=i.isString(this.comparator)?this.comparator:null,g=[],y=[],_={},b=e.add,w=e.merge,x=e.remove,E=!(d||!b||!x)&&[];for(s=0,n=t.length;s<n;s++){if(h=t[s]||{},a=h instanceof p?o=h:h[f.prototype.idAttribute||"id"],u=this.get(a))x&&(_[u.cid]=!0),w&&(h=h===o?o.attributes:h,e.parse&&(h=u.parse(h,e)),u.set(h,e),d&&!l&&u.hasChanged(v)&&(l=!0)),t[s]=u;else if(b){if(!(o=t[s]=this._prepareModel(h,e)))continue;g.push(o),this._addReference(o,e)}o=u||o,!E||!o.isNew()&&_[o.id]||E.push(o),_[o.id]=!0}if(x){for(s=0,n=this.length;s<n;++s)_[(o=this.models[s]).cid]||y.push(o);y.length&&this.remove(y,e)}if(g.length||E&&E.length)if(d&&(l=!0),this.length+=g.length,null!=c)for(s=0,n=g.length;s<n;s++)this.models.splice(c+s,0,g[s]);else{E&&(this.models.length=0);var k=E||g;for(s=0,n=k.length;s<n;s++)this.models.push(k[s])}if(l&&this.sort({silent:!0}),!e.silent){for(s=0,n=g.length;s<n;s++)(o=g[s]).trigger("add",o,this,e);(l||E&&E.length)&&this.trigger("sort",this,e)}return r?t[0]:t},reset:function(t,e){e||(e={});for(var r=0,s=this.models.length;r<s;r++)this._removeReference(this.models[r],e);return e.previousModels=this.models,this._reset(),t=this.add(t,i.extend({silent:!0},e)),e.silent||this.trigger("reset",this,e),t},push:function(t,e){return this.add(t,i.extend({at:this.length},e))},pop:function(t){var e=this.at(this.length-1);return this.remove(e,t),e},unshift:function(t,e){return this.add(t,i.extend({at:0},e))},shift:function(t){var e=this.at(0);return this.remove(e,t),e},slice:function(){return o.apply(this.models,arguments)},get:function(t){if(null!=t)return this._byId[t]||this._byId[t.id]||this._byId[t.cid]},at:function(t){return this.models[t]},where:function(t,e){return i.isEmpty(t)?e?void 0:[]:this[e?"find":"filter"](function(e){for(var i in t)if(t[i]!==e.get(i))return!1;return!0})},findWhere:function(t){return this.where(t,!0)},sort:function(t){if(!this.comparator)throw new Error("Cannot sort a set without a comparator");return t||(t={}),i.isString(this.comparator)||1===this.comparator.length?this.models=this.sortBy(this.comparator,this):this.models.sort(i.bind(this.comparator,this)),t.silent||this.trigger("sort",this,t),this},pluck:function(t){return i.invoke(this.models,"get",t)},fetch:function(t){t=t?i.clone(t):{},void 0===t.parse&&(t.parse=!0);var e=t.success,r=this;return t.success=function(i){var s=t.reset?"reset":"set";r[s](i,t),e&&e(r,i,t),r.trigger("sync",r,i,t)},q(this,t),this.sync("read",this,t)},create:function(t,e){if(e=e?i.clone(e):{},!(t=this._prepareModel(t,e)))return!1;e.wait||this.add(t,e);var r=this,s=e.success;return e.success=function(t,i){e.wait&&r.add(t,e),s&&s(t,i,e)},t.save(null,e),t},parse:function(t,e){return t},clone:function(){return new this.constructor(this.models)},_reset:function(){this.length=0,this.models=[],this._byId={}},_prepareModel:function(t,e){if(t instanceof p)return t;e=e?i.clone(e):{},e.collection=this;var r=new this.model(t,e);return r.validationError?(this.trigger("invalid",this,r.validationError,e),!1):r},_addReference:function(t,e){this._byId[t.cid]=t,null!=t.id&&(this._byId[t.id]=t),t.collection||(t.collection=this),t.on("all",this._onModelEvent,this)},_removeReference:function(t,e){this===t.collection&&delete t.collection,t.off("all",this._onModelEvent,this)},_onModelEvent:function(t,e,i,r){("add"!==t&&"remove"!==t||i===this)&&("destroy"===t&&this.remove(e,r),e&&t==="change:"+e.idAttribute&&(delete this._byId[e.previous(e.idAttribute)],null!=e.id&&(this._byId[e.id]=e)),this.trigger.apply(this,arguments))}});var _=["forEach","each","map","collect","reduce","foldl","inject","reduceRight","foldr","find","detect","filter","select","reject","every","all","some","any","include","contains","invoke","max","min","toArray","size","first","head","take","initial","rest","tail","drop","last","without","difference","indexOf","shuffle","lastIndexOf","isEmpty","chain","sample"];i.each(_,function(t){g.prototype[t]=function(){var e=o.call(arguments);return e.unshift(this.models),i[t].apply(i,e)}});var b=["groupBy","countBy","sortBy","indexBy"];i.each(b,function(t){g.prototype[t]=function(e,r){var s=i.isFunction(e)?e:function(t){return t.get(e)};return i[t](this.models,s,r)}});var w=e.View=function(t){this.cid=i.uniqueId("view"),t||(t={}),i.extend(this,i.pick(t,E)),this._ensureElement(),this.initialize.apply(this,arguments),this.delegateEvents()},E=["model","collection","el","id","attributes","className","tagName","events"];i.extend(w.prototype,u,{tagName:"div",$:function(t){return this.$el.find(t)},initialize:function(){},render:function(){return this},remove:function(){return this.$el.remove(),this.stopListening(),this},setElement:function(t,i){return this.$el&&this.undelegateEvents(),this.$el=t instanceof e.$?t:e.$(t),this.el=this.$el[0],!1!==i&&this.delegateEvents(),this},delegateEvents:function(t){if(!t&&!(t=i.result(this,"events")))return this;this.undelegateEvents();for(var e in t){var r=t[e];if(i.isFunction(r)||(r=this[t[e]]),r){var s=e.match(/^(\S+)\s*(.*)$/),n=s[1],a=s[2];r=i.bind(r,this),n+=".delegateEvents"+this.cid,""===a?this.$el.on(n,r):this.$el.on(n,a,r)}}return this},undelegateEvents:function(){return this.$el.off(".delegateEvents"+this.cid),this},_ensureElement:function(){if(this.el)this.setElement(i.result(this,"el"),!1);else{var t=i.extend({},i.result(this,"attributes"));this.id&&(t.id=i.result(this,"id")),this.className&&(t.class=i.result(this,"className"));var r=e.$("<"+i.result(this,"tagName")+">").attr(t);this.setElement(r,!1)}}}),e.sync=function(t,r,s){var n=T[t];i.defaults(s||(s={}),{emulateHTTP:e.emulateHTTP,emulateJSON:e.emulateJSON});var a={type:n,dataType:"json"};if(s.url||(a.url=i.result(r,"url")||M()),null!=s.data||!r||"create"!==t&&"update"!==t&&"patch"!==t||(a.contentType="application/json",a.data=JSON.stringify(s.attrs||r.toJSON(s))),s.emulateJSON&&(a.contentType="application/x-www-form-urlencoded",a.data=a.data?{model:a.data}:{}),s.emulateHTTP&&("PUT"===n||"DELETE"===n||"PATCH"===n)){a.type="POST",s.emulateJSON&&(a.data._method=n);var o=s.beforeSend;s.beforeSend=function(t){if(t.setRequestHeader("X-HTTP-Method-Override",n),o)return o.apply(this,arguments)}}"GET"===a.type||s.emulateJSON||(a.processData=!1),"PATCH"===a.type&&k&&(a.xhr=function(){return new ActiveXObject("Microsoft.XMLHTTP")});var h=s.xhr=e.ajax(i.extend(a,s));return r.trigger("request",r,h,s),h};var k=!("undefined"==typeof window||!window.ActiveXObject||window.XMLHttpRequest&&(new XMLHttpRequest).dispatchEvent),T={create:"POST",update:"PUT",patch:"PATCH",delete:"DELETE",read:"GET"};e.ajax=function(){return e.$.ajax.apply(e.$,arguments)};var $=e.Router=function(t){t||(t={}),t.routes&&(this.routes=t.routes),this._bindRoutes(),this.initialize.apply(this,arguments)};i.extend($.prototype,u,{initialize:function(){},route:function(t,r,s){i.isRegExp(t)||(t=this._routeToRegExp(t)),i.isFunction(r)&&(s=r,r=""),s||(s=this[r]);var n=this;return e.history.route(t,function(i){var a=n._extractParameters(t,i);n.execute(s,a),n.trigger.apply(n,["route:"+r].concat(a)),n.trigger("route",r,a),e.history.trigger("route",n,r,a)}),this},execute:function(t,e){t&&t.apply(this,e)},navigate:function(t,i){return e.history.navigate(t,i),this},_bindRoutes:function(){if(this.routes){this.routes=i.result(this,"routes");for(var t,e=i.keys(this.routes);null!=(t=e.pop());)this.route(t,this.routes[t])}},_routeToRegExp:function(t){return t=t.replace(/[\-{}\[\]+?.,\\\^$|#\s]/g,"\\$&").replace(/\((.*?)\)/g,"(?:$1)?").replace(/(\(\?)?:\w+/g,function(t,e){return e?t:"([^/?]+)"}).replace(/\*\w+/g,"([^?]*?)"),new RegExp("^"+t+"(?:\\?([\\s\\S]*))?$")},_extractParameters:function(t,e){var r=t.exec(e).slice(1);return i.map(r,function(t,e){return e===r.length-1?t||null:t?decodeURIComponent(t):null})}});var N=e.History=function(){this.handlers=[],i.bindAll(this,"checkUrl"),"undefined"!=typeof window&&(this.location=window.location,this.history=window.history)},R=/^[#\/]|\s+$/g,P=/msie [\w.]+/;N.started=!1,i.extend(N.prototype,u,{interval:50,atRoot:function(){return this.location.pathname.replace(/[^\/]$/,"$&/")===this.root},getHash:function(t){var e=(t||this).location.href.match(/#(.*)$/);return e?e[1]:""},getFragment:function(t,e){if(null==t)if(this._hasPushState||!this._wantsHashChange||e){t=decodeURI(this.location.pathname+this.location.search);var i=this.root.replace(/\/$/,"");t.indexOf(i)||(t=t.slice(i.length))}else t=this.getHash();return t.replace(R,"")},start:function(t){if(N.started)throw new Error("Backbone.history has already been started");N.started=!0,this.options=i.extend({root:"/"},this.options,t),this.root=this.options.root,this._wantsHashChange=!1!==this.options.hashChange,this._wantsPushState=!!this.options.pushState,this._hasPushState=!!(this.options.pushState&&this.history&&this.history.pushState);var r=this.getFragment(),s=document.documentMode,n=P.exec(navigator.userAgent.toLowerCase())&&(!s||s<=7);if(this.root=("/"+this.root+"/").replace(/^\/+|\/+$/g,"/"),n&&this._wantsHashChange){var a=e.$('<iframe src="javascript:0" tabindex="-1">');this.iframe=a.hide().appendTo("body")[0].contentWindow,this.navigate(r)}this._hasPushState?e.$(window).on("popstate",this.checkUrl):this._wantsHashChange&&"onhashchange"in window&&!n?e.$(window).on("hashchange",this.checkUrl):this._wantsHashChange&&(this._checkUrlInterval=setInterval(this.checkUrl,this.interval)),this.fragment=r;var o=this.location;if(this._wantsHashChange&&this._wantsPushState){if(!this._hasPushState&&!this.atRoot())return this.fragment=this.getFragment(null,!0),this.location.replace(this.root+"#"+this.fragment),!0;this._hasPushState&&this.atRoot()&&o.hash&&(this.fragment=this.getHash().replace(R,""),this.history.replaceState({},document.title,this.root+this.fragment))}if(!this.options.silent)return this.loadUrl()},stop:function(){e.$(window).off("popstate",this.checkUrl).off("hashchange",this.checkUrl),this._checkUrlInterval&&clearInterval(this._checkUrlInterval),N.started=!1},route:function(t,e){this.handlers.unshift({route:t,callback:e})},checkUrl:function(t){var e=this.getFragment();if(e===this.fragment&&this.iframe&&(e=this.getFragment(this.getHash(this.iframe))),e===this.fragment)return!1;this.iframe&&this.navigate(e),this.loadUrl()},loadUrl:function(t){return t=this.fragment=this.getFragment(t),i.any(this.handlers,function(e){if(e.route.test(t))return e.callback(t),!0})},navigate:function(t,e){if(!N.started)return!1;e&&!0!==e||(e={trigger:!!e});var i=this.root+(t=this.getFragment(t||""));if(t=t.replace(/#.*$/,""),this.fragment!==t){if(this.fragment=t,""===t&&"/"!==i&&(i=i.slice(0,-1)),this._hasPushState)this.history[e.replace?"replaceState":"pushState"]({},document.title,i);else{if(!this._wantsHashChange)return this.location.assign(i);this._updateHash(this.location,t,e.replace),this.iframe&&t!==this.getFragment(this.getHash(this.iframe))&&(e.replace||this.iframe.document.open().close(),this._updateHash(this.iframe.location,t,e.replace))}return e.trigger?this.loadUrl(t):void 0}},_updateHash:function(t,e,i){if(i){var r=t.href.replace(/(javascript:|#).*$/,"");t.replace(r+"#"+e)}else t.hash="#"+e}}),e.history=new N;var U=function(t,e){var s,r=this;s=t&&i.has(t,"constructor")?t.constructor:function(){return r.apply(this,arguments)},i.extend(s,r,e);var n=function(){this.constructor=s};return n.prototype=r.prototype,s.prototype=new n,t&&i.extend(s.prototype,t),s.__super__=r.prototype,s};p.extend=g.extend=$.extend=w.extend=N.extend=U;var M=function(){throw new Error('A "url" property or function must be specified')},q=function(t,e){var i=e.error;e.error=function(r){i&&i(t,r,e),t.trigger("error",t,r,e)}};return e}),function(){var t=function(e){var n=new t.Index;return n.pipeline.add(t.trimmer,t.stopWordFilter,t.stemmer),e&&e.call(n,n),n};t.version="0.5.3",t.utils={},t.utils.warn=function(t){return function(e){t.console&&console.warn&&console.warn(e)}}(this),t.EventEmitter=function(){this.events={}},t.EventEmitter.prototype.addListener=function(){var t=Array.prototype.slice.call(arguments),e=t.pop(),n=t;if("function"!=typeof e)throw new TypeError("last argument must be a function");n.forEach(function(t){this.hasHandler(t)||(this.events[t]=[]),this.events[t].push(e)},this)},t.EventEmitter.prototype.removeListener=function(t,e){if(this.hasHandler(t)){var n=this.events[t].indexOf(e);this.events[t].splice(n,1),this.events[t].length||delete this.events[t]}},t.EventEmitter.prototype.emit=function(t){if(this.hasHandler(t)){var e=Array.prototype.slice.call(arguments,1);this.events[t].forEach(function(t){t.apply(void 0,e)})}},t.EventEmitter.prototype.hasHandler=function(t){return t in this.events},t.tokenizer=function(t){if(!arguments.length||null==t||void 0==t)return[];if(Array.isArray(t))return t.map(function(t){return t.toLowerCase()});for(var e=t.toString().replace(/^\s+/,""),n=e.length-1;n>=0;n--)if(/\S/.test(e.charAt(n))){e=e.substring(0,n+1);break}return e.split(/\s+/).map(function(t){return t.toLowerCase()})},t.Pipeline=function(){this._stack=[]},t.Pipeline.registeredFunctions={},t.Pipeline.registerFunction=function(e,n){n in this.registeredFunctions&&t.utils.warn("Overwriting existing registered function: "+n),e.label=n,t.Pipeline.registeredFunctions[e.label]=e},t.Pipeline.warnIfFunctionNotRegistered=function(e){e.label&&e.label in this.registeredFunctions||t.utils.warn("Function is not registered with pipeline. This may cause problems when serialising the index.\n",e)},t.Pipeline.load=function(e){var n=new t.Pipeline;return e.forEach(function(e){var i=t.Pipeline.registeredFunctions[e];if(!i)throw new Error("Cannot load un-registered function: "+e);n.add(i)}),n},t.Pipeline.prototype.add=function(){Array.prototype.slice.call(arguments).forEach(function(e){t.Pipeline.warnIfFunctionNotRegistered(e),this._stack.push(e)},this)},t.Pipeline.prototype.after=function(e,n){t.Pipeline.warnIfFunctionNotRegistered(n);var i=this._stack.indexOf(e)+1;this._stack.splice(i,0,n)},t.Pipeline.prototype.before=function(e,n){t.Pipeline.warnIfFunctionNotRegistered(n);var i=this._stack.indexOf(e);this._stack.splice(i,0,n)},t.Pipeline.prototype.remove=function(t){var e=this._stack.indexOf(t);this._stack.splice(e,1)},t.Pipeline.prototype.run=function(t){for(var e=[],n=t.length,i=this._stack.length,o=0;n>o;o++){for(var r=t[o],s=0;i>s&&void 0!==(r=this._stack[s](r,o,t));s++);void 0!==r&&e.push(r)}return e},t.Pipeline.prototype.reset=function(){this._stack=[]},t.Pipeline.prototype.toJSON=function(){return this._stack.map(function(e){return t.Pipeline.warnIfFunctionNotRegistered(e),e.label})},t.Vector=function(){this._magnitude=null,this.list=void 0,this.length=0},t.Vector.Node=function(t,e,n){this.idx=t,this.val=e,this.next=n},t.Vector.prototype.insert=function(e,n){var i=this.list;if(!i)return this.list=new t.Vector.Node(e,n,i),this.length++;for(var o=i,r=i.next;void 0!=r;){if(e<r.idx)return o.next=new t.Vector.Node(e,n,r),this.length++;o=r,r=r.next}return o.next=new t.Vector.Node(e,n,r),this.length++},t.Vector.prototype.magnitude=function(){if(this._magniture)return this._magnitude;for(var t,e=this.list,n=0;e;)t=e.val,n+=t*t,e=e.next;return this._magnitude=Math.sqrt(n)},t.Vector.prototype.dot=function(t){for(var e=this.list,n=t.list,i=0;e&&n;)e.idx<n.idx?e=e.next:e.idx>n.idx?n=n.next:(i+=e.val*n.val,e=e.next,n=n.next);return i},t.Vector.prototype.similarity=function(t){return this.dot(t)/(this.magnitude()*t.magnitude())},t.SortedSet=function(){this.length=0,this.elements=[]},t.SortedSet.load=function(t){var e=new this;return e.elements=t,e.length=t.length,e},t.SortedSet.prototype.add=function(){Array.prototype.slice.call(arguments).forEach(function(t){~this.indexOf(t)||this.elements.splice(this.locationFor(t),0,t)},this),this.length=this.elements.length},t.SortedSet.prototype.toArray=function(){return this.elements.slice()},t.SortedSet.prototype.map=function(t,e){return this.elements.map(t,e)},t.SortedSet.prototype.forEach=function(t,e){return this.elements.forEach(t,e)},t.SortedSet.prototype.indexOf=function(t,e,n){var e=e||0,n=n||this.elements.length,i=n-e,o=e+Math.floor(i/2),r=this.elements[o];return 1>=i?r===t?o:-1:t>r?this.indexOf(t,o,n):r>t?this.indexOf(t,e,o):r===t?o:void 0},t.SortedSet.prototype.locationFor=function(t,e,n){var e=e||0,n=n||this.elements.length,i=n-e,o=e+Math.floor(i/2),r=this.elements[o];if(1>=i){if(r>t)return o;if(t>r)return o+1}return t>r?this.locationFor(t,o,n):r>t?this.locationFor(t,e,o):void 0},t.SortedSet.prototype.intersect=function(e){for(var n=new t.SortedSet,i=0,o=0,r=this.length,s=e.length,a=this.elements,h=e.elements;!(i>r-1||o>s-1);)a[i]!==h[o]?a[i]<h[o]?i++:a[i]>h[o]&&o++:(n.add(a[i]),i++,o++);return n},t.SortedSet.prototype.clone=function(){var e=new t.SortedSet;return e.elements=this.toArray(),e.length=e.elements.length,e},t.SortedSet.prototype.union=function(t){var e,n,i;return this.length>=t.length?(e=this,n=t):(e=t,n=this),i=e.clone(),i.add.apply(i,n.toArray()),i},t.SortedSet.prototype.toJSON=function(){return this.toArray()},t.Index=function(){this._fields=[],this._ref="id",this.pipeline=new t.Pipeline,this.documentStore=new t.Store,this.tokenStore=new t.TokenStore,this.corpusTokens=new t.SortedSet,this.eventEmitter=new t.EventEmitter,this._idfCache={},this.on("add","remove","update",function(){this._idfCache={}}.bind(this))},t.Index.prototype.on=function(){var t=Array.prototype.slice.call(arguments);return this.eventEmitter.addListener.apply(this.eventEmitter,t)},t.Index.prototype.off=function(t,e){return this.eventEmitter.removeListener(t,e)},t.Index.load=function(e){e.version!==t.version&&t.utils.warn("version mismatch: current "+t.version+" importing "+e.version);var n=new this;return n._fields=e.fields,n._ref=e.ref,n.documentStore=t.Store.load(e.documentStore),n.tokenStore=t.TokenStore.load(e.tokenStore),n.corpusTokens=t.SortedSet.load(e.corpusTokens),n.pipeline=t.Pipeline.load(e.pipeline),n},t.Index.prototype.field=function(t,e){var e=e||{},n={name:t,boost:e.boost||1};return this._fields.push(n),this},t.Index.prototype.ref=function(t){return this._ref=t,this},t.Index.prototype.add=function(e,n){var i={},o=new t.SortedSet,r=e[this._ref],n=void 0===n||n;this._fields.forEach(function(n){var r=this.pipeline.run(t.tokenizer(e[n.name]));i[n.name]=r,t.SortedSet.prototype.add.apply(o,r)},this),this.documentStore.set(r,o),t.SortedSet.prototype.add.apply(this.corpusTokens,o.toArray());for(var s=0;s<o.length;s++){var a=o.elements[s],h=this._fields.reduce(function(t,e){var n=i[e.name].length;return n?t+i[e.name].filter(function(t){return t===a}).length/n*e.boost:t},0);this.tokenStore.add(a,{ref:r,tf:h})}n&&this.eventEmitter.emit("add",e,this)},t.Index.prototype.remove=function(t,e){var n=t[this._ref],e=void 0===e||e;if(this.documentStore.has(n)){var i=this.documentStore.get(n);this.documentStore.remove(n),i.forEach(function(t){this.tokenStore.remove(t,n)},this),e&&this.eventEmitter.emit("remove",t,this)}},t.Index.prototype.update=function(t,e){var e=void 0===e||e;this.remove(t,!1),this.add(t,!1),e&&this.eventEmitter.emit("update",t,this)},t.Index.prototype.idf=function(t){var e="@"+t;if(Object.prototype.hasOwnProperty.call(this._idfCache,e))return this._idfCache[e];var n=this.tokenStore.count(t),i=1;return n>0&&(i=1+Math.log(this.tokenStore.length/n)),this._idfCache[e]=i},t.Index.prototype.search=function(e){var n=this.pipeline.run(t.tokenizer(e)),i=new t.Vector,o=[],r=this._fields.reduce(function(t,e){return t+e.boost},0);return n.some(function(t){return this.tokenStore.has(t)},this)?(n.forEach(function(e,n,s){var a=1/s.length*this._fields.length*r,h=this,l=this.tokenStore.expand(e).reduce(function(n,o){var r=h.corpusTokens.indexOf(o),s=h.idf(o),l=1,u=new t.SortedSet;if(o!==e){var c=Math.max(3,o.length-e.length);l=1/Math.log(c)}return r>-1&&i.insert(r,a*s*l),Object.keys(h.tokenStore.get(o)).forEach(function(t){u.add(t)}),n.union(u)},new t.SortedSet);o.push(l)},this),o.reduce(function(t,e){return t.intersect(e)}).map(function(t){return{ref:t,score:i.similarity(this.documentVector(t))}},this).sort(function(t,e){return e.score-t.score})):[]},t.Index.prototype.documentVector=function(e){for(var n=this.documentStore.get(e),i=n.length,o=new t.Vector,r=0;i>r;r++){var s=n.elements[r],a=this.tokenStore.get(s)[e].tf,h=this.idf(s);o.insert(this.corpusTokens.indexOf(s),a*h)}return o},t.Index.prototype.toJSON=function(){return{version:t.version,fields:this._fields,ref:this._ref,documentStore:this.documentStore.toJSON(),tokenStore:this.tokenStore.toJSON(),corpusTokens:this.corpusTokens.toJSON(),pipeline:this.pipeline.toJSON()}},t.Index.prototype.use=function(t){var e=Array.prototype.slice.call(arguments,1);e.unshift(this),t.apply(this,e)},t.Store=function(){this.store={},this.length=0},t.Store.load=function(e){var n=new this;return n.length=e.length,n.store=Object.keys(e.store).reduce(function(n,i){return n[i]=t.SortedSet.load(e.store[i]),n},{}),n},t.Store.prototype.set=function(t,e){this.store[t]=e,this.length=Object.keys(this.store).length},t.Store.prototype.get=function(t){return this.store[t]},t.Store.prototype.has=function(t){return t in this.store},t.Store.prototype.remove=function(t){this.has(t)&&(delete this.store[t],this.length--)},t.Store.prototype.toJSON=function(){return{store:this.store,length:this.length}},t.stemmer=function(){var t={ational:"ate",tional:"tion",enci:"ence",anci:"ance",izer:"ize",bli:"ble",alli:"al",entli:"ent",eli:"e",ousli:"ous",ization:"ize",ation:"ate",ator:"ate",alism:"al",iveness:"ive",fulness:"ful",ousness:"ous",aliti:"al",iviti:"ive",biliti:"ble",logi:"log"},e={icate:"ic",ative:"",alize:"al",iciti:"ic",ical:"ic",ful:"",ness:""},i="[aeiouy]",o="[^aeiou][^aeiouy]*",r=i+"[aeiou]*",s="^("+o+")?"+r+o,h="^("+o+")?"+r+o+r+o;return function(n){var r,u,c,p,f,d,v;if(n.length<3)return n;if(c=n.substr(0,1),"y"==c&&(n=c.toUpperCase()+n.substr(1)),p=/^(.+?)(ss|i)es$/,f=/^(.+?)([^s])s$/,p.test(n)?n=n.replace(p,"$1$2"):f.test(n)&&(n=n.replace(f,"$1$2")),p=/^(.+?)eed$/,f=/^(.+?)(ed|ing)$/,p.test(n)){var m=p.exec(n);p=new RegExp(s),p.test(m[1])&&(p=/.$/,n=n.replace(p,""))}else if(f.test(n)){var m=f.exec(n);r=m[1],f=new RegExp("^([^aeiou][^aeiouy]*)?[aeiouy]"),f.test(r)&&(n=r,
f=/(at|bl|iz)$/,d=new RegExp("([^aeiouylsz])\\1$"),v=new RegExp("^"+o+i+"[^aeiouwxy]$"),f.test(n)?n+="e":d.test(n)?(p=/.$/,n=n.replace(p,"")):v.test(n)&&(n+="e"))}if(p=/^(.+?[^aeiou])y$/,p.test(n)){var m=p.exec(n);r=m[1],n=r+"i"}if(p=/^(.+?)(ational|tional|enci|anci|izer|bli|alli|entli|eli|ousli|ization|ation|ator|alism|iveness|fulness|ousness|aliti|iviti|biliti|logi)$/,p.test(n)){var m=p.exec(n);r=m[1],u=m[2],p=new RegExp(s),p.test(r)&&(n=r+t[u])}if(p=/^(.+?)(icate|ative|alize|iciti|ical|ful|ness)$/,p.test(n)){var m=p.exec(n);r=m[1],u=m[2],p=new RegExp(s),p.test(r)&&(n=r+e[u])}if(p=/^(.+?)(al|ance|ence|er|ic|able|ible|ant|ement|ment|ent|ou|ism|ate|iti|ous|ive|ize)$/,f=/^(.+?)(s|t)(ion)$/,p.test(n)){var m=p.exec(n);r=m[1],p=new RegExp(h),p.test(r)&&(n=r)}else if(f.test(n)){var m=f.exec(n);r=m[1]+m[2],f=new RegExp(h),f.test(r)&&(n=r)}if(p=/^(.+?)e$/,p.test(n)){var m=p.exec(n);r=m[1],p=new RegExp(h),f=new RegExp("^([^aeiou][^aeiouy]*)?[aeiouy][aeiou]*[^aeiou][^aeiouy]*([aeiouy][aeiou]*)?$"),d=new RegExp("^"+o+i+"[^aeiouwxy]$"),(p.test(r)||f.test(r)&&!d.test(r))&&(n=r)}return p=/ll$/,f=new RegExp(h),p.test(n)&&f.test(n)&&(p=/.$/,n=n.replace(p,"")),"y"==c&&(n=c.toLowerCase()+n.substr(1)),n}}(),t.Pipeline.registerFunction(t.stemmer,"stemmer"),t.stopWordFilter=function(e){return-1===t.stopWordFilter.stopWords.indexOf(e)?e:void 0},t.stopWordFilter.stopWords=new t.SortedSet,t.stopWordFilter.stopWords.length=119,t.stopWordFilter.stopWords.elements=["","a","able","about","across","after","all","almost","also","am","among","an","and","any","are","as","at","be","because","been","but","by","can","cannot","could","dear","did","do","does","either","else","ever","every","for","from","get","got","had","has","have","he","her","hers","him","his","how","however","i","if","in","into","is","it","its","just","least","let","like","likely","may","me","might","most","must","my","neither","no","nor","not","of","off","often","on","only","or","other","our","own","rather","said","say","says","she","should","since","so","some","than","that","the","their","them","then","there","these","they","this","tis","to","too","twas","us","wants","was","we","were","what","when","where","which","while","who","whom","why","will","with","would","yet","you","your"],t.Pipeline.registerFunction(t.stopWordFilter,"stopWordFilter"),t.trimmer=function(t){return t.replace(/^\W+/,"").replace(/\W+$/,"")},t.Pipeline.registerFunction(t.trimmer,"trimmer"),t.TokenStore=function(){this.root={docs:{}},this.length=0},t.TokenStore.load=function(t){var e=new this;return e.root=t.root,e.length=t.length,e},t.TokenStore.prototype.add=function(t,e,n){var n=n||this.root,i=t[0],o=t.slice(1);return i in n||(n[i]={docs:{}}),0===o.length?(n[i].docs[e.ref]=e,void(this.length+=1)):this.add(o,e,n[i])},t.TokenStore.prototype.has=function(t){if(!t)return!1;for(var e=this.root,n=0;n<t.length;n++){if(!e[t[n]])return!1;e=e[t[n]]}return!0},t.TokenStore.prototype.getNode=function(t){if(!t)return{};for(var e=this.root,n=0;n<t.length;n++){if(!e[t[n]])return{};e=e[t[n]]}return e},t.TokenStore.prototype.get=function(t,e){return this.getNode(t,e).docs||{}},t.TokenStore.prototype.count=function(t,e){return Object.keys(this.get(t,e)).length},t.TokenStore.prototype.remove=function(t,e){if(t){for(var n=this.root,i=0;i<t.length;i++){if(!(t[i]in n))return;n=n[t[i]]}delete n.docs[e]}},t.TokenStore.prototype.expand=function(t,e){var n=this.getNode(t),i=n.docs||{},e=e||[];return Object.keys(i).length&&e.push(t),Object.keys(n).forEach(function(n){"docs"!==n&&e.concat(this.expand(t+n,e))},this),e},t.TokenStore.prototype.toJSON=function(){return{root:this.root,length:this.length}},function(t,e){"function"==typeof define&&define.amd?define(e):"object"==typeof exports?module.exports=e():t.lunr=e()}(this,function(){return t})}();var __extends=this&&this.__extends||function(){var extendStatics=Object.setPrototypeOf||{__proto__:[]}instanceof Array&&function(d,b){d.__proto__=b}||function(d,b){for(var p in b)b.hasOwnProperty(p)&&(d[p]=b[p])};return function(d,b){function __(){this.constructor=d}extendStatics(d,b),d.prototype=null===b?Object.create(b):(__.prototype=b.prototype,new __)}}(),typedoc;!function(typedoc){function registerService(constructor,name,priority){void 0===priority&&(priority=0),services.push({constructor:constructor,name:name,priority:priority,instance:null}),services.sort(function(a,b){return a.priority-b.priority})}function registerComponent(constructor,selector,priority,namespace){void 0===priority&&(priority=0),void 0===namespace&&(namespace="*"),components.push({selector:selector,constructor:constructor,priority:priority,namespace:namespace}),components.sort(function(a,b){return a.priority-b.priority})}typedoc.$html=$("html");var services=[],components=[];typedoc.$document=$(document),typedoc.$window=$(window),typedoc.$body=$("body"),typedoc.registerService=registerService,typedoc.registerComponent=registerComponent,"undefined"!=typeof Backbone&&(typedoc.Events=function(){var res=function(){};return _.extend(res.prototype,Backbone.Events),res}());var Application=function(_super){function Application(){var _this=_super.call(this)||this;return _this.createServices(),_this.createComponents(typedoc.$body),_this}return __extends(Application,_super),Application.prototype.createServices=function(){_(services).forEach(function(c){c.instance=new c.constructor,typedoc[c.name]=c.instance})},Application.prototype.createComponents=function($context,namespace){void 0===namespace&&(namespace="default");var result=[];return _(components).forEach(function(c){c.namespace!=namespace&&"*"!=c.namespace||$context.find(c.selector).each(function(m,el){var instance,$el=$(el);(instance=$el.data("component"))?-1==_(result).indexOf(instance)&&result.push(instance):(instance=new c.constructor({el:el}),$el.data("component",instance),result.push(instance))})}),result},Application}(typedoc.Events);typedoc.Application=Application}(typedoc||(typedoc={}));var typedoc;!function(typedoc){var FilterItem=function(){function FilterItem(key,value){this.key=key,this.value=value,this.defaultValue=value,this.initialize(),window.localStorage[this.key]&&this.setValue(this.fromLocalStorage(window.localStorage[this.key]))}return FilterItem.prototype.initialize=function(){},FilterItem.prototype.handleValueChange=function(oldValue,newValue){},FilterItem.prototype.fromLocalStorage=function(value){return value},FilterItem.prototype.toLocalStorage=function(value){return value},FilterItem.prototype.setValue=function(value){if(this.value!=value){var oldValue=this.value;this.value=value,window.localStorage[this.key]=this.toLocalStorage(value),this.handleValueChange(oldValue,value)}},FilterItem}(),FilterItemCheckbox=function(_super){function FilterItemCheckbox(){return null!==_super&&_super.apply(this,arguments)||this}return __extends(FilterItemCheckbox,_super),FilterItemCheckbox.prototype.initialize=function(){var _this=this;this.$checkbox=$("#tsd-filter-"+this.key),this.$checkbox.on("change",function(){_this.setValue(_this.$checkbox.prop("checked"))})},FilterItemCheckbox.prototype.handleValueChange=function(oldValue,newValue){this.$checkbox.prop("checked",this.value),typedoc.$html.toggleClass("toggle-"+this.key,this.value!=this.defaultValue)},FilterItemCheckbox.prototype.fromLocalStorage=function(value){return"true"==value},FilterItemCheckbox.prototype.toLocalStorage=function(value){return value?"true":"false"},FilterItemCheckbox}(FilterItem),FilterItemSelect=function(_super){function FilterItemSelect(){return null!==_super&&_super.apply(this,arguments)||this}return __extends(FilterItemSelect,_super),FilterItemSelect.prototype.initialize=function(){var _this=this;typedoc.$html.addClass("toggle-"+this.key+this.value),this.$select=$("#tsd-filter-"+this.key),this.$select.on(typedoc.pointerDown+" mouseover",function(){_this.$select.addClass("active")}).on("mouseleave",function(){_this.$select.removeClass("active")}).on(typedoc.pointerUp,"li",function(e){_this.$select.removeClass("active"),_this.setValue($(e.target).attr("data-value"))}),typedoc.$document.on(typedoc.pointerDown,function(e){$(e.target).parents().addBack().is(_this.$select)||_this.$select.removeClass("active")})},FilterItemSelect.prototype.handleValueChange=function(oldValue,newValue){this.$select.find("li.selected").removeClass("selected"),this.$select.find(".tsd-select-label").text(this.$select.find('li[data-value="'+newValue+'"]').addClass("selected").text()),typedoc.$html.removeClass("toggle-"+oldValue),typedoc.$html.addClass("toggle-"+newValue)},FilterItemSelect}(FilterItem),Filter=function(_super){function Filter(options){var _this=_super.call(this,options)||this;return _this.optionVisibility=new FilterItemSelect("visibility","private"),_this.optionInherited=new FilterItemCheckbox("inherited",!0),_this.optionExternals=new FilterItemCheckbox("externals",!0),_this.optionOnlyExported=new FilterItemCheckbox("only-exported",!1),_this}return __extends(Filter,_super),Filter.isSupported=function(){try{return void 0!==window.localStorage}catch(e){return!1}},Filter}(Backbone.View);Filter.isSupported()?typedoc.registerComponent(Filter,"#tsd-filter"):typedoc.$html.addClass("no-filter")}(typedoc||(typedoc={}));var typedoc;!function(typedoc){var MenuHighlight=function(_super){function MenuHighlight(options){var _this=_super.call(this,options)||this;return _this.index=0,_this.listenTo(typedoc.viewport,"resize",_this.onResize),_this.listenTo(typedoc.viewport,"scroll",_this.onScroll),_this.createAnchors(),_this}return __extends(MenuHighlight,_super),MenuHighlight.prototype.createAnchors=function(){var _this=this;this.index=0,this.anchors=[{position:0}];var base=window.location.href;-1!=base.indexOf("#")&&(base=base.substr(0,base.indexOf("#"))),this.$el.find("a").each(function(index,el){var href=el.href;if(-1!=href.indexOf("#")&&href.substr(0,base.length)==base){var hash=href.substr(href.indexOf("#")+1),$anchor=$("a.tsd-anchor[name="+hash+"]");0!=$anchor.length&&_this.anchors.push({$link:$(el.parentNode),$anchor:$anchor,position:0})}}),this.onResize()},MenuHighlight.prototype.onResize=function(){for(var anchor,index=1,count=this.anchors.length;index<count;index++)anchor=this.anchors[index],anchor.position=anchor.$anchor.offset().top;this.anchors.sort(function(a,b){return a.position-b.position}),this.onScroll(typedoc.viewport.scrollTop)},MenuHighlight.prototype.onScroll=function(scrollTop){var anchors=this.anchors,index=this.index,count=anchors.length-1;for(scrollTop+=5;index>0&&anchors[index].position>scrollTop;)index-=1;for(;index<count&&anchors[index+1].position<scrollTop;)index+=1;this.index!=index&&(this.index>0&&this.anchors[this.index].$link.removeClass("focus"),this.index=index,this.index>0&&this.anchors[this.index].$link.addClass("focus"))},MenuHighlight}(Backbone.View);typedoc.MenuHighlight=MenuHighlight,typedoc.registerComponent(MenuHighlight,".menu-highlight")}(typedoc||(typedoc={}));var typedoc;!function(typedoc){var StickyMode,hasPositionSticky=typedoc.$html.hasClass("csspositionsticky");!function(StickyMode){StickyMode[StickyMode.None=0]="None",StickyMode[StickyMode.Secondary=1]="Secondary",StickyMode[StickyMode.Current=2]="Current"}(StickyMode||(StickyMode={}));var MenuSticky=function(_super){function MenuSticky(options){var _this=_super.call(this,options)||this;return _this.state="",_this.stickyMode=StickyMode.None,_this.$current=_this.$el.find("> ul.current"),_this.$navigation=_this.$el.parents(".menu-sticky-wrap"),_this.$container=_this.$el.parents(".row"),_this.listenTo(typedoc.viewport,"resize",_this.onResize),hasPositionSticky||_this.listenTo(typedoc.viewport,"scroll",_this.onScroll),_this.onResize(typedoc.viewport.width,typedoc.viewport.height),_this}return __extends(MenuSticky,_super),MenuSticky.prototype.setState=function(state){this.state!=state&&(""!=this.state&&this.$navigation.removeClass(this.state),this.state=state,""!=this.state&&this.$navigation.addClass(this.state))},MenuSticky.prototype.onResize=function(width,height){this.stickyMode=StickyMode.None,this.setState("");var containerTop=this.$container.offset().top,containerHeight=this.$container.height(),bottom=containerTop+containerHeight;if(this.$navigation.height()<containerHeight){var elHeight=this.$el.height(),elTop=this.$el.offset().top;if(this.$current.length){var currentHeight=this.$current.height(),currentTop=this.$current.offset().top;this.$navigation.css("top",containerTop-currentTop+20),currentHeight<height&&(this.stickyMode=StickyMode.Current,this.stickyTop=currentTop,this.stickyBottom=bottom-elHeight+(currentTop-elTop)-20)}elHeight<height&&(this.$navigation.css("top",containerTop-elTop+20),this.stickyMode=StickyMode.Secondary,this.stickyTop=elTop,this.stickyBottom=bottom-elHeight-20)}hasPositionSticky?this.stickyMode==StickyMode.Current?this.setState("sticky-current"):this.stickyMode==StickyMode.Secondary?this.setState("sticky"):this.setState(""):(this.$navigation.css("left",this.$navigation.offset().left),this.onScroll(typedoc.viewport.scrollTop))},MenuSticky.prototype.onScroll=function(scrollTop){this.stickyMode==StickyMode.Current?scrollTop>this.stickyBottom?this.setState("sticky-bottom"):this.setState(scrollTop+20>this.stickyTop?"sticky-current":""):this.stickyMode==StickyMode.Secondary&&(scrollTop>this.stickyBottom?this.setState("sticky-bottom"):this.setState(scrollTop+20>this.stickyTop?"sticky":""))},MenuSticky}(Backbone.View);typedoc.MenuSticky=MenuSticky,typedoc.registerComponent(MenuSticky,".menu-sticky")}(typedoc||(typedoc={}));var typedoc;!function(typedoc){var search;!function(search){function createIndex(){function batch(){for(var cycles=0;cycles++<100;)if(index.add(rows[pos]),++pos==length)return setLoadingState(SearchLoadingState.Ready);setTimeout(batch,10)}index=new lunr.Index,index.pipeline.add(lunr.trimmer),index.field("name",{boost:10}),index.field("parent"),index.ref("id");var rows=search.data.rows,pos=0,length=rows.length;batch()}function loadIndex(){loadingState==SearchLoadingState.Idle&&(setTimeout(function(){loadingState==SearchLoadingState.Idle&&setLoadingState(SearchLoadingState.Loading)},500),void 0!==search.data?createIndex():$.get($el.attr("data-index")).done(function(source){eval(source),createIndex()}).fail(function(){setLoadingState(SearchLoadingState.Failure)}))}function updateResults(){if(loadingState==SearchLoadingState.Ready){$results.empty();for(var res=index.search(query),i=0,c=Math.min(10,res.length);i<c;i++){var row=search.data.rows[res[i].ref],name=row.name;row.parent&&(name='<span class="parent">'+row.parent+".</span>"+name),$results.append('<li class="'+row.classes+'"><a href="'+base+row.url+'" class="tsd-kind-icon">'+name+"</li>")}}}function setLoadingState(value){loadingState!=value&&($el.removeClass(SearchLoadingState[loadingState].toLowerCase()),loadingState=value,$el.addClass(SearchLoadingState[loadingState].toLowerCase()),value==SearchLoadingState.Ready&&updateResults())}function setHasFocus(value){hasFocus!=value&&(hasFocus=value,$el.toggleClass("has-focus"),value?(setQuery(""),$field.val("")):$field.val(query))}function setQuery(value){query=$.trim(value),updateResults()}function setCurrentResult(dir){var $current=$results.find(".current");if(0==$current.length)$results.find(1==dir?"li:first-child":"li:last-child").addClass("current");else{var $rel=1==dir?$current.next("li"):$current.prev("li");$rel.length>0&&($current.removeClass("current"),$rel.addClass("current"))}}function gotoCurrentResult(){var $current=$results.find(".current");0==$current.length&&($current=$results.find("li:first-child")),$current.length>0&&(window.location.href=$current.find("a").prop("href"),$field.blur())}var SearchLoadingState;!function(SearchLoadingState){SearchLoadingState[SearchLoadingState.Idle=0]="Idle",SearchLoadingState[SearchLoadingState.Loading=1]="Loading",SearchLoadingState[SearchLoadingState.Ready=2]="Ready",SearchLoadingState[SearchLoadingState.Failure=3]="Failure"}(SearchLoadingState||(SearchLoadingState={}));var $el=$("#tsd-search"),$field=$("#tsd-search-field"),$results=$(".results"),base=$el.attr("data-base")+"/",query="",loadingState=SearchLoadingState.Idle,hasFocus=!1,preventPress=!1,index;$field.on("focusin",function(){setHasFocus(!0),loadIndex()}).on("focusout",function(){setTimeout(function(){return setHasFocus(!1)},100)}).on("input",function(){setQuery($.trim($field.val()))}).on("keydown",function(e){13==e.keyCode||27==e.keyCode||38==e.keyCode||40==e.keyCode?(preventPress=!0,e.preventDefault(),13==e.keyCode?gotoCurrentResult():27==e.keyCode?$field.blur():38==e.keyCode?setCurrentResult(-1):40==e.keyCode&&setCurrentResult(1)):preventPress=!1}).on("keypress",function(e){preventPress&&e.preventDefault()}),$("body").on("keydown",function(e){e.altKey||e.ctrlKey||e.metaKey||!hasFocus&&e.keyCode>47&&e.keyCode<112&&$field.focus()})}(search=typedoc.search||(typedoc.search={}))}(typedoc||(typedoc={}));var typedoc;!function(typedoc){var SignatureGroup=function(){function SignatureGroup($signature,$description){this.$signature=$signature,this.$description=$description}return SignatureGroup.prototype.addClass=function(className){return this.$signature.addClass(className),this.$description.addClass(className),this},SignatureGroup.prototype.removeClass=function(className){return this.$signature.removeClass(className),this.$description.removeClass(className),this},SignatureGroup}(),Signature=function(_super){function Signature(options){var _this=_super.call(this,options)||this;return _this.index=-1,_this.createGroups(),_this.groups&&(_this.$el.addClass("active").on("touchstart",".tsd-signature",function(event){return _this.onClick(event)}).on("click",".tsd-signature",function(event){return _this.onClick(event)}),_this.$container.addClass("active"),_this.setIndex(0)),_this}return __extends(Signature,_super),Signature.prototype.setIndex=function(index){if(index<0&&(index=0),index>this.groups.length-1&&(index=this.groups.length-1),this.index!=index){var to=this.groups[index];if(this.index>-1){var from=this.groups[this.index];typedoc.animateHeight(this.$container,function(){from.removeClass("current").addClass("fade-out"),to.addClass("current fade-in"),typedoc.viewport.triggerResize()}),setTimeout(function(){from.removeClass("fade-out"),to.removeClass("fade-in")},300)}else to.addClass("current"),typedoc.viewport.triggerResize();this.index=index}},Signature.prototype.createGroups=function(){var _this=this,$signatures=this.$el.find("> .tsd-signature");if(!($signatures.length<2)){this.$container=this.$el.siblings(".tsd-descriptions");var $descriptions=this.$container.find("> .tsd-description");this.groups=[],$signatures.each(function(index,el){_this.groups.push(new SignatureGroup($(el),$descriptions.eq(index)))})}},Signature.prototype.onClick=function(e){var _this=this;e.preventDefault(),_(this.groups).forEach(function(group,index){group.$signature.is(e.currentTarget)&&_this.setIndex(index)})},Signature}(Backbone.View);typedoc.registerComponent(Signature,".tsd-signatures")}(typedoc||(typedoc={}));var typedoc;!function(typedoc){var Toggle=function(_super){function Toggle(options){var _this=_super.call(this,options)||this;return _this.className=_this.$el.attr("data-toggle"),_this.$el.on(typedoc.pointerUp,function(e){return _this.onPointerUp(e)}),_this.$el.on("click",function(e){return e.preventDefault()}),typedoc.$document.on(typedoc.pointerDown,function(e){return _this.onDocumentPointerDown(e)}),typedoc.$document.on(typedoc.pointerUp,function(e){return _this.onDocumentPointerUp(e)}),_this}return __extends(Toggle,_super),Toggle.prototype.setActive=function(value){if(this.active!=value){this.active=value,typedoc.$html.toggleClass("has-"+this.className,value),this.$el.toggleClass("active",value);var transition=(this.active?"to-has-":"from-has-")+this.className;typedoc.$html.addClass(transition),setTimeout(function(){return typedoc.$html.removeClass(transition)},500)}},Toggle.prototype.onPointerUp=function(event){typedoc.hasPointerMoved||(this.setActive(!0),event.preventDefault())},Toggle.prototype.onDocumentPointerDown=function(e){if(this.active){var $path=$(e.target).parents().addBack();if($path.hasClass("col-menu"))return;if($path.hasClass("tsd-filter-group"))return;this.setActive(!1)}},Toggle.prototype.onDocumentPointerUp=function(e){var _this=this;if(!typedoc.hasPointerMoved&&this.active){var $path=$(e.target).parents().addBack();if($path.hasClass("col-menu")){var $link=$path.filter("a");if($link.length){var href=window.location.href;-1!=href.indexOf("#")&&(href=href.substr(0,href.indexOf("#"))),$link.prop("href").substr(0,href.length)==href&&setTimeout(function(){return _this.setActive(!1)},250)}}}},Toggle}(Backbone.View);typedoc.registerComponent(Toggle,"a[data-toggle]")}(typedoc||(typedoc={}));var typedoc;!function(typedoc){var Viewport=function(_super){function Viewport(){var _this=_super.call(this)||this;return _this.scrollTop=0,_this.width=0,_this.height=0,typedoc.$window.on("scroll",_(function(){return _this.onScroll()}).throttle(10)),typedoc.$window.on("resize",_(function(){return _this.onResize()}).throttle(10)),_this.onResize(),_this.onScroll(),_this}return __extends(Viewport,_super),Viewport.prototype.triggerResize=function(){this.trigger("resize",this.width,this.height)},Viewport.prototype.onResize=function(){this.width=typedoc.$window.width(),this.height=typedoc.$window.height(),this.trigger("resize",this.width,this.height)},Viewport.prototype.onScroll=function(){this.scrollTop=typedoc.$window.scrollTop(),this.trigger("scroll",this.scrollTop)},Viewport}(typedoc.Events);typedoc.Viewport=Viewport,typedoc.registerService(Viewport,"viewport")}(typedoc||(typedoc={}));var typedoc;!function(typedoc){typedoc.pointerDown="mousedown",typedoc.pointerMove="mousemove",typedoc.pointerUp="mouseup",typedoc.pointerDownPosition={x:0,y:0},typedoc.preventNextClick=!1,typedoc.isPointerDown=!1,typedoc.isPointerTouch=!1,typedoc.hasPointerMoved=!1,typedoc.isMobile=/Android|webOS|iPhone|iPad|iPod|BlackBerry|IEMobile|Opera Mini/i.test(navigator.userAgent),typedoc.$html.addClass(typedoc.isMobile?"is-mobile":"not-mobile"),typedoc.isMobile&&"ontouchstart"in document.documentElement&&(typedoc.isPointerTouch=!0,typedoc.pointerDown="touchstart",typedoc.pointerMove="touchmove",typedoc.pointerUp="touchend"),typedoc.$document.on(typedoc.pointerDown,function(e){typedoc.isPointerDown=!0,typedoc.hasPointerMoved=!1;var t="touchstart"==typedoc.pointerDown?e.originalEvent.targetTouches[0]:e;typedoc.pointerDownPosition.x=t.pageX,typedoc.pointerDownPosition.y=t.pageY}).on(typedoc.pointerMove,function(e){if(typedoc.isPointerDown&&!typedoc.hasPointerMoved){var t="touchstart"==typedoc.pointerDown?e.originalEvent.targetTouches[0]:e,x=typedoc.pointerDownPosition.x-t.pageX,y=typedoc.pointerDownPosition.y-t.pageY;typedoc.hasPointerMoved=Math.sqrt(x*x+y*y)>10}}).on(typedoc.pointerUp,function(e){typedoc.isPointerDown=!1}).on("click",function(e){typedoc.preventNextClick&&(e.preventDefault(),e.stopImmediatePropagation(),typedoc.preventNextClick=!1)})}(typedoc||(typedoc={}));var typedoc;!function(typedoc){function noTransition($el,callback){$el.addClass("no-transition"),callback(),$el.offset(),$el.removeClass("no-transition")}function animateHeight($el,callback,success){var to,from=$el.height();noTransition($el,function(){callback(),$el.css("height",""),to=$el.height(),from!=to&&typedoc.transition&&$el.css("height",from)}),from!=to&&typedoc.transition?($el.css("height",to),$el.on(typedoc.transition.endEvent,function(){noTransition($el,function(){$el.off(typedoc.transition.endEvent).css("height",""),success&&success()})})):success&&success()}typedoc.transition=function(tuples){for(var name in tuples)if(tuples.hasOwnProperty(name)&&void 0!==document.body.style[name])return{name:name,endEvent:tuples[name]};return null}({transition:"transitionend",OTransition:"oTransitionEnd",msTransition:"msTransitionEnd",MozTransition:"transitionend",WebkitTransition:"webkitTransitionEnd"}),typedoc.noTransition=noTransition,typedoc.animateHeight=animateHeight}(typedoc||(typedoc={}));var typedoc;!function(typedoc){typedoc.app=new typedoc.Application}(typedoc||(typedoc={}));
</script>
<!-- Global site tag (gtag.js) - Google Analytics -->
<script async src="https://www.googletagmanager.com/gtag/js?id=UA-115615468-1"></script>
<script>
  window.dataLayer = window.dataLayer || [];
  function gtag(){dataLayer.push(arguments);}
  gtag('js', new Date());

  gtag('config', 'UA-115615468-1');
</script>
</body>
</html><|MERGE_RESOLUTION|>--- conflicted
+++ resolved
@@ -1026,11 +1026,7 @@
 				<li class="tsd-description">
 					<aside class="tsd-sources">
 						<ul>
-<<<<<<< HEAD
-							<li>Defined in <a href="https://github.com/aws-amplify/amplify-js/blob/6a84560cb/packages/core/src/I18n/I18n.ts#L26">packages/core/src/I18n/I18n.ts:26</a></li>
-=======
 							<li>Defined in <a href="https://github.com/aws-amplify/amplify-js/blob/67aa3213e/packages/core/src/I18n/I18n.ts#L26">packages/core/src/I18n/I18n.ts:26</a></li>
->>>>>>> ae5f9744
 						</ul>
 					</aside>
 					<div class="tsd-comment tsd-typography">
@@ -1062,11 +1058,7 @@
 				<li class="tsd-description">
 					<aside class="tsd-sources">
 						<ul>
-<<<<<<< HEAD
-							<li>Defined in <a href="https://github.com/aws-amplify/amplify-js/blob/6a84560cb/packages/core/src/I18n/I18n.ts#L64">packages/core/src/I18n/I18n.ts:64</a></li>
-=======
 							<li>Defined in <a href="https://github.com/aws-amplify/amplify-js/blob/67aa3213e/packages/core/src/I18n/I18n.ts#L64">packages/core/src/I18n/I18n.ts:64</a></li>
->>>>>>> ae5f9744
 						</ul>
 					</aside>
 					<div class="tsd-comment tsd-typography">
@@ -1102,11 +1094,7 @@
 				<li class="tsd-description">
 					<aside class="tsd-sources">
 						<ul>
-<<<<<<< HEAD
-							<li>Defined in <a href="https://github.com/aws-amplify/amplify-js/blob/6a84560cb/packages/core/src/I18n/I18n.ts#L92">packages/core/src/I18n/I18n.ts:92</a></li>
-=======
 							<li>Defined in <a href="https://github.com/aws-amplify/amplify-js/blob/67aa3213e/packages/core/src/I18n/I18n.ts#L92">packages/core/src/I18n/I18n.ts:92</a></li>
->>>>>>> ae5f9744
 						</ul>
 					</aside>
 					<div class="tsd-comment tsd-typography">
@@ -1148,11 +1136,7 @@
 				<li class="tsd-description">
 					<aside class="tsd-sources">
 						<ul>
-<<<<<<< HEAD
-							<li>Defined in <a href="https://github.com/aws-amplify/amplify-js/blob/6a84560cb/packages/core/src/I18n/I18n.ts#L125">packages/core/src/I18n/I18n.ts:125</a></li>
-=======
 							<li>Defined in <a href="https://github.com/aws-amplify/amplify-js/blob/67aa3213e/packages/core/src/I18n/I18n.ts#L125">packages/core/src/I18n/I18n.ts:125</a></li>
->>>>>>> ae5f9744
 						</ul>
 					</aside>
 					<div class="tsd-comment tsd-typography">
@@ -1186,11 +1170,7 @@
 				<li class="tsd-description">
 					<aside class="tsd-sources">
 						<ul>
-<<<<<<< HEAD
-							<li>Defined in <a href="https://github.com/aws-amplify/amplify-js/blob/6a84560cb/packages/core/src/I18n/I18n.ts#L111">packages/core/src/I18n/I18n.ts:111</a></li>
-=======
 							<li>Defined in <a href="https://github.com/aws-amplify/amplify-js/blob/67aa3213e/packages/core/src/I18n/I18n.ts#L111">packages/core/src/I18n/I18n.ts:111</a></li>
->>>>>>> ae5f9744
 						</ul>
 					</aside>
 					<div class="tsd-comment tsd-typography">
@@ -1229,11 +1209,7 @@
 				<li class="tsd-description">
 					<aside class="tsd-sources">
 						<ul>
-<<<<<<< HEAD
-							<li>Defined in <a href="https://github.com/aws-amplify/amplify-js/blob/6a84560cb/packages/core/src/I18n/I18n.ts#L54">packages/core/src/I18n/I18n.ts:54</a></li>
-=======
 							<li>Defined in <a href="https://github.com/aws-amplify/amplify-js/blob/67aa3213e/packages/core/src/I18n/I18n.ts#L54">packages/core/src/I18n/I18n.ts:54</a></li>
->>>>>>> ae5f9744
 						</ul>
 					</aside>
 					<div class="tsd-comment tsd-typography">
@@ -1265,11 +1241,7 @@
 				<li class="tsd-description">
 					<aside class="tsd-sources">
 						<ul>
-<<<<<<< HEAD
-							<li>Defined in <a href="https://github.com/aws-amplify/amplify-js/blob/6a84560cb/packages/core/src/I18n/index.ts#L105">packages/core/src/I18n/index.ts:105</a></li>
-=======
 							<li>Defined in <a href="https://github.com/aws-amplify/amplify-js/blob/67aa3213e/packages/core/src/I18n/index.ts#L105">packages/core/src/I18n/index.ts:105</a></li>
->>>>>>> ae5f9744
 						</ul>
 					</aside>
 					<h4 class="tsd-returns-title">Returns <span class="tsd-signature-type">boolean</span></h4>
@@ -1286,11 +1258,7 @@
 				<li class="tsd-description">
 					<aside class="tsd-sources">
 						<ul>
-<<<<<<< HEAD
-							<li>Defined in <a href="https://github.com/aws-amplify/amplify-js/blob/6a84560cb/packages/core/src/I18n/index.ts#L24">packages/core/src/I18n/index.ts:24</a></li>
-=======
 							<li>Defined in <a href="https://github.com/aws-amplify/amplify-js/blob/67aa3213e/packages/core/src/I18n/index.ts#L24">packages/core/src/I18n/index.ts:24</a></li>
->>>>>>> ae5f9744
 						</ul>
 					</aside>
 					<div class="tsd-comment tsd-typography">
@@ -1325,11 +1293,7 @@
 				<li class="tsd-description">
 					<aside class="tsd-sources">
 						<ul>
-<<<<<<< HEAD
-							<li>Defined in <a href="https://github.com/aws-amplify/amplify-js/blob/6a84560cb/packages/core/src/I18n/index.ts#L46">packages/core/src/I18n/index.ts:46</a></li>
-=======
 							<li>Defined in <a href="https://github.com/aws-amplify/amplify-js/blob/67aa3213e/packages/core/src/I18n/index.ts#L46">packages/core/src/I18n/index.ts:46</a></li>
->>>>>>> ae5f9744
 						</ul>
 					</aside>
 					<div class="tsd-comment tsd-typography">
@@ -1355,11 +1319,7 @@
 				<li class="tsd-description">
 					<aside class="tsd-sources">
 						<ul>
-<<<<<<< HEAD
-							<li>Defined in <a href="https://github.com/aws-amplify/amplify-js/blob/6a84560cb/packages/core/src/I18n/index.ts#L71">packages/core/src/I18n/index.ts:71</a></li>
-=======
 							<li>Defined in <a href="https://github.com/aws-amplify/amplify-js/blob/67aa3213e/packages/core/src/I18n/index.ts#L71">packages/core/src/I18n/index.ts:71</a></li>
->>>>>>> ae5f9744
 						</ul>
 					</aside>
 					<div class="tsd-comment tsd-typography">
@@ -1396,11 +1356,7 @@
 				<li class="tsd-description">
 					<aside class="tsd-sources">
 						<ul>
-<<<<<<< HEAD
-							<li>Defined in <a href="https://github.com/aws-amplify/amplify-js/blob/6a84560cb/packages/core/src/I18n/index.ts#L37">packages/core/src/I18n/index.ts:37</a></li>
-=======
 							<li>Defined in <a href="https://github.com/aws-amplify/amplify-js/blob/67aa3213e/packages/core/src/I18n/index.ts#L37">packages/core/src/I18n/index.ts:37</a></li>
->>>>>>> ae5f9744
 						</ul>
 					</aside>
 					<h4 class="tsd-returns-title">Returns <span class="tsd-signature-type">string</span></h4>
@@ -1417,11 +1373,7 @@
 				<li class="tsd-description">
 					<aside class="tsd-sources">
 						<ul>
-<<<<<<< HEAD
-							<li>Defined in <a href="https://github.com/aws-amplify/amplify-js/blob/6a84560cb/packages/core/src/I18n/index.ts#L99">packages/core/src/I18n/index.ts:99</a></li>
-=======
 							<li>Defined in <a href="https://github.com/aws-amplify/amplify-js/blob/67aa3213e/packages/core/src/I18n/index.ts#L99">packages/core/src/I18n/index.ts:99</a></li>
->>>>>>> ae5f9744
 						</ul>
 					</aside>
 					<div class="tsd-comment tsd-typography">
@@ -1457,11 +1409,7 @@
 				<li class="tsd-description">
 					<aside class="tsd-sources">
 						<ul>
-<<<<<<< HEAD
-							<li>Defined in <a href="https://github.com/aws-amplify/amplify-js/blob/6a84560cb/packages/core/src/I18n/index.ts#L86">packages/core/src/I18n/index.ts:86</a></li>
-=======
 							<li>Defined in <a href="https://github.com/aws-amplify/amplify-js/blob/67aa3213e/packages/core/src/I18n/index.ts#L86">packages/core/src/I18n/index.ts:86</a></li>
->>>>>>> ae5f9744
 						</ul>
 					</aside>
 					<div class="tsd-comment tsd-typography">
@@ -1499,11 +1447,7 @@
 				<li class="tsd-description">
 					<aside class="tsd-sources">
 						<ul>
-<<<<<<< HEAD
-							<li>Defined in <a href="https://github.com/aws-amplify/amplify-js/blob/6a84560cb/packages/core/src/I18n/index.ts#L59">packages/core/src/I18n/index.ts:59</a></li>
-=======
 							<li>Defined in <a href="https://github.com/aws-amplify/amplify-js/blob/67aa3213e/packages/core/src/I18n/index.ts#L59">packages/core/src/I18n/index.ts:59</a></li>
->>>>>>> ae5f9744
 						</ul>
 					</aside>
 					<div class="tsd-comment tsd-typography">
