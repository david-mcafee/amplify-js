<!doctype html>
<html class="minimal no-js">
<head>
	<meta charset="utf-8">
	<meta http-equiv="X-UA-Compatible" content="IE=edge">
	<title>GeoClass | amplify-js</title>
	<meta name="description" content="">
	<meta name="viewport" content="width=device-width, initial-scale=1">
	<link rel="icon" type="image/x-icon" href="https://aws-amplify.github.io/amplify-js/images/layout/favicon.ico">
	<style type="text/css">/*! normalize.css v1.1.3 | MIT License | git.io/normalize */
/* ========================================================================== HTML5 display definitions ========================================================================== */
/** Correct `block` display not defined in IE 6/7/8/9 and Firefox 3. */
article, aside, details, figcaption, figure, footer, header, hgroup, main, nav, section, summary { display: block; }

/** Correct `inline-block` display not defined in IE 6/7/8/9 and Firefox 3. */
audio, canvas, video { display: inline-block; *display: inline; *zoom: 1; }

/** Prevent modern browsers from displaying `audio` without controls. Remove excess height in iOS 5 devices. */
audio:not([controls]) { display: none; height: 0; }

/** Address styling not present in IE 7/8/9, Firefox 3, and Safari 4. Known issue: no IE 6 support. */
[hidden] { display: none; }

/* ========================================================================== Base ========================================================================== */
/** 1. Correct text resizing oddly in IE 6/7 when body `font-size` is set using `em` units. 2. Prevent iOS text size adjust after orientation change, without disabling user zoom. */
html { font-size: 100%; /* 1 */ -ms-text-size-adjust: 100%; /* 2 */ -webkit-text-size-adjust: 100%; /* 2 */ font-family: sans-serif; }

/** Address `font-family` inconsistency between `textarea` and other form elements. */
button, input, select, textarea { font-family: sans-serif; }

/** Address margins handled incorrectly in IE 6/7. */
body { margin: 0; }

/* ========================================================================== Links ========================================================================== */
/** Address `outline` inconsistency between Chrome and other browsers. */
a:focus { outline: thin dotted; }
a:active, a:hover { outline: 0; }

/** Improve readability when focused and also mouse hovered in all browsers. */
/* ========================================================================== Typography ========================================================================== */
/** Address font sizes and margins set differently in IE 6/7. Address font sizes within `section` and `article` in Firefox 4+, Safari 5, and Chrome. */
h1 { font-size: 2em; margin: 0.67em 0; }

h2 { font-size: 1.5em; margin: 0.83em 0; }

h3 { font-size: 1.17em; margin: 1em 0; }

h4, .tsd-index-panel h3 { font-size: 1em; margin: 1.33em 0; }

h5 { font-size: 0.83em; margin: 1.67em 0; }

h6 { font-size: 0.67em; margin: 2.33em 0; }

/** Address styling not present in IE 7/8/9, Safari 5, and Chrome. */
abbr[title] { border-bottom: 1px dotted; }

/** Address style set to `bolder` in Firefox 3+, Safari 4/5, and Chrome. */
b, strong { font-weight: bold; }

blockquote { margin: 1em 40px; }

/** Address styling not present in Safari 5 and Chrome. */
dfn { font-style: italic; }

/** Address differences between Firefox and other browsers. Known issue: no IE 6/7 normalization. */
hr { box-sizing: content-box; height: 0; }

/** Address styling not present in IE 6/7/8/9. */
mark { background: #ff0; color: #000; }

/** Address margins set differently in IE 6/7. */
p, pre { margin: 1em 0; }

/** Correct font family set oddly in IE 6, Safari 4/5, and Chrome. */
code, kbd, pre, samp { font-family: monospace, serif; _font-family: "courier new", monospace; font-size: 1em; }

/** Improve readability of pre-formatted text in all browsers. */
pre { white-space: pre; white-space: pre-wrap; word-wrap: break-word; }

/** Address CSS quotes not supported in IE 6/7. */
q { quotes: none; }
q:before, q:after { content: ""; content: none; }

/** Address `quotes` property not supported in Safari 4. */
/** Address inconsistent and variable font size in all browsers. */
small { font-size: 80%; }

/** Prevent `sub` and `sup` affecting `line-height` in all browsers. */
sub { font-size: 75%; line-height: 0; position: relative; vertical-align: baseline; }

sup { font-size: 75%; line-height: 0; position: relative; vertical-align: baseline; top: -0.5em; }

sub { bottom: -0.25em; }

/* ========================================================================== Lists ========================================================================== */
/** Address margins set differently in IE 6/7. */
dl, menu, ol, ul { margin: 1em 0; }

dd { margin: 0 0 0 40px; }

/** Address paddings set differently in IE 6/7. */
menu, ol, ul { padding: 0 0 0 40px; }

/** Correct list images handled incorrectly in IE 7. */
nav ul, nav ol { list-style: none; list-style-image: none; }

/* ========================================================================== Embedded content ========================================================================== */
/** 1. Remove border when inside `a` element in IE 6/7/8/9 and Firefox 3. 2. Improve image quality when scaled in IE 7. */
img { border: 0; /* 1 */ -ms-interpolation-mode: bicubic; }

/* 2 */
/** Correct overflow displayed oddly in IE 9. */
svg:not(:root) { overflow: hidden; }

/* ========================================================================== Figures ========================================================================== */
/** Address margin not present in IE 6/7/8/9, Safari 5, and Opera 11. */
figure, form { margin: 0; }

/* ========================================================================== Forms ========================================================================== */
/** Correct margin displayed oddly in IE 6/7. */
/** Define consistent border, margin, and padding. */
fieldset { border: 1px solid #c0c0c0; margin: 0 2px; padding: 0.35em 0.625em 0.75em; }

/** 1. Correct color not being inherited in IE 6/7/8/9. 2. Correct text not wrapping in Firefox 3. 3. Correct alignment displayed oddly in IE 6/7. */
legend { border: 0; /* 1 */ padding: 0; white-space: normal; /* 2 */ *margin-left: -7px; }

/* 3 */
/** 1. Correct font size not being inherited in all browsers. 2. Address margins set differently in IE 6/7, Firefox 3+, Safari 5, and Chrome. 3. Improve appearance and consistency in all browsers. */
button, input, select, textarea { font-size: 100%; /* 1 */ margin: 0; /* 2 */ vertical-align: baseline; /* 3 */ *vertical-align: middle; }

/* 3 */
/** Address Firefox 3+ setting `line-height` on `input` using `!important` in the UA stylesheet. */
button, input { line-height: normal; }

/** Address inconsistent `text-transform` inheritance for `button` and `select`. All other form control elements do not inherit `text-transform` values. Correct `button` style inheritance in Chrome, Safari 5+, and IE 6+. Correct `select` style inheritance in Firefox 4+ and Opera. */
button, select { text-transform: none; }

/** 1. Avoid the WebKit bug in Android 4.0.* where (2) destroys native `audio` and `video` controls. 2. Correct inability to style clickable `input` types in iOS. 3. Improve usability and consistency of cursor style between image-type `input` and others. 4. Remove inner spacing in IE 7 without affecting normal text inputs. Known issue: inner spacing remains in IE 6. */
button, html input[type="button"] { -webkit-appearance: button; /* 2 */ cursor: pointer; /* 3 */ *overflow: visible; }

/* 4 */
input[type="reset"], input[type="submit"] { -webkit-appearance: button; /* 2 */ cursor: pointer; /* 3 */ *overflow: visible; }

/* 4 */
/** Re-set default cursor for disabled elements. */
button[disabled], html input[disabled] { cursor: default; }

/** 1. Address box sizing set to content-box in IE 8/9. 2. Remove excess padding in IE 8/9. 3. Remove excess padding in IE 7. Known issue: excess padding remains in IE 6. */
input { /* 3 */ }
input[type="checkbox"], input[type="radio"] { box-sizing: border-box; /* 1 */ padding: 0; /* 2 */ *height: 13px; /* 3 */ *width: 13px; }
input[type="search"] { -webkit-appearance: textfield; /* 1 */ /* 2 */ box-sizing: content-box; }
input[type="search"]::-webkit-search-cancel-button, input[type="search"]::-webkit-search-decoration { -webkit-appearance: none; }

/** 1. Address `appearance` set to `searchfield` in Safari 5 and Chrome. 2. Address `box-sizing` set to `border-box` in Safari 5 and Chrome (include `-moz` to future-proof). */
/** Remove inner padding and search cancel button in Safari 5 and Chrome on OS X. */
/** Remove inner padding and border in Firefox 3+. */
button::-moz-focus-inner, input::-moz-focus-inner { border: 0; padding: 0; }

/** 1. Remove default vertical scrollbar in IE 6/7/8/9. 2. Improve readability and alignment in all browsers. */
textarea { overflow: auto; /* 1 */ vertical-align: top; }

/* 2 */
/* ========================================================================== Tables ========================================================================== */
/** Remove most spacing between table cells. */
table { border-collapse: collapse; border-spacing: 0; }

/* Visual Studio-like style based on original C# coloring by Jason Diamond <jason@diamond.name> */
.hljs { display: inline-block; padding: 0.5em; background: white; color: black; }

.hljs-comment, .hljs-annotation, .hljs-template_comment, .diff .hljs-header, .hljs-chunk, .apache .hljs-cbracket { color: #008000; }

.hljs-keyword, .hljs-id, .hljs-built_in, .css .smalltalk .hljs-class, .hljs-winutils, .bash .hljs-variable, .tex .hljs-command, .hljs-request, .hljs-status, .nginx .hljs-title { color: #00f; }

.xml .hljs-tag { color: #00f; }
.xml .hljs-tag .hljs-value { color: #00f; }

.hljs-string, .hljs-title, .hljs-parent, .hljs-tag .hljs-value, .hljs-rules .hljs-value { color: #a31515; }

.ruby .hljs-symbol { color: #a31515; }
.ruby .hljs-symbol .hljs-string { color: #a31515; }

.hljs-template_tag, .django .hljs-variable, .hljs-addition, .hljs-flow, .hljs-stream, .apache .hljs-tag, .hljs-date, .tex .hljs-formula, .coffeescript .hljs-attribute { color: #a31515; }

.ruby .hljs-string, .hljs-decorator, .hljs-filter .hljs-argument, .hljs-localvars, .hljs-array, .hljs-attr_selector, .hljs-pseudo, .hljs-pi, .hljs-doctype, .hljs-deletion, .hljs-envvar, .hljs-shebang, .hljs-preprocessor, .hljs-pragma, .userType, .apache .hljs-sqbracket, .nginx .hljs-built_in, .tex .hljs-special, .hljs-prompt { color: #2b91af; }

.hljs-phpdoc, .hljs-javadoc, .hljs-xmlDocTag { color: #808080; }

.vhdl .hljs-typename { font-weight: bold; }
.vhdl .hljs-string { color: #666666; }
.vhdl .hljs-literal { color: #a31515; }
.vhdl .hljs-attribute { color: #00b0e8; }

.xml .hljs-attribute { color: #f00; }

.col > :first-child, .col-1 > :first-child, .col-2 > :first-child, .col-3 > :first-child, .col-4 > :first-child, .col-5 > :first-child, .col-6 > :first-child, .col-7 > :first-child, .col-8 > :first-child, .col-9 > :first-child, .col-10 > :first-child, .col-11 > :first-child, .tsd-panel > :first-child, ul.tsd-descriptions > li > :first-child, .col > :first-child > :first-child, .col-1 > :first-child > :first-child, .col-2 > :first-child > :first-child, .col-3 > :first-child > :first-child, .col-4 > :first-child > :first-child, .col-5 > :first-child > :first-child, .col-6 > :first-child > :first-child, .col-7 > :first-child > :first-child, .col-8 > :first-child > :first-child, .col-9 > :first-child > :first-child, .col-10 > :first-child > :first-child, .col-11 > :first-child > :first-child, .tsd-panel > :first-child > :first-child, ul.tsd-descriptions > li > :first-child > :first-child, .col > :first-child > :first-child > :first-child, .col-1 > :first-child > :first-child > :first-child, .col-2 > :first-child > :first-child > :first-child, .col-3 > :first-child > :first-child > :first-child, .col-4 > :first-child > :first-child > :first-child, .col-5 > :first-child > :first-child > :first-child, .col-6 > :first-child > :first-child > :first-child, .col-7 > :first-child > :first-child > :first-child, .col-8 > :first-child > :first-child > :first-child, .col-9 > :first-child > :first-child > :first-child, .col-10 > :first-child > :first-child > :first-child, .col-11 > :first-child > :first-child > :first-child, .tsd-panel > :first-child > :first-child > :first-child, ul.tsd-descriptions > li > :first-child > :first-child > :first-child { margin-top: 0; }
.col > :last-child, .col-1 > :last-child, .col-2 > :last-child, .col-3 > :last-child, .col-4 > :last-child, .col-5 > :last-child, .col-6 > :last-child, .col-7 > :last-child, .col-8 > :last-child, .col-9 > :last-child, .col-10 > :last-child, .col-11 > :last-child, .tsd-panel > :last-child, ul.tsd-descriptions > li > :last-child, .col > :last-child > :last-child, .col-1 > :last-child > :last-child, .col-2 > :last-child > :last-child, .col-3 > :last-child > :last-child, .col-4 > :last-child > :last-child, .col-5 > :last-child > :last-child, .col-6 > :last-child > :last-child, .col-7 > :last-child > :last-child, .col-8 > :last-child > :last-child, .col-9 > :last-child > :last-child, .col-10 > :last-child > :last-child, .col-11 > :last-child > :last-child, .tsd-panel > :last-child > :last-child, ul.tsd-descriptions > li > :last-child > :last-child, .col > :last-child > :last-child > :last-child, .col-1 > :last-child > :last-child > :last-child, .col-2 > :last-child > :last-child > :last-child, .col-3 > :last-child > :last-child > :last-child, .col-4 > :last-child > :last-child > :last-child, .col-5 > :last-child > :last-child > :last-child, .col-6 > :last-child > :last-child > :last-child, .col-7 > :last-child > :last-child > :last-child, .col-8 > :last-child > :last-child > :last-child, .col-9 > :last-child > :last-child > :last-child, .col-10 > :last-child > :last-child > :last-child, .col-11 > :last-child > :last-child > :last-child, .tsd-panel > :last-child > :last-child > :last-child, ul.tsd-descriptions > li > :last-child > :last-child > :last-child { margin-bottom: 0; }

.container { max-width: 1200px; margin: 0 auto; padding: 0 40px; }
@media (max-width: 640px) { .container { padding: 0 20px; } }

.container-main { padding-bottom: 200px; }

.row { position: relative; margin: 0 -10px; }
.row:after { visibility: hidden; display: block; content: ""; clear: both; height: 0; }

.col, .col-1, .col-2, .col-3, .col-4, .col-5, .col-6, .col-7, .col-8, .col-9, .col-10, .col-11 { box-sizing: border-box; float: left; padding: 0 10px; }

.col-1 { width: 8.33333%; }

.offset-1 { margin-left: 8.33333%; }

.col-2 { width: 16.66667%; }

.offset-2 { margin-left: 16.66667%; }

.col-3 { width: 25%; }

.offset-3 { margin-left: 25%; }

.col-4 { width: 33.33333%; }

.offset-4 { margin-left: 33.33333%; }

.col-5 { width: 41.66667%; }

.offset-5 { margin-left: 41.66667%; }

.col-6 { width: 50%; }

.offset-6 { margin-left: 50%; }

.col-7 { width: 58.33333%; }

.offset-7 { margin-left: 58.33333%; }

.col-8 { width: 66.66667%; }

.offset-8 { margin-left: 66.66667%; }

.col-9 { width: 75%; }

.offset-9 { margin-left: 75%; }

.col-10 { width: 83.33333%; }

.offset-10 { margin-left: 83.33333%; }

.col-11 { width: 91.66667%; }

.offset-11 { margin-left: 91.66667%; }

.tsd-kind-icon { display: block; position: relative; padding-left: 20px; text-indent: -20px; }
.tsd-kind-icon:before { content: ''; display: inline-block; vertical-align: middle; width: 17px; height: 17px; margin: 0 3px 2px 0; background-image: url(data:image/png;base64,iVBORw0KGgoAAAANSUhEUgAAAO4AAADMCAYAAAB0ip8fAAAAGXRFWHRTb2Z0d2FyZQBBZG9iZSBJbWFnZVJlYWR5ccllPAAAJLFJREFUeNrsnQ+sXUWdx+e9PnFbumFDrCmpqRZhdV3EurI1mrLPAI1t7ILIGkFX2y6EBqKugejq6mLLwkpgTTASTAnYV0iKWdQGgqEraZdnX2RF2C2srBKJha4NzbYQSUrZ16S+nd+7M+/OmTt/fr+Zufecd+7vl0xv773nft7vzDnfM3PmnO+ZsZmZGcHRiYvvz2c8dEV78uDojRt2vK0ReYzBP98ZSfvxNYbmSzB27NiRxNiwYUP2Tl96R29KHiXqtCn7x1N3pUHed/VMUUYTYpSPoRwc2fFuWR6Q5beyzKjXB9TnsVgqy2Iqwyfc5bLcKcuLCgKv29Tn2GgD45OyXCDLCs6DGY44RZavyvJDWfbK8kFZRtTro+pz+H6B57efUP//WyrDJdw1sjwLvRQjeXi9Wn2+BrFC850BlfSgLKer/z8z5Hkwwx3flGVclvfC2YAsB9Xn8HqX+hy+v93x21tleV6JkswYdRx9HlBNtysWq++XR45g853xZSWWhzgPZni+Xw1DGbJ8XJZjnmWOqe8vVsubv10iy8JUhi3cL8pyWuQoc5pazhfznbEMBg/V0Y/zYIaPAa30bbK8GmG8qpa7xvrtzhyGLdxLkecFlyZ+Nx8Ya9T5xyTnwYzActB93YVk7FLLm799IodhC3cJErIk8bv5wFiqXo9wHswILLdEbRtM2NtwifFZEmPM8eUyJCT0HZphXt9bNJHGqFyrPGVD7roctip3oPVhXP/NykNzLhMF6lRsaMT+sWpbffupvv57CYwWvvGtppAOIcV/xCHCZIbd4j6EVP9Did8J1fV7vyxvqZnhWw6G4E+obkmd9UHJo+l12sY8JtWAESYuVsubv12Vw7CFe1tgdMsc5bot8H2McbkaTfuZ6Fw3+5nV/x8Uw7cucPS72Rg4qKs+KHk0vU7bmIceNFwcyWOxWu471m8/kcOwhXtAlo+J8ND0x9RyvogxoAv4PXXEG1Gv36uBEVqXm9VI3pqa6wObx3yo07blMSW6N0iELin9UC03Zf32mCpJDNcNGLDAuaJz8fewsRJ3qc8fRTTrIYYeeLnNOPItrYERWpeTsqyX5XVV3ltTfWDzmA912sY8Pic6o8P/KTo3bSw1fne1+vwJtZwdX5BlpSw3pjBGwB1Uw03krju2RxZN7Mhm/KA7OEUKuLm/pCuHyHKuC/FPOxmXnciv0+MbNzRi/1i1beAmA2ceanDKDBAg3AG1WgnusGodoce0P/I3lqle1VkUxsggbX3GxtN/FFqTh3Uu1yBSMUY7nQzT1UKNQdvpjL/nXJdE4VYYmHz6WaeD3j9KhCFuZx4O4Q48xmr6u7tlWWtUxu6aGMmiG0R9YPIxxN/IOq1x/+hbHjdueCEJVtLLO5baTXZ1hwixrkDu60pvpRoN7OsK5NPIOm1jHk0w02NaXOiDH8r5I/LgsEwK/FBOV0d255bJLtuhWLetDUb6kgcQNtKXNdI35QkYISM9nCQ/JjqG3sdE1d2AFexqWWYZ8ArvEwS7WpZZBrzCe8HB0axohJFeC3af6F5wHlfvUQI2BNvDwArYEGwPgyhgNtKXy4MZ1ajPSP/OjVLuy72CtaMi4FfmPL9BwToZPgF7BOtkIARsG6UPinwDO5bRpjyY4Q6XkV5zcoz0UcboH8ou+5/8jRBSwPukgMcxhygp2PF/FxP7HhffrXyewrA/P+uss/adeuqpKMbLL788PjU1tS9wJLWN0ueL7hMGUg3sWEab8mCGu2fqMsHvM36TaqSPMua6yoaAdQvsEpuQYhMg2JfFCz3fl2AsXrxYnH322SBgIQXsE6yQghX79u0TR48e9W0Yl1H6oLVxUgzsGEab8mCGZ9xMuE3wyy3hpRjpo4xRjPhiYusHwyVgpGB1aAP0iFFcGwdjYKcy2pQHM/yna9oEP2MUl/AwRnoSYywmvn/b9XPx+NM/ShpqK8HQAn7sscdmBUuIJUaFYJYzR/kgjmQw2pQHM/yfHzHEHwqMkZ7EiF7H/f0bprPHykMM8/pe6DrvyZMnQyPQxlhdj+kbXv9RFlcTvVPgjPRUhl3haEbESI/OI2CkRzEiRvqB1UfESD+wPCJGejgfvlCWRQ7G/QJnpCcx6ngg+qxB+SNiywiUHMZHP/rRESieZR4ydnw4V3yTsTF0MZfT4TKwUxmUPDYLvJGeyiiRR4k6bWMepgle2/OOG0LTRQickZ7EqEO4l0vBxozSUYYULMVs/SZr4wijsrBGegqDkgfVSE9hlMijRJ22MQ/bBH/cEp4wRqexRno0wxTuh0TV7BuKKbW8HVGGFG3MoBxlSNGmmK31xjE3LNVIT2Fg80gx0lMYJfIoUadty8NlpNfCMwVHNdKjGKNW831+RDhasOdbTf9snPd1MSnL+QjxeQ3K73nPeyZlyWJY3U3TKP0mkW+kxzKweYTWBZtHifrod522MQ+Xkf64yDfSRxljnr77+apbcJPoXPQFAX3NJVZXgICB8eRWJ0NHcNQLBAyMp59+OplhHFk3q0KN+4z/pzKweUwXyGO6z3mUqNM25XFC7Y/fF507oLaKqgkebpzYH/jthBogu4XKGIsMAIGAV0S6HFEB73lYrHh4ZssBh0PENCgHBbxnz54Vu3btOuBwu1QYTZkXluilRdcHIioMjAk+VqclDOwYRmz/KDHVJYbhcBDFtst+JbCUOJTCGEMekbLi736+2maQjdLXXXddNqOE2PoUbKSfR3k0wkh/4x/HFLNanggXd9KxkR6xLmykb2YeQ2OklzvgMrlDs5EemQcb6d0MNtJ3o69GerkDrpZllgGv8D5BsGyk52h6tMNIbwi2h4EVMBvpG5kHM6pRn5H+wjOFWLLIK1g7KgJ+/ehBjGCdDJ+A+2ykPyryDexYRpvyYIY7XEb6RSLfSB9ljL75VCEuersQUsD7pIBRtx5KwY7/z08m9h2crBrpUxj253020t8oujeTpxrYsYw25cEMd8/UZYJfI7pGgVQjfZQx11U2BKxbYJfYhBSbAMEeP/JCz/clGH020h+1Nk6KgR3DaFMezPCMmwm3CX6RJbwUI32UMeYT3/++Jvtlh4U4crwjtqP/vdcpNFeUYGgBHzt2TLz00kvitddemxXsL3/5S4yJHuJS4/zQtXH0TeWw3Oeso502sN+ayGhTHsxwM6BX+CX1/ys8wtOGgV2q92T+9gvqXDqJMRYT3yOTPxfPTaaZ4EswChjpdyKXM0f5II5kMNqUBzP8n2t/bOwCHsZIT2JEr+OOnsw30ocY5jXL0LXUDCM93HH1ISGsR1J2YkbgjPRUhl3haEbESI/OI2CkRzEiRvqB1UfESD+wPCJG+hVqwNZ1PjwicEZ6EqM2I/07LtsyAiWHgTTSrxDVZ/fYz/bBGOmpDEoesLGwRnoqo0QeJeq0jXmYJngQv/mcKvs5VhgjPYlRi5FeCnbQRnr7wVvCGLHDGukpDEoeVCM9hVEijxJ12sY8bBO8/ZA5YYxOY430aMbAjfRStHUZ6fXGMTcs1UhPYWDzSDHSUxgl8ihRp23Lw2Wk18IzBUc10qMYRY30V5wjJmVpspF+ucg30mMZ2DxC64LNo0R99LtO25iHy0h/UOQb6aOMvhjpQcDAuP8XbKQn5MFG+vmXRzuN9FrA/7pXrHju+1sOpBjH2UhPDjbSB4KN9ISY+Dwb6SPBRvp5lEcjjPT3/1dkiSWrxTsuYyN9n8XPRvp5lMfQGelzWjQ20qetDxvp2UjPRnoODnewkd4hWDbSs5G+qQw20kcE62TwjPQ8m7wY1hnph8xIzzPSM6MUoxkz0g+JkZ5npGdGKUazZqR3iS8mtn4weEZ6npG+4YxmzkjfIiM9z0iflwcz/J83d0Z6NtKzkZ6N9GykF4KN9Gykb0ce9Rrp4ZZHddvjmfIVFjrTc/Txtpi6IBlOI/1lJ3boo/yZ+/fvjzLYSM9G+przaIaRXgpuXL1e4PmxGU4jPYYRM9JL0Y6rVy+DjfRspBdspJ+N7bJcqQZENkrhbfWIJmSkxzL0wIvLoFxhSPGmMOzuJhvp8/MoUadtzKNWIz0I5a9kgTPuV9T594tSeFNXvHu2H64NvSEjPYWhYxrDkOKdWrlyJZbhO7Kykb5MHiXqtE151Gqkv0d07sh4UC30gIJMSOGdPL1zrhnz5EYZCCO9lyHFCy3PmWykRwUb6QPRNiP9JtXiHVZHgQnVTRMCb6T3MghGei+DjfRR8bORfkB5NMJIb7Wa5mvnjP20vxbL/zJ0qNkiYgxHVAzKMKKcyygRbKRnIz0mj0YY6VeeiCYRNNJjdlS5osvkUSpgpEd159hIn7A+bKQfXiP9iyLRSC9XcrUsswx4hfdUhmHze5GN9BwNjUYZ6e9V55iL1Ou9WAEbgu1hYAVsCLaHwUZ6NsE3hFGbkX7MEuxNKmG4tnSfMUA1od5/WgkJrjPBMPiULVibIbvIcwz5/RxD/n+WIb+fsgVrM2S3bY4hv59jyP/PMuT3vgenrxHVi9t6Q12txPAx4b7et0B0L3rD/aHPJDDalAcz3AFG+neIzvV100+rTfA7FR9aVfta7q1KU19NYZgtLtw1AtdLb7ZEq+Ok+vxmtZzLqlNhGKIVajSOzDBEq8+9MAy9AUyjNFyne934PsXATmG0KQ9muHumtgkeWuqFxjIpRnoUw+4qX6uOAPDYjo1G87xAvX9WfX9toELmGLJV3SjLAtUaL4D3VIZsVTfKskC1xgvgPZJhG6Xh6GXfhUU1sGMZbcqDGZ5xM9Frgr9a9N7zTDXSoxi2cKFLfLbo3MlxgxKI+XqL+n7CVxuyVe1hSMH2MNRyvhHNHoYUbA9DLecLlwH6KdUl2R1YzmVgpzLalAcz3GGa4CsD0KJzm+Ja4zOMkZ7EcPlxT1rntHD/8CZP99kn3pPWOe0cw+4+B8R70jqnnWPY3WdP+AzQcDvlOlUxKwXOwE5ltCkPZvh/7/P7wunNI+ogsF/gjPQkRshIrwW8PdTCIgW8HVpYuAZmXwcz37vuSDEEvB1aWLguaV+bjBjpXRVyr9ooQuCM9FSGGSRGxEiPziNgpEcxIkb6gdVHxEg/sDwiRnqX+D8juvcYY4z0JEYdRnozRvrIcJmoYWM8KctHAsu5DOxUBiWP2YcCCJyRnsookUeJOm1jHqYJ3gwQ2nmymM9qwhjpSQxbuOaAlC/0QJUzzAGpQMDO6DVKmwNSqQxRNUpDwD3QPxWda6HmiB3WSE9hUPKgGukpjBJ5lKjTNuZhm+Ah4DZduP56wBqdxhrp0Qx7RvorHSPKwjGyfKXwz0h/pT2ibDEgYjPSX2mPKBMZQvQape92DLNTjfQUBjaPFCM9hVEijxJ12rY8XEb6q0TvJSWqkR7FcM1Iv9kSsLAEu1l4ZqSX56iTslQY6hKQMC4F6YEXp0FZnsdOylJhqEtAwrgUFGRY3U3TKK03SI6RHsvA5hFaF2weJeqj33XaxjxcRnr9uxwjfZQx8g8Tbw11RaMz0ocsTlKsPobLFDniYkmxkhg/OGWDSInSN/cTWTMFzv+dDMt5lcQ4vjGtTjNMBs48Vm0buMnAmYcanLLPjb+q9lHTBH+z8BvpdSxTvaqzKIyQcHUEZ6THeBOlgFfI5Q4YI8i6QkyD8kiIJQW8QrbEppHeycAYx30xaFuf8fec65Io3AoDk08/65QShrideZQw9GPCELczD4dwBx4DmZEeRGt9RDZKg2hzGSVFVzjYSD+P8miakX6QwTPSI9aFjfTNzGNoZqTXRvrUI5XqzrGRPmF92EjPRno20nNwuION9A7BspGejfRNZbCR3hSsYCN90/JghjvYSO9jsJGejfQNZbCRPsRgIz0b6RvKYCO9Y0Szh8FG+tryYIY72EjvES8b6ZuRBzP8v2cjvVo+JGA20hPyYCN92TzYSF8NNtL7DdsPCzbSNzmPWo30psnAZyaYscSxwOi62qLxMmRrOmK0ruNqOHyV6ut/6e1i62SMIVvcEaMl6GHAilnuIFi5n6gTffA5ftsxYge2rgPWHUtwXe1fZHmJwgjsJCHGGepyQM+6EPJwMi47sWMyN4/jGzdQGJX6gLuePHdMkfNYtW0kOQ+468lzxxQ5D9na6jz+QJb/U43f79Vn4On9nGN0+hnVek4Zo8rQGfpKKmPUOmGGAA/sqSLNSI9hQIQMyiUYG9XrRaqSDgqa2fpbsnw4k4HNI2TYxuZxuEB9HO5znbYtj8vV6yajAaMY6W/KYThnpJflDlneLLrzdZqC9RnpgwykkT7IQBrpbcaN6gT/KWODxMzWg2SUWJemMJpSH4PO47tKYEuM38WM9P+cw/DOSK/U/bDR+m0WxBnpPQwd06UZspscYpyHPGeuizHdIoYY0jx2q1PL2Iz02Qx9jgtHkLNEdyb451WTfVJEjPTWkczLiBnp5TnuSIyBMdJL8XoZMQeQcY4bygMb0TwQRnpKHj0MeY4bZGgHUKhO5TlukBEztxvnuFFGyEgvz3GDecRmmjfOcaOMkJFenuOO9Hv/wPx4IDPSE4z0XgbBSB9aF5G7LgTxU/Igr4tD/CXqo5Y6bVMekUc5peYhfC2uN87Y+ELw+5cm3hb9I3plfF5G2dpGGY7WwRmhZ04RRNfXSHwuFSkwz5qK1SnmWVOEFjfK8C2LedYUocWNMnzLNuGRNXPCvVNEH+QTNNJjngMkN8gyuVyWGV8b6WPLNcXAzkZ6NtL3M/pqpJcba7Usswx4hfcJgmUjPUfTo1FG+j2ic3/yIvW6BytgQ7A9DKyADcH2MNhIzyb4hjAaZ6S/Qy34RdVVhh0HriXBRWivkV4JEsWQy84yZFcoZKQPMthIzyZ4wUb6ioEdBANzmCxRK7FEvb9D4E3wdTL0BjCN0nA3yvtF966UFAM7hdGmPJjh7pnaJng915C+AyvFSI9i+Iz0v1NHE/jBW9TrN9XnWBP8HEO2qtkM2apSGbZRekq11mbrTDWwYxltyoMZnnEz0WuCX60aE1OkVCM9iuEz0i9UC9+pdp471fuFImKklyLtYchucQ9DLecb0exhKCN9hYE00sMR9CnVLRHq9SnjyIoxsFMZbcqDGe4wTfCwP4L5/dPq/afVe91qYoz0JIYt3O1G10A/gWKr6D75QncxtgcGplAMtZxvYArFUMv5Qt/zCSf551kb5jz1ubmcOconRNW4TGW0KQ9m+H+v/bEwPeeTluieVJ/b29D8bTLDNar8K0OgE0ZLvNz6PhRzDN2yqtceBlzf08XH0C2reu1haHO9dc2SUiFmHE7cML4gMQJGelIewLGuB5MYhes0meHZPwaeB1z/hXLJ9Isi8YAaMtKTGbZw4Tascw1hbDdaYi2Uc9Vyvq5yhaFbVvX6K9X1O01UrUx2V7nC0C2rekUxRNcoHeuCYIz0VAYljycEfkZ6KqNEHiXqtI15mCb4WHcbY6QnMVwz0j9vCNQM/f55EZiRXgo0xrhcVUhwRvpchuidcXy12iDmST91Rnosg5JHyoz0WEaJPErUaRvzcM0mP6XEZg5wUWekRzF8M9JrgW4yWmItJNSM9JqhWmDdEj8v4gblHoZqgXVLjGFA2DOOL1RdIHOYnTojPYWBzSNlRnoKo0QeJeq0bXm4ZqR/XXVvzUtK1BnpUQzfjPRTwj0j/ZQIzEgvxTkpS4WhWmDdElNnpJ9l8Iz0PCN9Q/Oob0b6gMkANSN9yGQgxUqaTd7F4hnp8xg8I31LZ6RHuIOCRnqkO2iFXO5AzozjPCM9eifjGekzg2ek74qbZ6QPB89IP4/yaMSM9NijmDwKLZNdjixPrezqLHti8ywjZ8Zx7Q/mGekRjBJ51BA8I31uiysFq906q+X/Z88xpYCniF2POYYUbxLDcA3Nneu6XEE8I311fdhIP2RGehCbLI+J6sTSs35Y9TlKsLkMzwTXc75cwcFRf9RvpHeI7WwlFPAnflF1U8eJgiUzHIIlM1Swkb5cHsyoRm1GeleLa/phwXoEt4DZ02zGoimMNeo31xgbQhuln1XfuwIq6UHR8cLC/59JYLQpD2a445uq8YDr63BXk55bV5vg36u+v93xWzDSP69ESWb4usqmH3ZOKLKfP0E4mvWNYZkNQkdS0yhtR4qBncJoUx7M6A2Xkd6OFCM9ijHqORHXXdOFpthk99c0G8RO5rMZli93TrCG2SAU2ih9oei9JjqiPsca2KmMNuXBDM+4meia4PeI3ps1ZtTnWCM9iTHqOUc1/bC22M5FDkxlMyxfri3YGEMboPd6KmSvtZzZfbIN7FRGm/JghjtME/wFHvFfoP6PMdKTGKHHs/7Kej1Xtpqm2QATfWEYZoNQLEHyU2aCp/yt+Z4HM/yfH0EyUmakDzJ8XWXTDzsnNtlqbhTdm/xjXeUoQ5uTdXF0lSsMLVjTbGAavj2mb0yFmHE4ccOkfNezXMRIj84jYKRHMQrXaTIjYqQfWB4RIz1G/DEjPYnh6ypvNFo0U2x6gAjTVfYxPqxOsqNXwi1frilYDEMbpdd6uiBrreV0uAzsVAYlDxg5xxrpqYwSeZSo0zbmYZrgd3u62/pWTYyRnsTwdZVvMFrWZx2jwpjwMeCenj8VYaN0CYY2Sj/iqZBHBN5IT2VQ8jgo8EZ6KqNEHiXqtI15mCb4dR7xrxN4Iz2J4RPu2UbLeotjVPhVhHB7GKL7DKuYUboEwzZKu4bZqUZ6CgObR4qRnsIokUeJOm1bHi4jvR0pRnoUwyfc5bpltQT7pGoJML6mHoboPsMKY5SeZTgeFEdhsJG+TB4l6rSNedRnpJ+ZmbHPTW9S3TM4wmxULdzFqpm+TYow2tpGGF8THoOyeTO4PJ9NYrCRvspgI31LjfS2cNXKwYXn65Rg7sMKNsYwuthOg7I9x6kUL5nBRno20ufGvDXSK5F+XZXUo1wPw6gQlFFa7jA9DGMnYyO9YCN9HXk0wkhfU4X03fRNaT1NgZT28yJ5fTfSI32565AtIqmbnMBYh2wRSd3kBMa6UkIEsWvBpwrYPGAMVLi+SqREwW7bUmNAghLmhfBUhjMP4gHEmUdGr2GOkVHHResjo2tcNI+M/bZv+9ioGM64W3TuA6YGDEJ8NpPRpjyYUdO2HUbhgkka7lo5SPwdPIkALtZPZTDalAczaty2mGdOnaaOAHBNCa5v3ZE4wpzFUCPMFYYavKLEner330qo0B+LzrW3SxMZbcqDGTVv29Azp06TBa4r/UZ0rjFdpV5/Iz+/ASvYXAYIVhYnQ82ZS6lQ7Wd8lPC7dxkVOp7IaFMezGjAth1FiO2DlhUPbsHaShQsmeEQ7ActO1+UYcS3jcqAO5D2EioUjMzXi86F8RRGm/JgRkO2ravFBd8SPDLlU0psJxJM8EUZSrAniEZ6HbcbJ/sQC9X5w1LkUfB6da6RwmhTHsxo0LZ1CRfOJb8vy4NSbHtEmgm+KEMKtsJAGukhPiA6M//ZAQ+e+7X63hffEJ3pDn+bwWhTHsxo0Lb13Tm1SQruFiWWd8r3z8n3C5Sn9sui6nQQqQz7Irh9vQwEKkU7x5Dvn5PvFyhf7izDvrHAugb5OPxOdJ6o90krxXvU9764RP0G7tr6vCwXJTBIeXiu3ZLysBnWdV1UHn2sUxLDvlnDuq47sDwi+2kt+xjVSA9Hhc0y8fMRA1M+Bkwe/OeiM1VnbGCqwjCM9GiG6LiZrhLd+UZn9wk1EBCLnarStmQw2pQHMxqybV3C/ZCoTixdEawsk4hkvAzRsSf9mYgb6UswdFwguhMWQ2VcS9gowJ3MZMTyGEesSyyP8QL1MT6gOuU8MvexUUcXd1K1qCCQ+4iCDTJE99EbUSO9NcH1LEO9RzOsioG4i1ihp6vzi90ZDEwesXXB5FGiPgZRp5xHgX1sLCQ+4ZjImhIBhm1QvsnHAAHnMkTH4XGPOghQj8Svqkr9ciIDk0dsXTB5lKiPQdQp51FgH6vLHQQxPSDGcjVyd1UCH+4bhQdjL85gYPOYLpDHdJ/zKFGnnEeBfazue5XXD4ABz/XZlMi+Q3SePpDDoOSxvkAe6/uYR4k65TwK7GN1CVcbo3NN3xjGKxl5Hi7AwOQRW5fDBRhiQIxB1Eeb8kjax0YmJiay1hqu8WEnTz5nemPw+1+8cSJ7K+T4df/in57K/vs/+fv3oZeNeW5/dyCezx+tCP894qNritcpJWIm+xoeXeMbu0lml3gKBhjqB3qO6xMmRfyxnStVfBTB9fMgAHlQfusTt14fnpG+7Iz0OeJLfeQNpaucM8N20xgcHK0LW7g5M2w3jWFePPcV10V1uAAOTo/FGYw25cGMBm5bW7g5M2w3jQEXy1dFDlyrRO9FdbixG1waxzIYbcqDGWHGV1Sj4itfQWxbMsMUrmuG7W2iewuWEP4ZtpvGgMDasuzlTi/AaFMezAh/F/Pd7kVsWzLDFK45O7YOeHzGPtGdXFoI9wzbTWNwcAzNOa45O3ZlQE105i9Za3y2S/hvhG8Cg4NjaIQbmkAZmnZ4+txK9d43IW9TGBwcrQ7zOq4WwSHHcnBXx2dEd/Ihn7iSGI5ZzzMY58zrDVLiJhCTc+WytN9Xt8mG2urDvP67alt926Vy/bcBcweZLa45O7YZIJLzZPmR8Zk9w3YKA4T5lj4x5lPA+sLM5yMtYDSlPtqUR1S45uzYOsBiBNdOzQmCXTNsUxkhg3IJxnyKy0V8Bvb5wmhKfbQpj6hwXTNs24/S8M2wTWFAUGf6pjKEp6vtikOO7n4ug5KHb+bzIwUYYsCMftZHU/NYG+GsRexjZIZ9A0bODNtYhv5/zkzfGMZVIj7h0mHR63/cqcqyDAY1D9e6UPMoUR/9qtM257FdhO962o7Yx8gM22RwQnRme4fHosIthVtFdXbsj4v4DNsxxl1quek+M8CCdUZCLwRa9k8ZR8MURkoe0wXymO5DHiXqlPMovI/53EH7lUhzAsMwZ/ouwijt8kkNTB6OEeRYfWCiwsBY8hwOogqjhJ0Ow3A4iCp5lJimFcNwOIgqeZR0+aTGWAmvJZYRm02euJMVn7W8RtE714Uofp6Rfh7kUUr0rZ2RPiUGbaSPrQsxn0bWKedRjXlppB9E6z5sRvrY+rCRvp1G+rGcirXPW0owUna0QT1ahYOjKdHmGenZSF8mD2Y0cNu6hDuDKLFoAoON9GXyYEaYUbuRvtIdV91o/TzZ9er9jZQufc0M+2I5PB3+dcRypxdgtCkPZoQZpgnefuCDEHQjPYrhEi7c4ADT/p20Pj+pPp9CiKYpDDPgpg2Ye+hgRvebGcwIheuBD31huIQbm7oSM7VlUxh2wHAtPK8q53ocM5gRCtcDH4oz2jw45Qvw9ML1uf3MYEafGPYDH4ozxupWkXkJKfXWuuolpHMwFXJvgUrtC4N4DdebB8FI72QQjfR9qw+ikb4veYyMniL+4+43dpd4wxkY8X+mwAHEyxi2Fhc2xpOyfKRBjFTDdhMZTamPYnlI0VLzcD3wQZRm1CXcEiZ4KgNms/+pLCsy8u4HI8Ww3VRGU+qjSB5StNQ8XA98oAaKERPuAus1JVwMykzfqQzbvHy36B1mdy13pACDkkeKkR7LEANm9LM+BpqHFG2Kkd71wAeqkR7FCAn3TtGdgft29Z4aPkbMoFyCwUb6MnmUqNM259EII70Z1xboEocY031msJG+TB4l6nRe5QGDUU3fx+oeVS5uHGcjPRvpQ4FhVEaQHXk0wkg/yI1jbBivQTm2o7GR3it+NtLPgzzYSB9hUK6HmgIp7edF8vpupEfaJdcRW0TyQRzJCOZB8dT6WtgQw+gqB/Og+HJNwZbw8w5UuCVa9YLe26WIwQlXmLM4pDKceRAPIM48MnoNc4yMOi5aHxn7S1YeM78/UWFkdNH7to8N4y2PEDD0f0rC7+AC/WczGW3Kgxk1bdthFC7cOAc+S6oL5N2ic+/oVAajTXkwo8ZtO2zChWvAYJvam1ChP5blC7JcmshoUx7MqHnbjg6ZaPUk2I8Sfvcuo0LHExltyoMZDdi2wyLcbxuV8TrhaAgVukeW62VZnchoUx7MaMi2HQbh3m6c7EMsVOcPS5FHwevVuUYKo015MKNB27btwv2A6Lg+7ICHdf1afe+Lb4jOExF+m8FoUx7MaNC2HWu5cB+X5Z2y3CrLJ63v7lHf++IS9Rt4vtXnZbkogUHKw3PtlpSHzbCu66LysG/WsK7r5tQpiWHfrGFd1x1YHvbNGtZ13Vr2sWHoKsNN3LZV6jtqICAWO1WlbclgtCkPZjRk2w7L4NQFouu1hMqgOJ9glG8ykxHLA/NQgFgelAcL9JMxqPpoUx7kfWxYhKsr/C5ihZ6uzi92ZzAwecQM25g8KA8n6CdjEPXRpjyS9rFhEe5ada6wOeFI/KroukRSGJg8YoZtTB6UhxP0kzGI+mhTHkn72NgQiHa5Grm7KuG3cN/ohaIzx0sqA5vHdIE8pvucR4k65TwK7GPD0OLC/CybEn97h+g8cS+HQcljfYE81vcxjxJ1ynkU2MeGQbivZPz2cAEGJg9t0PYZtg8XYIgBMQZRH23KI2kf+38BBgBl/ARfytYPuAAAAABJRU5ErkJggg==); }
@media (-webkit-min-device-pixel-ratio: 1.5), (min-device-pixel-ratio: 1.5), (min-resolution: 144dpi) { .tsd-kind-icon:before { background-image: url(data:image/png;base64,iVBORw0KGgoAAAANSUhEUgAAAdwAAAGYCAYAAADoalOPAAAAGXRFWHRTb2Z0d2FyZQBBZG9iZSBJbWFnZVJlYWR5ccllPAAAa/5JREFUeNrsvQ+MFce9JlozRpNlzdOs0HKFNRb+E/y4zxvb5GFhxYIdhJcIiwgShysc7suOvbEcEdmyZYsIL/OYgMyCgoyMsIKCzI3nWtcx73ltwYvFKF4j5jKyn5Hnhdj3Ostby39mGXm02OjOXjvszgt7Xv3oXzM1Pf2nqruqq8453yeVzpk+3VXffF3dX1d1Vf06Go2GAAAAAIBWw47BG4PhsqvvE9GJUwIAAAAA7jEHEgB5WP9rf2Uf/wH0CF0PAAi1pUktytCAFi4AAAAA+GjhHupwX+gWjdfGofAYHBx0zqOvry+IllUztaCgR5j1FPePmRg97J7IsocbTcNDAzfJtEmmNTJ1y7SUt5+VaVKmN2Q6KtPHjv8dJzzQpQwAAAD4xgqZnpapN8vP+XO1THtkGpGpX6ZhC+VeluntOniU6VKeTw93Mh2T6V2Z/sTpXd62hfdxDfDwz4Oe/B7gp0HoAT3AAzxM0SXTQZlOs8ldpA4KmTbIdCc3Cufw9w3820U2xlN8bFeFcnvYbGvhYWK4c2XaJtNHMv1CpvXs9tdwWsbbfsH7bONjbAM8/POg45+Q6XfcpfIx9IAe4AEeJUz+tzI9ItMlmfbKdLNMP5HpuEyj3Pq8zN+P8283876X+NjfGj4MxOVOiKhbuDYeuoa7kF18Dz/F6zzp7+FjFlqsHODhn0dcJnW73M9dKdADeoAHeJga/QluTZLxrZLpKRG9Hy3CJO+7io/t5bzmGpRLrdPddfPQMVxqcr8j0/ISoi7nY3ssVA7w8M9jgVLm4zKdgR7QAzzAowSe5XzGZbqLrx1TnOFjxzmvZzXLpQFQj/rgUWS41Cf9qkyLKgi7iPPoqpAHePjnQfsd4+OoW+Uw9IAe4AEeJY6lbuqHZZqS6T6ZxirwGOM8pjjPZRrlHmBzrJ1HkeE+UfIJKO2J6IkKx4OHfx70juJb/P2n0AN6gAd4lOTxc/7cX7JFmdbC3J/IO6tceg+7zxePPMOl/vqtwh62Cr33BOARHg/6fTt/p3loJ6EH9AAP8CjBg7pzaUrNpGJ8NrCP81wtpufMppU7JNMFXzzyDHedsDsMnPLaXOI48PDPY6NS5ivQA3qAB3iU5LGRP18X0cAlW6C8XkqUkVbukE8eeYa7SdjH2hLHgId/Hurvb0MP6AEe4FGSR/wa5qgDHkOJMtLKHfXJI89wlzggsqzEMeDhn8dtyvdz0AN6gAd4lOSxJHHd2MRozv8Yb/vQJ488w13ogMiCEseAh38eapkXoAf0AA/wKMkj3nfCAY8LOXzibZM+edQdLWhKhAHwAA/wAA/waC0eXaHzyDNcF84/XuIY8PDPY6KmJ1TogXoKHq3Nw2WPUE+ijLRyu33yyDNcF33b52o6Bjzs5vm+8n0J9IAe4AEeJfN0OeYh71qMty32ySMvPB9Nd1hvmchQiWNs8KAnsCdFFErp6tNYVszMjDiXznhkxTLNiD/q47zQ7/EQdxp5d7Id6kdOzF1XeqTyyOKTEa+3netpq98/gtYjK+ZuIk4ujepfzdfPcct6rFXKSCIudyl/98Ijr4VLJCYtkqC8XipxXFUe9JRxu4iGf49XyKdVeJQ5L3SRxnPVNqJ+ONED9RT3j3bQI563TqbfbVEPymtzooy0ctf55NFZcEL3WiSyt+SJrsqjX7k5Ut/6yzKdl6nB6Txv62kTHmXOC/2+m7/TE2Jvm9cPF3qgnuL+0Q560Mpsw2xM2yzqsY3zHOYysspdI6JxF154FI1SpnUhRy2QoDwOVDi+Co83+JP61d8T0cRvtTL08Db67dY24FH2vDwnptcbfQb1w7oeqKe4f7SLHk/yJ63DvMyCHpTHY4m8s8rtEtPrP9fOo8hwabj3hopdKeOcx6UKeVThET8FUrzS+ZwXPaVdz6mft83nfVqdR9nzEpc5JmZG2WjX+mFbD9RT3D/aRQ81utYxUS3MXw/nMZfzHC14UDnMBtvjg0en5gm+W5SPE3h3xQpmg4fgrgTCAHcHjnPazdvUfVqdR9nzQlMK4piRahzJdq0ftvVAPcX9o130UONHvyXKx+V9i/M4w3kWgfahrt6DPnjoLnxBT/Gr+OlF573BJO+7SlSLMWiDR4z4xfiRlP3ibfPagEfV8zLBx+8S0bua3javH7b0QD3F/aOd9KAW+r0ietdJsXVPcYtYZwBTN+97io8d5rx0Wv1xudQC3143D5OVpi7x08vNMj0qoigL6kvhs7ztUd5nd8VuD1s8krigua1Vedg4L3Q8Dby4U0Tz2ha1ef2woQfqKe4f7aYHDb76Nhv0XDbAj7j1SaOJ1fB2S3nbQd5nOx9zhPMwifgTl3uTiN4318ZjTokTRBk+x8knyvJogIfVMo+gfjjRA/UU94920IPe9z4k04sy7RHRvPZHOOWB5rg+xa3KKuX2chqug8csw93SEEHAFo+syem6yJjUb4ysRQN0kbHIQdvClh45i1s0FUKpp7h/zERi0QdvsMUja3ELCyDDonfKNPqZ5rbT+99upXVJLW3q0qZR0jS/9ZzFcmvjMUe0L+7hzzfBA0D9QD2FHkHoQQa2W0zPc/cFJzza2XC7wAMt6zLnxYUmOS1t1FPcP5pej119n0ChNjNcGrKuzrM6kbFPu/AAUD9QT6EH9IDhOgG9EP+VyA7HNMH7tAsPAPUD9RR6tLQeobWs28lwKbLGdeABoH6gnkKP9tBjx+CNwXAh8+9oNBqoOgAAAEDLITTDbfoWbtVh+1WnD1SdRmFrOocr+Jw2E+KALegBAM1hfCEO1OqsmoE0vBWUAvhfVnACDwAAACA4lG7hssnSOpK9/DdNGO6XLcYRDwZ3lYeIJi7T2qAtxaOOllUztaCgx0xU7WnRgU5vzKEO9/+rTq9UKDwcLhRxFTqLWoTCQwPxcot5C04cleljx/+OEx7GLVxu0Z6SX08r5iL4+2n6rY4WbxEPES0oXUdLcwWX5ZsHAABAsyK+j9L6xLS04moRhb28htMy3raH90neb6uU+626eGgbbo7BJeHUeE15uDI82aJYIZN3Hgoo+sUWEcVkfFemP3F6l7dt4X1sgp78HuCnQZ88oEeYeoAHeBSBFsw4qNxHaU3nQyKK10vBQOZwupO3HeJ9YmM8KMotQhKXS3OJ366LR6HhGhicU+OtysOW4RkYbV3GS5EqtvHT1i9kWp/yRLaef/uI951roUwK4vw77lL52BMP6BGmHuABHrom/1sRBQiII25RRKKfyHRcREHcL3Ma5W0/4X328jGPcB7zS5RLc4WP1smj04HBWTVe2zzKGl4Fo3VpvAs5nz1CP37jHj5mYcUy6X31/SJ6V+2DB/QIUw/wAA9doz/B98M4pjRF3dGNy/sUHzPBeZzQfBCIy6XW6e66eXQ6NLhKxuuah67hWTTaVB6UN5VR4njqCnlHpuUZv+/KOXY5H9tjWOYCpczHZTrjiQf0CFMP8AAPXTzL+dDyj3fxtZOGHTl5nOFjxzmvZzXLpQFQj/rgMctw//wBcXreIqvGMgMXxVjv/y1eOF20Xyg8Fi9efPraa691xuOLL77oHRkZOW14GL0reFVEgc6zMFBw0SziPLoMyjzGx1G3ymFPPKBHmHqAB3jogrqpHxZRTNr7ZBrL2XdngdmNcR5TnOcyjXIPsDnWzmOW4f5PNwrxv/ybK4Yn5i2yanBCGpx4W/yV+EJ8Urh/KDzmzZsnbrnlFjJeIY3XptEKabTi9OnT4vPPPzc9/ImcJ1OTi2Y556UDekcRj+b7qUce0CNMPcADPHTxc/7cn9OiNDG7M5yXmndWufQedp8vHp2uDc/U4ELlYct4Kxotgd6jbDXYv+ii2SqK39/Q79v5O81DO+mJB/QIUw/wAA9dUHcuTauZVIxPB0Vmt4/zXC2m58ymlUtrQF/wxaNwlHJZw6tqcKHyKGu8Fow2xjphPjw/76KhvDYXHL9RKfMVjzygR5h6gAd46GIjf74uooFLJsgzO8rrpUQZaeUO+eShPQ9X1/BsG1yoPHSN16LRxtiU+LsjI5lcNGsLylR/f9sjD+gRph7gAR66iF/DHE1sb2QkE7MbSpSRVu6oTx7GSzvGhveP0sPOnxTiy7Fpg/t/xUkn5hYyj9h4v/zyS/HZZ5+Jr7766qrR/uEPf7BlsiqWVDh2gD+TFWVZwXG3Kd/PeeQBPcLUAzzAw7T8cxV47OTP5APAaM7/GG/70CeP0mspq4b3wgsv1GZwofJQjZd4ODDaGAtTnsiqYoFBmRc88oAeYeoBHuBhuu9ESku7Ki7k8Im3TfrkUTlaEBmeL5MLkQcZr0OzdYUp8AAP8ACPJufRFTqPpo+H24agJ7LkqEAauPOqYT4vKd/HDcpcwPv74AE9wtQDPMDDpPXXwy3t5GpO9KrmG4Y81LhhPYkWZlq53fzdC4/KLVygdqS9c6DRcPdZzlPF+8r3JR55QI8w9QAP8DDdd0nGdfV3FXjkXYvxtsU+ebRLC5eewJ6UaWSd+NmMp7G0uJlbGu55fPe7353BIy2eaUb8UXoaXZ9x0YiUJ9WXNHgNafwe508j70564uFKDzoXtA7yiPq0nhNz15UeqTyy+GTE63XGIyvmbkD1tFY9smLuZtw/Wl6PrJi7iTi5NKp/NZd3POdh9hs5LcgsrFXKSCIudyl/98KjHVq49JRxuzTao0mz9cFDGu3RpNka4rjIXli7zJPqpMbFTRfpxcSF6YOHCz2unBcRTQ8YN7hp2dajDI9Q9AilnkKP8PWI562T6Xfn9CCZtjApr82JMtLKXeeTRzsYbr802vjmSH3rL8t0XkzPrzrP23pc85BGa4MHXSx7c343vXj3iuLIGPT7bv5OT4i9nni40KNfMU/d8+JCjzI8QtEjlHoKPcLXg1ZmG2Zj2pZTjqnZbeM8h7mMrHLXiGjchRce7WC4b/An9au/J6KJ32pl6OFt9NutTcKD1usctXDxUh4HNPk/J6bXG33GIw/bepQ9L7b1CKV+NHs9hR7h6/Ekf9I6zMssmB3l8Vgi76xyu8T0+s+180gz3FUi6pt3hREuowhWeMjWbfwUSPFKaRmyKX5Ku55TP2+bz/s44SFbt1V5qKD9NhR06RRdvOOcxyXNfyEuc0zMjLJRNw/bepQ9L7b1CKV+NHs9hR7h66FG1zpW0DtQZHY9nMdcznO04EHlMBtsjw8eswz3zgExLNNKB8Z7xWh/0/jZSpmGi3Z2wGMNfw5wd+A4p91iegWVNcmD7rjjjmGZvPPIuPDuFvlRLjZmbD/Dx5q+g6EpBXHMSDWOZN08bOtR9rzY1iOU+tHs9RR6hK+HGj/6LZEfvej9jO3L+dgezutxjf+b9qGu3oM+eHTWYHhGRuuQR/xi/EjKb/G2eVkHWzTeSjwSGGM+/ULvfc4k77tK5Md+LDJdOp6WM6N3Nb2eeNjSo+p5saVHKPWjVeop9AhbD2qh3yuid520Kv4pbhHrRB7q5n1P8bHDnJdOqz8ul1rg2+vmUfgOt4LhVTJah8Z7QXOba+OtxCNRgeip8maZHhVR9Av1Zf1Z3vYo77O7YndUXCYNvLhTRPPaFnniYUMPG+fFhh6h1I9WqqfQI2w9aPDVt9mg57IBfsStTxpNrIa3W8rbDvI+2/mYI5yHScSfuNybRPS+uTYe2vNwyfDkx8p3d155gidXX5FjtP02TNYGj5TtVmbZkvESj9///vdeeSQq0XOc6sLFlCdcHzxs6tEIRI9GC+gRSj2FHuHqQe97H5LpRZn2iGhe+yOc8kBzXJ/iVmWVcns5DdfBw3jhixzDc2q0pjwqnAhTXOHBJ80Zj4xFDtoWtvRY/+vW0CNj8QljZC1uoQuHi8Z44XGo4lL2iUUfvMEWj6zFLSzdR+mdMo1+pnfH9P63W2ldUkuburRplDTNbz1nsdzaeJReaSpheKIuoy0wPGFgcPfw55stxgOwg1DOC3igfrSTHmRgu8X0PHdfcMKj8tKOZLy/GfhZCCfc1PC7WpxHUC3JJkRXnZrktLSDj4CC+gEU6bGr7xMoJFpgLeU7B6a/pxm/0iVEQ9bVeVYnUrIzHm5/xx13zNr22muvzdqmdNU54QFURijnBTxQP6AHDLfpQS/EfyVmB2COMcH7tAsPAPUD9RR6tLQeobWs28lwKbLGdeABoH6gnkKP9tBjx+CNwXAh8+9oNBqoOgAAAEDLITTDbfoWbtVpHVUHwFSdRmFrOkeo+vo8N9ADANrX+EIcqFU5WpC8Aa2gFMD/skII8AAAAADCROkWLpssLfTQy3/TdJh++RQ+UvP/MIOHiKbl0IITLcWjjpZVM7WgoMdMVO1p0YFOb8yhDvf/q86iFqHwcLhQxFXoLGoRCg8NxMst5i04cVSmjx3/O054GBtu0mgV0N+n6zLeIh41Gm8oPAAAAJoVWffRq37On6tFtPSirZX8qNzLIlqi0TkPbcPNMThRp/Ga8nBleLJFEQQPBfP5iWytiObHqU9kNB9uiJ/ILlosk578vsf/28ceeUCPMPUAD/AoAi2Y8YyYXrP4IpczxOXGgRSWMq+1zJPuv6dEtPYzBXufKlnuCJdXC49CwzUwOKfGW5WHLcMzMNq6jJciVTwm0zaRHlJqGaf1/ERGUW0OiGqRR6jMLVw5H2Rz8cEDeoSpB3iAh67Jv8r3xkucL+WfFipwlNNxEQUL2Ma86Zq7Tab7DB4G4nLjbuHaeMxxYHBWjdc2j7KGV8FoXRovTTo/JvKDJidbYHu4FbZBRJPTy5ZJlWuViAIu++ABPcLUAzzAQ9foT3DZE5zfGc1jJ9nsXmP+vZzXKo0HgbhcarXurptHZ5rByXSKTaFX2ENsvKd0RjW75sHdAIU8yGhlcsaD8mYzNwV1a7yTc7G8mnPscj62x7DMBUqZj3PF9MEDeoSpB3iAhy6e5XzI+O7KMblv5ORxho8d57ye1SyXuoUf9cFjluHec7M4veCfWjWWGbj0+Vjvf/7bF04X7RcKj8WLF5++9tprnfH44osvekdGRk4bHtbFF8SinH1eKbhoFvHvXQZlHuPjqEvlsCce0CNMPcADPHRBXdQPi+h9J3XBjuXse1uB2Y1xHlOc5zKNcg+wOdbOY5bh/tm1Qvyrr18xPCENz6bBCWlwYmz4r8QfL3xSuH8oPObNmyduueUWMl4hjdem0QpptOL06dPi888/Nz38Cc1uoKKLZjnnpQN6R/Et/v5TjzygR5h6gAd46OLn/Llf6HXfFpndGc5LzTurXBqRvM8Xj07XhmdqcKHysGW8FY2WQO9RthrsX3TRbBXpgyWSZW7n7zRa76QnHtAjTD3AAzx0Qd25NKVmUjE+HRSZ3T7Oc7WYHmGdVi6NOr7gi0fhSlNlDa+qwYXKo6zxWjDaGOtENKpOWLpoKK/NBcdvVMp8xSMP6BGmHuABHrrYyJ+vC/MpRnlmR3m9lCgjrdwhnzy05+HGhvdfvhLivQn5iPDHbIP7/IOTVswtZB6x8X755Zfis88+E1999VWm0f7hD3+oarIqNiX+3mxw0RDuS/mN5pQdyjl2rfL9bY88oEeYeoAHeOjyiF/DHE1s113X7Tb+/LuU38hMtyhlpJU76pOH8UpTWYbn2uBC5ZFlvA6MNsaSCsdmXTTLNCsX4ZxHHtAjTD3AAzxMyz9XgUeW2Y3m/I/xtg998ii9lrJqeC+88EJtBhcqD9V4iYcDo42RDPj8koU8FxiUecEjD+gRph7gAR6m+ybn8NpYHf1CDp9426RPHpWjBZHh+TK5EHmQ8To0W1eYAg/wAA/waHIeXaHz6BRAsyFtdZcBmToMk4pxgzIXeOQBPcLUAzzAw7T1tzDlt50yNQyTip5EGWnldvvkAcNtPpzLqCA7LOep4n3l+xKPPKBHmHqAB3iY7rskw/h3VeCRdy3G2xb75DFHtAfoCYwiOYws+f7PZjyNpcVVdRgH9SqP7373uzN4pMUzzYg/SgMX1mdcNCKlougEqRzS+D0e4k4j70564uFKDzoX94toXevxvLrhWI9UHll8MuqpMx5ZMXcDqqe16pEVczcjTm7L65EVczcRJ5dG9a/m6+d4htmJlAcAnYC+a5UykojLXcrfvfBohxYuPWXcLo32aNJsffCQRns0abaGoMoxmfFbmSdVyusljYs0nqu20SMPF3pcOS8imh4wbnDTsq1HGR6h6BFKPYUe4esRj3Qm089aMKNMC5Py2pwoI63cdT55tIPh9kujjW+O1Lf+skznxXTf+3ne1uOahzRaGzzoYtmb87vpxbs35wJUy9zN3+kJsdcTDxd69CvmqXteXOhRhkcoeoRST6FH+HrQymzDbEzbcsoxNbs4vOCwmI5dm1buGhGNu/DCox0M9w3+pH7190Q08VutDD28jX67tUl40HqdoxYuXsrjgCZ/CrAcrzf6jEcetvUoe15s6xFK/Wj2ego9wtfjSf6kdZiXWTA7yuOxRN5Z5XaJ6fWfa+eRZrirhL3g6GkY4TKKYIWHbN3GT4EUy5aWIZvip7TrOfXztvm8jxMesnVblYcK2m9DQZdO0cU7znnoBpKOyxwTM6Ns1M3Dth5lz4ttPUKpH81eT6FH+Hqo0bWOFfQOFJldD+cxl/McLXhQOcwG2+ODxyzD/cE3xLBMKx0Y7xWjPffKz1bKNFy0swMeaxThdnNli4MQDyT2uYo77rhjWCbvPDIuvLtFfpSLnRnbz/Cxpu9gaEpBHDNSjSNZNw/bepQ9L7b1CKV+NHs9hR7h66HGj35L5EcvGsjYvpyP7eG8Htf4v2kf6uo96INHZw2GZ2S0DnnEL8aPpPwWb5uXdbBF463EI4Ex5tMv9N7nTPK+q0R+7Mci013FT3v0rqbXEw9belQ9L7b0CKV+tEo9hR5h60Et9HtF9K6TYuue4haxTuShbt73FB87zHnptPrjcqkFvr1uHoXvcCsYXiWjdWi8FzS3uTbeSjwSFYieKm+W6VERRb9QX9af5W2P8j67K3ZHxWXSwIs7RTSvbZEnHjb0sHFebOgRSv1opXoKPcLWgwZffZsNei4b4Efc+qTRxGp4u6W87SDvs52POcJ5mET8icu9SUTvm2vjoT0PlwxPfqz89d9deYInV1+RY7T9NkzWBo+U7Q0bPMh4icfvf/97rzwSleg5TnXhYsoTrg8eNvVoBKJHowX0CKWeQo9w9aD3vQ/J9KJMe0Q0r/0RTnmgOa5PcauySrm9nIbr4GG88EWO4Tk1WlMeFU6EKa7w4JPmjIfDxTiaErb0WP/r1tAjY/EJY2QtbqGLLY0w9LDF41BHteMTiz54gy0eWYtbWLqP0jtlGv1Mc9vp/W+30rqkljZ1adMoaZrfes5iubXxKL3SVMLwRF1GW2B4wsDg7uHPN1uMB2AHoZwX8ED9aCc9yMB2i+l57r7ghEflpR2vvFt95WchnHBTw+9qcR5BtSSbEF11apLT0g4+AgrqB1Ckx66+T6CQaIG1lKXhT39PMX7lRkZD1tV5VidSsjMebn/HHXfM2vbaa6/N2qZ01TnhAVRGKOcFPFA/oAcMt+lBL8R/JdLDMREmeJ924QGgfqCeQo+W1iO0lnU7GS5F1rgOPADUD9RT6NEeeuwYvDEYLmT+HY1GA1UHAAAAaDmEZrhN38KtOq2j6gCYqtMobE3nCFVfn+cGegBA+xpfiAO1KkcLkjegFZQC+F9WCAEeAAAAQJgo3cJlk6WFHnr5b5oO0y+fwkdq/h9m8BDRtBxacKKleNTRsmqmFhT0mImqPS060OmNOdTh/n/VWdQiFB4OF4q4Cp1FLULhoYF4ucW8BSeOyvSx43/HCQ9jw00arQL6+3RdxlvEo0bjDYUHAABAsyLrPnrVz/lztYiWXrS1kh+Ve1lESzQ656FtuDkGJ+o0XlMergxPtiiC4KFgPj+RrRXR/Dj1iYzmww3xE9lFi2XSk9/3+H/72CMP6BGmHuABHkWgBTOeEdNrFl/kcoa43DiQwlLmtZZ50v33lIjWfqZg71Mlyx3h8mrhUWi4Bgbn1Hir8rBleAZGW5fxUqSKx2TaJtJDSi3jtJ6fyCiqzQFRLfIIlbmFK+eDbC4+eECPMPUAD/DQNflX+d54ifOl/NNCBY5yOi6iYAHbmDddc7fJdJ/Bw0BcbtwtXBuPOQ4Mzqrx2uZR1vAqGK1L46VJ58dEftDkZAtsD7fCNohocnrZMqlyrRJRwGUfPKBHmHqAB3joGv0JLnuC8zujeewkm91rzL+X81ql8SAQl0ut1t118+hMMziZTrEp9Ap7iI33lM6oZtc8uBugkAcZrUzOeFDebOamoG6Nd3Iull05xy7nY3sMy1yglPk4V0wfPKBHmHqAB3jo4lnOh4zvrhyT25GTxxk+dpzzelazXOoWftQHj1mGe8/N4vSCf2rVWGbg0udjvf/5b184XbRfKDwWL158+tprr3XG44svvugdGRk5bXhYF3eBLMrZZ6DgolnEeXQZlHmMj6MulcOeeECPMPUAD/DQBXVRPyyi953UBTuWs+/OArMb4zymOM9lGuUeYHOsnccsw/2za4X4V1+/YnhCGp5NgxPS4MTY8F+JP174pHD/UHjMmzdP3HLLLWS8QhqvTaMV0mjF6dOnxeeff256+BOa3UBFF81yzksH9I7iW/z9px55QI8w9QAP8NDFz/lzv9Drvi0yuzOcl5p3Vrk0InmfLx6drg3P1OBC5WHLeCsaLYHeo2w12L/ootkq0gdLJMvczt9ptN5JTzygR5h6gAd46IK6c2lKzaRifDooMrt9nOdqMT3COq1cGnV8wRePwpWmyhpeVYMLlUdZ47VgtDHWiWhUnbB00VBemwuO36iU+YpHHtAjTD3AAzx0sZE/XxfmU4zyzI7yeilRRlq5Qz55aC/tqGt4tg0uVB66xmvRaGNsSvzdkZFMLpq1BWWqv7/tkQf0CFMP8AAPXcSvYY4mtjcykonZDSXKSCt31CcP45WmYsP7L18J8d6EbJv/cdrgPv/gpBNzC5lHbLxffvml+Oyzz8RXX3111Wj/8Ic/2DJZFUsqHDvAn8mKsqzguNuU7+c88oAeYeoBHuBhWv65Cjx28mfyAWA053+Mt33ok0fptZRVw3vhhRdqM7hQeajGSzwcGG2MhSlPZFWxwKDMCx55QI8w9QAP8DDddyKlpV0VF3L4xNsmffKoHC2IDM+XyYXIg4zXodm6whR4gAd4gEeT8+gKnUenAJoNaau7DIjsdzE672jGDcpc4JEH9AhTD/AAD9PW38KU33aK7HeoOu9WexJlpJXb7ZMHDLf5cC6jguywnKeK95XvSzzygB5h6gEe4GG675IM499VgUfetRhvW+yTxxzRHqAnMIrkMLLk+z+b8TSWFlfVYRzUqzy++93vzuCRFs80I/4oTUNZn3HRiJSKovOOZkjj93iIO428O+mJhys96FzcL6J1rcfz6oZjPVJ5ZPHJqKfOeGTF3A2ontaqR1bM3Yw4uS2vR1bM3UScXBrVv5qvn+MZZidSHgB03q2uVcpIIi53KX/3wqMdWrj0lHG7NNqjSbP1wUMa7dGk2RqCKsdkxm9lnlQpr5c0LtJ4rtpGjzxc6HHlvIhoesC4wU3Lth5leISiRyj1FHqEr0c8b51MP2vBjDItTMprc6KMtHLX+eSRZri7xOz++irN67KwxaNfGm18c6S+9ZdlOi+m+97P87Ye1zyk0VbhoV5oe3N+N7149+ZcgGqZu/k7PSH2euLhQo9+xTx1z4sLPcrwCEWPUOop9AhfD1qZbZiNaVtOOaZmF4cXHBbTsWvTyl0jonEXXnjMSek2G0gr9Ae3pTavrSCj684Wjzf4k/rV3xKzV1mhirGJT8TK708NfpDoOUvlsXTpUqc8ZPogJ6/93LJalnPRCI2KQvPFDmjyf4750fqpFKj5Tk88bOtR9rzY1iOU+tHs9RR6hK8HvVZ7V0TrML8ipuetZnlA0X2W/o/HlLyzoJb7lA8eaS3cLjFzWPOVv3/9fuUXyTGo33+Vxn5WeMjWbfwU+DRXjil+SrueUz9vm8/7aPE4e/asEQ/Zuq3KQwXtt6GgS6foSXWc89ANJB2XOSZmRtmom4dtPcqeF9t6hFI/mr2eQo/w9VCjax0r6B0ous/2cB5zOc/RggeVw2ywPT54dKaYyzHlwLnK31VN94rRnnvlZytlGtYwW9s81ijC7ebKFgchHkjso8XD1HQr8Mi68O4W+VEudmZsP8PHmr6DoSkFccxINY5k3Txs61H2vNjWI5T60ez1FHqEr4caP/otkR+9aCBj+3I+tofzelzj/36cu3oP+uDRmWIuNMKK+ksXcgZLeVtZszMxWpc84hfjR1J+i7fNM+VRwnRNeeRhjHsL+oXe+5xJ3neVyI/9WGS6q/h/pnc1vZ542NKj6nmxpUco9aNV6in0CFsPaqHfK6J3nRRb9xS3iHUiD3Xzvqf42GHOS6fVH5dLLfDtdfPoTDEXmqx7j0wfi2jdyXt4W2wyczXNztRoXfFI4oLGNiMeJVu6FzS36VQgeqq8WaZHRRT9Qn1Zf5a3Pcr77K7YHRWXSQMv6L3lYq5sPnjY0MPGebGhRyj1o5XqKfQIWw8afPVtNui5bIAfcetznZgZ3m4pbzvI+2znY45wHiYRf+JybxLR++baeMzJMBf1RfcHvO1N3udVme4js8sYwERG229gsnkmV5lHSjkNFzzIdDMGUpXlYQo60c9xqgsXU55wffCwqUcjED0aLaBHKPUUeoSrB73vfUimF2XaI6J57Y9wygPNcX2KW5VVyu3lNFwHDzLcaxLbLqfsdznj+AHFYMoabQyrPCqciFB4zIDDxTiaErb0yFncoqmQsfiEMbIWt9DFlkYYetjicajiUvaJRR+8wRaPrMUtLIDuk/ROmUY/0whqev/brbQuqaVNXdo0SppGFJ+zWG5tPOZwl8J93FKjFtspEfXrx626W3kbzV0a4n2vdG384BtC/PrvohHHFYxW7dooxYOxKkPALNzDn28GygPwi1DOC3igfrSTHmRgu8X0PHdfcMJjTobJvMkufw1/zzIXMt3hH7zyM1t8SvMo0ZLsagIeLdOSbEJ01alJTks7+AgoqB9AkR67+j6BQmLmWsqqyRAmlCa0yDAXFzDmQS3tK58pxq/cyGjIujrP6kRK2eNVeNxxxx1XPl977bVZGStddaY8gHoQynkBD9QP6NEGhquajFDMJPl3HXDBg16I/0qkh2OKDfWhQHkA7hHKeQEP1A/oYQmhtaznZJhd3t91mq5NHtQFfF3eDt+fGgyCB+AFoZwX8ED9gB6WsGPwxmC4kPl3NBoNVB0AAACg5RCa4c5pd0GrdjlUnUZhazqHK/icNhPigC3oAQDNYXwhDtTqtCDkCkoB/C8rOIEHAAAAEBxKt3DZZGkdyV7+m6bD9MunihEPBneVh4im5dCCEy3Fo46WVTO1oKDHTFTtadGBTm/MoQ73/6vOohah8HC4UMRV6CxqEQoPDcTLLeYtOHFUREvtuoQTHsaGmzRaMb2gNf19ui7jLeJRo/GGwgMAAKBZkbyPzvJz/lwtoqUXba3kR+XSyoFv18FDu0uZu45PsYn0srHQKhw3cNrN22LjPeWiq9mUh4hWhbLOQ7YoVsjknYcCin6xRUTrQFNQ5T9xepe3bRGzg0VXBT35PcBPgz55QI8w9QAP8CgCLZhxULmP0prOh0QUr/dObhTO4e8b+LeLfC89xcd2VSi3h822Fh6FLdyMliQtcL1PtmLVcE39ct998nOriBZ8ttrizeMhZoaN6udtM3jYammS0YbAQwFFqnhMpm0iPaTUMk7r+YmMotocENWmN83lC5D+rwe5W8UHD+gRph7gAR66Jv8q3xsvcb57RXqowFFOx0UULGAb86ZrjsLX3Cf0IwbF5cbdwrXx6CzTkpTm2Z8w2yugbfQbt/B22WjxFvHIECWOHzmLR9mWZkGLtjYeCSzkfPYI/fiNe/iYhRXLpIeO+/kBwgcP6BGmHuABHrpGf4Lvh3FM6aeEflzep/iYCc7jBOepW+5Fvn/XyqPThtFmGO9AFeO1wYOPGahieHlG29fXZxK4OZUH5c2tZlNQV8g7Mi0vcexyPrbH8LgFSpmPy3TGEw/oEaYe4AEeuniW86HlH+/ia8cUZ/jYcc7rWc1yaQDUoz54pLVwTyvdpdQ1druBwWUZ7+0iCt4uFMMrgjUeiuFZ4UFGK1PdPFR0cRfIopTffqzZ3bOI8+gyKPMYH0ddKoc98YAeYeoBHuChC+qiflhEMWmpC3YsZZ9farZYxziPKc5zmUa5B9gca+dRNGiKBn+8J1ua22XqNlWVjqFjKQ+ZFleoIJV4cFeINR6yRbpdJp88nsh5MqUb/8qMypP2pPqEZpn0juJb/P2nHnlAjzD1AA/w0MXP+XN/TovyYW6ILNJsYe5P5J1VLo1I3ueLR57hxqNsySTo/dSnuoanGO2nfGy3mO6KNUVpHorBOeFBxiv0333Y4kHHbi3Yh1pc3xTReqdF2KrxP8T8CTQP7aQnHtAjTD3AAzx0Qd25q/n+t0+jJfw7EYVILUI8aHW1mJ4zm1Yu/U8XfPHINFxl8FOa4e1IM7wCo40HORmhiEfGyc4zuHiQkxH4fW0qD/rX6+IhsU7oDc+nQQH3iuidcR4or80F+2xUynzFIw/oEaYe4AEeutjIn68LvVHFlP8JvscW8X0pUUZauUM+eXQWmF3aqGMyjZ2q8eoYbcl3r1o8FMPTMbjSPOi9rWK8vnhsMtyf3hl/p6BSFT25qb+/7ZEH9AhTD/AAD13Er2GOGvKge+xvCh4WhhJlpJU76pOH1sIXGaOOVaNxYrS2eFQ12gzj9cVjSYlj6CmOJmyfzekyycNtyvdzHnlAjzD1AA/wMC3/XMnWOS3EsTTj99Gc/zHe9qFPHkbBC3IMz6nRluVh22jTjFfMnu7jmkfZ+W80wvpumY6k/LbAoMwLHnlAjzD1AA/w0EW870RJHjRw9S2ZfpTy24UcPvG2SZ88SgUvYDMd2DF4I43I+gfefINLk83iITmQ4c3g4dJkMxAbr28eOricsm0KPMADPMCjiXhck7KtK3QelcLzqQZbt9mmGF7a91bkUfaJjIa10/D2h1N+Gzcoc4FHHtAjTD3AAzx0UbVHiKYr0bSlwym/9STKSCu32yePyvFwgdpR5p0DhZiiYe3LSub5vvJ9iUce0CNMPcADPEzLL/MumdY+pulKoxm/512L8bbFPnmUjofbArgSIHLH4I1pLffaeaTFM82IP0rTUNYb5E8jp3cW7DOk8Xs8xJ1G3p30xMOVHvSE/qSIAkpcfVrPibnrSo9UHll8MuL1OuORFXM3oHpaqx5ZMXcz4uS2vB5ZMXcTcXJpVP9qvn6OG/CgMTIDBfusVcpIIi53KX/3wgMt3OYDVQ6d7moatv4bjYuW8npJ4yKNpwVs9MjDhR70FEpLbR4V+l1jLvQowyMUPUKpp9AjfD3ieetk+joLZtB19h0Nk6O8NifKSCt3nU8eedGCuoVllF0e0iIF6lt/WabzMjU4nedtuQtxl1zK0ToPvlj2FuxDT3HvKpUrD3s1LkB1VSzKu9cTDxd69CvmqXteXOhRhkcoeoRST6FH+HrQ1KJhNqZtBTxoX5qO9LrG/xWHFxwW6dOX4nKpe3yBLx55LdxPK6xdPMs0lYUxTGGLB/Wr0xrGmxKVoYe30W+35vGosIayTR4EGg2d9f6AhqnTcPWbNLhQHgc0eVPM33i90Wc88rCtxxslz4ttPd4IpH680eT1FHqEr8eT/EnrMGe9F6bpRzQN6WON/4fyeCyRd1a5XWJ6/efaeaQZ7ioR9c2XWbs4z2jjhSBGuIwiWOPBeJq7Sab4Ke16Tv28bT7vU8ijovGW5aGC9tuQ0aXzvNCLbjHOeegGko7LHBMzo2zUzcO2HpMlz4ttPSYDqR+TTV5PoUf4eqjRtY5ltIYf0vwfeziPuZznaMGDymE22B4fPGYZ7q6+T4ZlWplheDsqBC+4YrSUN5VRlIcNHmJm3/wa/hzg7sBxTrvFdL/8mmQGfX19wzKtzDDerDWUrfPIuPDuFuXjN94tzN/B0JSCOGakGkeybh629Sh7XmzrEUr9aPZ6Cj3C10ONH/2WKB+X9y3O4wznWYTHuav3oA8enYaGt1OYBy8wMlpTHqI4aEDS9I5kdBsQ5mXxyDDe5BrKznkkMMZ8dFeymuR9Vwm98FtZpkvH02g9elfT64mHLT2qnhdbeoRSP1qlnkKPsPWgViMFRyBPoDm+pxTP0GnAPM3HLOI87tVsicblzud7c608OhqNhm73cC9nvkIRf7+YHsVGJ00N1USm1F/GZC3ziMeqNxJ/J3H1d51pQbJ165yHOt0iZ4pKjDhqx1p+0orX+TzLT540hYBGNWYuQp42zaSgXCrzeyJ6rzNmi0ceH4d6aJ8Xx3po81D1yZqyU4ceaj091OG+nm7RuGU54KGth8ova6qMTT0S027S+1Lt89DWg/ilTb9kUHfuL8T0EolxtJ0hLjceeLSUea1lnvMVc/+JSFntiu7jGuXStXrUJQ+Vj7bh5hheEk6MtiwPfupQK0AROkzm4aYYrzUehoZbGSUMt3Y+DnlpnxfH/7Y2D0PDdcbD0HArw5LhOtPD0HArw5LhOtOjwHBj0H10j0iP9JMGmuP6lHJfFYaGq5YrlHys81D5GC98wUa6MsXwajFaXR46AljCFR58opzxyDOfdoQtPXw+UNhExuITxqhq3FsaYehhi0dV49Yxwzpgi4fDBwi6T9I7ZRr9THPb6f1vd6KlPcktUprfes5iubXxKL3SVMLwRF1GW2B4wsDg7uHPN1uMB2AHoZwX8ED9aCc9yMB2i+l57r7ghEflpR09Gm3Rk0oRulqcR1AtySZEV52a5LS0u0LXA/UDKNKj5uVyg0XTr6VcdCKVPnx68a3OszqRsrvxcHvdrjylq84JD6AyQjkv4IH6AT1guE0PmsD8K5EdjmmC92kXHgDqB+op9GhpPUJrWbeT4dLw7uvAA0D9QD2FHu2hh8Yo5VrN33haEAAAAAA0A0Iz3DntLmjVLoeq0yhsTedwhVDn4UIPAIDxuby3u0CnBSFXUArgf1khshefaEceAAAAQEAo3cJlk6WFHnr5b5oOQwtfjHgwuKs8RDQthxacaCkevlaaaueWdzPp4WClqVnQ6Y1p4ZWmSvFo4ZWmSvHQAIUFpPB+eQtO0FKMHzv+d5zwMDbcpNGK6QWt6e/TdRlvEY8ajTcUHgAAAM2K5H10lp/z52oRLb1oayU/KveyiJZodM5Du0uZu45PsYn0srHQKhw3cNrN22LjPeWiq9mUh4giOVjnIVsUK2TyzkMBLaK9RUQxGd+V6U+c3uVtW8T0Qtu2QE9+D4iZwap98IAeYeoBHuBRBFow46ByH6WgAYdEFK/3Tm4UzuHvG/i3i3wvPcXHdlUot4fNthYehS3cjJbkczLtk61YNVxTv9x3n4gi5Dxiu8Wbx0PMDBvVz9tm8LDV0iSjDYGHAgp4/JhM20R6SKllnNbzE9lemQ6IagGs5/IFSP/Xg9yt4oMH9AhTD/AAD12Tf5XvjZc4370iPVTgKKfjIgoWsI150zV3m0z3CY0IZIly427h2nh0lmlJSvPsT5jtFdA2+o1beLtstHiLeGSIEsePnMWjbEuzoEVbG48EFnI+e4R+/MY9fMzCimXSQ8f9/ADhgwf0CFMP8AAPXaM/wffDOKb0U0I/Lu9TfMwE53GC89Qt9yLfv2vl0WnDaDOMd6CK8drgwccMVDG8PKPt6+szCdycyoPy5lazKagr5B2Zlpc4djkf22N43AKlzMdlOuOJB/QIUw/wAA9dPMv50PKPd/G1Y4ozfOw45/WsZrk0AOpRHzzSWrinle5S6hq73cDgsoz3dpk+5M2x4RXBGg/F8KzwIKOVqW4eKrq4C2RRym8/1uzuWcR5dBmUeYyPoy6Vw554QI8w9QAP8NAFdVE/LKJg7dQFO5ayzy81W6xjnMcU57lMo9wDbI618ygaNEWDP96TLc3tMnWbqkrH0LGUh0yLK1SQSjy4K8QaD9ki3S6TTx5P5DyZ0o1/ZUblSXtSfUKzTHpHEQdl/qlHHtAjTD3AAzx08XP+3J/TonyYGyKLNFuY+xN5Z5VLI5L3+eKRZ7jxKFsyCXo/9amu4SlG+ykf2y2mu2JNUZqHYnBOeJDxCv13H7Z40LFbC/ahFtc3RbTeaRG2avwPMX8CzUM76YkH9AhTD/AAD11Qd+5qvv/t02gJ/06mtRr5xoNWV4vpObNp5dL/dMEXj0zDVQY/pRnejjTDKzDaeJCTEYp4ZJzsPIOLBzkZgd/XpvKgf70uHhLrhN7wfBoUcK+I3hnngfLaXLDPRqXMVzzygB5h6gEe4KGLjfz5utAbVUz5n+B7bBHflxJlpJU75JNHZ4HZpY06JtPYqRqvjtGWfPeqxUMxPB2DK82D3tsqxuuLxybD/emd8XcKKlXRk5v6+9seeUCPMPUAD/DQRfwa5qghD7rH/qbgYWEoUUZauaM+eWgtfJEx6lg1GidGa4tHVaPNMF5fPJaUOIae4mjC9tmcLpM83KZ8P+eRB/QIUw/wAA/T8s+VbJ3TQhxLM34fzfkf420f+uRhFLwgx/CcGm1ZHraNNs14xezpPq55lJ3/RiOs75bpSMpvCwzKvOCRB/QIUw/wAA9dxPtOlORBA1ffkulHKb9dyOETb5v0yaNU8AI204EdgzfSiKx/4M03uDTZLB6SAxneDB4uTTYDsfH65qGDyynbpsADPMADPJqIxzUp27pC51EpPJ9qsHWbbYrhpX1vRR5ln8hoWDsNb3845bdxgzIXeOQBPcLUAzzAQxdVe4RouhJNWzqc8ltPooy0crt98qgcDxeoHWXeOVCIKRrWvqxknu8r35d45AE9wtQDPMDDtPwy75Jp7WOarjSa8XvetRhvW+yTR+l4uC2AKwEidwzemNZyr51HWjzTjPijNA1lvUH+NHJ6Z8E+Qxq/x0PcaeTdSU88XOlBT+hPiiigxNWn9ZyYu670SOWRxScjXq8zHlkxdwOqp7XqkRVzNyNObsvrkRVzNxEnl0b1r+br57gBDxojM1Cwz1qljCTicpfydy880MJtPlDl0OmupmHrv9G4aCmvlzQu0nhawEaPPFzoQU+htNTmUaHfNfZ/ONCjDI9Q9AilnkKP8PWI562T6essmEHX2Xc0TI7y2pwoI63cdT55dGY4eEday68qDJdldMGD+tZflum8TA1O53lbTx6PrKf7GnmoF9o/45Zx1qR0eop7V6lcedircQGqq2Id98jDhR79innqnpd/dKBHGR6h6BFKPYUe4etxlsv+Zxr8aV+ajvS6xv8VhxccFunTl87yb9Q9vsAXj47//YUbSrsGdb1KQ2zw944Co6W1Z68uA6bub8lU436LLB7Ur/6WyJ6wTJVo5dfFzg9C4CHTB/++q0+nvJ1i5uonD4koGLLOgtujXNaVxcqTXZSJLkwaefeASB8kYJXH1UfxH6TysK1HfMFpnxdHehjx+P7U4Ach6PHHB/pc8cisH8ku20Md4dSP5b/sqF2PRJdtZteuDz2Ofe2GsvfT50UU0UcnkAK9Wz7NnO9kfWJ/Su73Lpvuf6iLh+qXaS3cLjFzWHPyb6MWbcoKVNTvv0rjcGs8GE9z5Zjip7TrOfXztvm8T7PxGEg8qT6vedFSd9AGoR9IekpMR8TxycO2HpMlz4ttPSYDqR+TTV5PoUdz6pHEQ5r/I7WkjzHnwyJ7IFP8oLKezdYLjzkpYhzj7/fx56v8uYGF/Ccy/TeNruMZLVo2WloQY1izclTmIaYXoBD8VCO4gu1V9qGuQZpbtkfZp9l4xO8VdmhefBTV4i+E+TuYVuURynkBD9SPdtbDdD4vRSv6P9nsSJvHNY75v3zy6EwRg0ZYUR/+Qs5gKW87xvv8N26h6gYvuNKilUa70tBsS/MQM9cyVrcR0lZKibfNa2IeySfVrKfTfuY7VvKibTUeoZwX8ED9gB56iAPHnBLR/GDylXs1W6JeeXSmkKDJuveIaCmvD/n7BYXMXC7gJxytJzbbqkZbmkfiySzJI4kLGtualQddNP+bmPmynr6/zu8hbuYn0EsVLtpW4xHKeQEP1A/oMd2d/T+LmWsV03caxEXvlz/i++tcNvdvC72IP9550KCpNBLvJ/ajxdrfFNHoriFuhtPJ35nSDWHSdRybdZYYlXnwUwehocPl62Ln10Lg8e+7+qrwKIWMQVNddfNI8qmJR0Nzv6+FwOP7U4NB8PjjA/XX04xBU0HUj+W/7Khdj4xBU0HocexrN9i+n8agOa5PKffVWUgMmuryxUPlQ+9wk2tBpq2VeTkjjwGFiLHRJmCVh44ArcojY0EE4UGPIHjk6WE4Arol9MhYqOIKSkx/K81jSyMMPfJ4GI6ArsQjaZy+9MjjYTgC2ub99Cx3adMqTzS/9Vwz8uhkB7+PHX0Bd4/equxzK2+b9RTEKzKtKtF1nIbSPBirOK3UNLl7OAXJQ7ZgqvKwhXbl4ap+gAfqB/TQ59HB6Zt8X90tyi1PGQSPOQkyr3KTm5rVd/NTQW6XQ0WTzRLFmEeJlmRXi/MQvs+L5ZZ23Xp01alHTku7q1X1CKWeQo8w9XCwxK738zIngwxhQmlCixoqR2keeSdG6cOnofTq6icnUnYfr8JDs6vOOY9QzkuT8QjlvIAH6gf0aNH72JwMMkIpNPm3qFEUmzxoAvOvRHY4pgnep114hHJeUD/AA/UDejjRI2W1KWMeNlvaczJOTt7fdVYSmzyoq+C6vB2+nr5eeO08atIjlPPSNPUjFB7fnxoMgscfH+hD/VCw/Jcd0EPBsa/d4F2PnGWDtXnYWs+fjLuj0WgIAAAAAGg1uAjCU8Vwmz4ebolh+zNQdWpC1ShCee99Q0CJaTPW4GDQFfQAgDYxvprjmmuhcjxcaXgrKAXwv6zgBB4AAABAcCjdwmWTpWULe/lvmg7TL1uMIx4M7ioPEU3LoQUnWopHHS2rZmpBQY+ZsByvORU6vTFVe5x0oNMrFQqPEgtFGENnwYxQeGjgJpk2iSjwAS2JGy+rqC44cVRESzK6hBMexoabNFoxvaA1/X26LuMt4lGj8YbCAwAAoFmRvI/O8nP+XC2iSERVV/JTy6UVpt6ug4d2lzJ3HZ9iE+llY6HVNm7gtJu3xcZ7ykVXsykPEa0eYp2HbFGskMk7DwUUf3KLiNYLpSDLf+L0Lm/bIrKDRZcFPfk9wE+DPnlAjzD1AA/wKAItmHFQuY/S4v+HRBQm705uFM7h7xv4t4t8Lz3Fx3ZVKLeHzbYWHoUt3JSWpOBm9CrZilVDRfXLfSnwLq3Ysdh2izePh5gZsoqeNmbxsNXSJKMNgYcCilTxmEzbRHpUomWc1vMTGcWuPCCqDcefyxcgxTx+kP9/HzygR5h6gAd46Jr8q3xvvMT57hUzwwDGGOV0XETBArYxb7rmKOjAfUIvYpBabtwtXBuPTsOW5Bn+mZ7g35O/75CpmxOFKXqPzUXwvpVbvDo8RLSwdLeYjj+byaNsSzOjRVs7jwQWcj57Mi6WtBbYHj5mYcUy6aHjfn6A8MEDeoSpB3iAh67Rn+D74QQ3WJ7KMLkkJnnfVXxsL+c116Dci9wLWSuPTpMuW9lKvYszH2HxaaWIT0VKHFzet3RXsy0eMt1VpYs3r+u4r6+vMg/Km1vNpqCukHdkWl7i2OV8bI/hcQuUMh/nhwgfPKBHmHqAB3jo4lnOZ5zvjWdK5HGGjx3nvJ7VLJcGQD3qg0daC/e00l1KXWO3S4OjLuErji8/6Qn+OyJaaUQoLTrB277D+9C+k3Qs5SGiIL9CMbwiVOYhpl9kT3I3rhUe0mj7ZYqfgOrioaKLu0AW5ezzl5yysIjz6DIo8xgfR10qhz3xgB5h6gEe4KEL6qJ+WKYp7oIdy9n3bzhlYYzzmOI8l2mUe4DNsXYeRYOmsrqOqQW3lvcZEdPvI2nbpwVdzWVQiofI7+ItzUO2SHfI1E2J862bxxMFT6Zk5i9x+rDgSfUJzTLpHcW3+PtPPfKAHmHqAR7goYuf8+f+ghYl3SM3c1pc0MLcn8g7q1wakbzPF488w427Pou6jldSEsVdq3FXrCm0eIgo/mw78KBjtxbsczzjexq2iuL3N/GDAoHmoZ30xAN6hKkHeICHLqg7dzXf//YV7Ls+43sa9nGeq8X0nNm0cqnX8YIvHpmGy13B9M5xl2I0qV3HvH9W16r67rXftHbo8BAz50AV8hDCnAd1I4fAQ2KdKB6eP6p8P1uw73x+csvDRqXMVzzygB5h6gEe4KGLjfz5uigeVbwsYZh5uMgtcrWMtHKHfPLoLDA7egc7wOagIqvrWO1ajXGD+u61DIp4iNldtqk82OBK86D3tjL55rFJY59zyvcPNPZfa/D72x55QI8w9QAP8NBF/BrmqMa+S5Tvt2rsP5QoI63cUZ88tFaaIsNTlkqj1tkjYrqr9AmlBSfYSJ6Lu9yqGK1NHlWMNs14laX06uaxJGXbh9z1c5YvEPUieV9Ek7Vv5acz6hJZnPMEl4bbUi5GHzygR5h6gAd4mJZ/LuW3xZz/Ui7v1sQ19y5zO8t8P8xomS/JKfdDnzzy5uFup5Zriullda3mdh0rrWAjVOEh0rts1fdv2pAGu50HSSVRKw8xe/4bLbRwi0xPyvQin2x1UvoUb3uR97mFj1GxwKDMCx55QI8w9QAP8NBFvO9EYjsFs/9PMj0j0w/ZxNX5rF287Ye8z3/iY0TKtbggp9xJnzzyWrg0uGerNDsadXUg2dKUHwP82z/EXaVprVk2S2oBln3Jn8tDbqcu3hk8MlqRVnhI053Fg8uri0cScy0cMwUe4AEe4OGRxyULx3SFziPPcCdTuklFiuGpJpyGTxPdq6YmU8gjYWytzmMiccwvmM9r3MVxjrs7Likn/zbu3qAuku+ldAmNG5S5gPf3wQN6hKkHeICHLqj118MtbfUe+RNusHyPy1nCXblzFVN/n/mdZb7JrtyeRAszrdxu/u6FR57h3sCtsEfUE8Tdws9lGazSolVbdPF7zH1KC1AXuTxyjK0WHkLUzuOcmP1uYLGYOdT/TjH9HiF+51CUZx7eV8pcwheYDx7QI0w9wAM8TMrvYQ7J4z4UM6foULnLlGvuzoK8897LxuUuZiP0wiPTcNlQKSDBPn4C2sE/pXbx5nQd03vMfbFBm8apLOLBTyMHUgxO5UE3xHtl+nuZ/gdv68jikxbnkleW6h8cHHTCIy2eaUb8UZqGsl7jhOcNIEhiSOP3eIg7jbw76YmHKz3ovND7qRH1aT0n5q4rPVJ5ZPHJiNfrjEdWzN2A6mmtemTdyzLi5La8HlkxdxNxcmlU/2q+form+J5TjE7H1NcqZSQRl7uUv3vhURieT5mSk9a1+mmiq1Rd1CE+vt/GSOUKPEig2/nJ5H9U5aFMDfLF47goHum8LON7GiivlzQu0niu2kaPPFzoEZ+XowZdYy70KMMjFD1CqafQI3w94nnr60Xx67TRjO9ZPYmbE2WklbvOJ4+8UcpZJNQF+LtTukrjkbkmeQqHPPqVmyN1Ibws03mZGpzO87bchbgzRijXzoPz3Fuwj8nKKHs1LkB1VSx6Quz1xMOFHmXOiws9QqkfzVxPoUf4etB7z2G+P27TeDhI+56GOLzgsEhfrCMud42Ixl144ZHXwv00bUqOEpAgngoT4+qUoGSLNrEwhilK8RDTi0u8oXSN0BrGmxKVoYe30W95k5o/zZgaFAckqIsHYX/Bk1a89ucWkb/2J+VxQPM80DvneL3RZzzysK1H2fNiW49Q6kez11PoEb4eT/LnEwUt+XhN50Mif01nyuOxRN5Z5XaJ6UGvtfNIM9xVYnoN4KfZ8HYUdfFmdR0rRptcc7gIWjzE9JQc9QksbbQw5UHLkE3xPtdz6udt83mfQh4UvMADDxW034aCLh2KbPGLnN/HOQ/dYfBxmWNiZpSNunnY1qPsebGtRyj1o9nrKfQIXw81utaxgt4Bilj0k5zfeziPuZznaMGDymE22B4fPDpTjHQ4IxiBdrdwYp+0YAfDRXnY4JHo4l3DnwPc+hzntFsxyjXJDPr6+oZlyuQhRD08Mi68u0X5+I13C/N3MDSlII4ZqcaRrJuHbT3KnhfbeoRSP5q9nkKP8PVQ40e/JcrH5X2L8zjDeRbhce7qPeiDR6eB4eV28eZ0HRsZrSmPDMNT1zJOmt6RlP3jbfOyeKQY71UeXFYtPBIYYz66azPH3d+rRH7sxyLTpeOp+5ze1fR64mFLj6rnxZYeodSPVqmn0CNsPaiFTjM2yBMotu4ppXGm04B5mo9ZxHncq9nqj8udz/fmWnnojFJOa2nO6uLN6joua7QmPISY0dWc5JHEBc1tusbrhUeiAtFT5c0yPSqi6Bfqy/qzvO1R3md3xe6ouEwaeEHz0RZzZfPBw4YeNs6LDT1CqR+tVE+hR9h60OCrb7NBz+V75kfc+qTRxGpknqW87SDvs52POcJ5XDT4n+NyKb75pjp5dDQaDaOzI421l01kRcYuZEL9NkzWBg8xHTJP9x/t2GIgyeDgoDMe6vzGnDmh1pA2r7OOck34OOSlfV4c/9vaPFR9subI1sFDraeHOtzXC53r0wGPUvePrLmpNpGY55oKBzy09SB+OwZvLNqP7qN7RHqknzTQHNenhMj2mV19n+iWK5R8rPNQ+cwpUdkp45UphleL0ery0BHAEq7w4BPljEee+bQjbOnh84HCJjIWnzBGVePe0ghDD1s8qhq3jhnWAVs8HD5A0H2S3inT6Gea207vf7uV1iW1tOPZHjS/9ZzFcmvjMadChVYNT9RltAWGJwwM7h7+fLPFeAB2EMp5AQ/Uj3bSgwxst5ie5+4LTnjMqZqBR6MtelIpQleL8wiqJdmE6KpTk5yWdlfoeqB+AEV6UHcqYMFwfaOo60jpEqIh6+o8qxMpuxsPt9ftylO66pzwACojlPMCHqgf0AOG2/R4SESBghdm/D7B+7QLDwD1A/UUerS0HqG1rNvJcCmyxnW2My0xyMQJDyDM+gEeqB/Qwx80RinXav7G04KKMHq448oo3WUPN0Z8/nN18dAwXHXU8izYGl0KAAAAhG241lq4bHA0LaaX/6bBQ/11G28oPNhor/IQ0WCq/izjDRWhzsOFHgAA4ysyuNDQWTUDMjiZTsmvp8V0mLJJ/n6afotbm66NNgQebLSZPPi3FbgEAQAA2gulW7jJliSbCoUs28d/b5XpEcXwnLQ0Q+GR0qLN5WHa4vW10lQ7t7ybSQ8HK03Ngs7rjxZeaaoUjxZeaaoUDw3Eyy3mLThxVKaPHf87TngYG26ewUnB1cWt++W+FKaIJkIvVozGypkPhUeB0c7gIaKwTa54AAAANCuS99FZfs6fq0W09KKtlfyo3MsiWqLROQ9twzUwONq3m1tzW4Ve1AXRbDxki0LXaAWX7YSHgvn8RLZWRPPj1Ccymg83xE9kFy2WSf/L97iyfeyRB/QIUw/wAI8i0IIZz/D9UXD+R7m8cTEdSGEp81rLPONXd3TPpWDvUyXLHeHyauFRaLgWDC7ef7tno7XCw4LRWuGhgCJVPCbTtgwzX8ZpPT+RUVSbA6Ja5BEqcwv/bw+yufjgAT3C1AM8wEPX5F/le+klznevSA8VOMrpuIiCBWxj3nTN3SbTfQYPA3G5cbdwbTx0Wrinle90I1klDW7MwOCuGKLcp6rBBMtDzI5RmcuDv9swXJp0fkzoB03u5ouGWmEbRDQ5vWyZt/H/fsYTD+gRph7gAR66Rn+Cy57g/M5oHjvJZvca8+/lvFZpPAjE5VKrdXfdPEzf4dKL5Pekae3npwBRZHCOuj+C4iGTFg+hF+RZF9St8ZaIYq+agirXOyKKimGy/NoCPo7K/DFXTB88oEeYeoAHeOjiWc5nnPMZK5EHXW938f+xnPP8sUa5S7klWjsPk2lBu9kwyEh2iii4uhpgfZL3uUEaXL9Dk2s6HiJ6qW6TRxd3gSyqkMcizqPLoMxjfBx1qRz2xAN6hKkHeICHLqiL+mERve+8r6TJxRjjPKY4z2Ua5R5gg62dh7bhknmxeexSjKbQ4Kib10I3bnA8+vr6CnlkGC3tU5XHEwbdQEVPqk9o7kst9zgo80898oAeYeoBHuChi5/z536h331b1MLcn8g7q1wakbzPFw+jhS/IxGQaYDOJUWRwcavPGkLhIU2XyprFo8Boq/KgfLYqfw9zd0aHyJ9iFP9+l5g5hF1n5LT6kECj9U564gE9wtQDPMBDF9Sdu5rvj/uU7fT+k7qpG5yyEP/+jpg5dSd+ZbdaTI+wTiuXRh1f8MWj1EpTqqlpGFy3sNudGhyPRL5FRluVxzoRjaqLcb/h09kZPiYG5bW54JiNSpmveOQBPcLUAzzAQxcb+fN1MXM078uGre7lfEwMyuulRBlp5Q755KFtuGRePAo46/csg9udaAFWQig8BgcHt8vUrdEKss1jU+LvicQTV9ETmXpMjLUFZaq/v+2RB/QIUw/wAA9dxK9hjia2L0y0pIta2uoxImGm38opd9QnD5NRymQaWxMjg7Wm4vB+trwuKB5i5gjl2GhdjlRe4qKzoOD325Tv5zzygB5h6gEe4GFa/jkHPEZz/sd424c+eZgYrjoiV31R/qmodypOU/IQ9rqzFzr4XxYYlHnBIw/oEaYe4AEepvtOOOBxIYfPAuWe7I2HieHeIKYX4O9OtOhyDS6vC7gEmopHhtG6Wt6xLKbAAzzAAzyanEdX6DxMpgVNJqbkxNCZivOptb6LQHjQCOXE1KAZPETxSOWycPFENm5Q5gKPPKBHmHqAB3iYtv5ctLR7EmWkldvtk4fxKGVlSk78d7/mCGGrCIUHm+qA8rfOlKAqPFy8cyjK833l+xKPPKBHmHqAB3iY7uviXXLetRhvW+yTh0m0oO6i96EugwZU5EFPYP9Gpv8g03/lffLMvJAHjVDmebh5KOSRF8c0I/4oTUNZn3iaonzjfyiLfEfKE1iMoYL/g36Ph7jTyLuTnni40oOecmmqw4j6tJ4Tc9eVHqk8svhkxOt1xiOrrgZUT2vVIyvmbkac3JbXI+uemrif0qj+1Xz9HE+0knuU8rNu0I2clvVapYwk4nKX8ncvPExauJ9mTckpmorDXcC2YMrjXZluEdEyZP/VJg+aGpTRWk1r0dricTzRgn7esFtkIR+jttBf0rhI47lqGz3ycKHHP5fpKxFNDxg3uGnZ1qMMj1D0CKWeQo/w9Yjnra9P3DsfEmbd3RN8jHrP3ZwoI63cdT55mBhuN5sHGd4OxeRyjdbBKGFTHrQg9SXlaY4mKZ8X0/PKzvO2nrI8ZNqhbHfNg/Lbm3ia+kzoz6P7TMycN5cVhipZ5m7+Tk+IvZ54uNBjlUz/aHheXOhRhkcoeoRST6FH+HrQymzDfG/clmitXyf0579el2jhx+EFh8V07Nq0cteIaNyFFx5VghfE8B00IJeH/Pz/+HfqV6fIPpsSlaGHt9Fvt7rgIaL3ujZ50NzfUQtaUh4HNPel1wLxijTPeORhW483Sp4X23q8EUj9eKPJ6yn0CF+PJ/mTplMus6AH5fFYIu+scrvE9DTO2nlUCV6QfNr3FbxAiwcbIS1DNsUGeD2nft42XxiscZwSvGAWD5E+gMoGD9pvQ8UurnHOQzeQdFzmmJgZZaNuHrb1mCx5XmzrMRlI/Zhs8noKPcLXQ42udaxE76JIGDzlMZfzHC14UDnMBtvjg0fdwQtGLJmuNg8Fa/hzgA1xXEwHIR5I7KNruibBC2zziOM3lolycUaUi2VJ7yvu4uOTcSTr5GFbj7LnxbYeodSPZq+n0CN8PR4XM+NHl4letJyP7eG8Htc4hvahrt6DPnjUFbyAjHaV3HelsAhNHjHiF+NHUrKKt80rSUUneIELHtS6WiX04+1O8r6rRPnYjxN8PLXs6V1NrycetvSoel5s6RFK/WiVego9wtaDWuj3iuhdJ8XWPSX0p0zG42dO8bHDnJdOqz8udz7fl2vl4Tp4wVWjlWnYRg0pwSOJC5rbclEieIETHnxy6anyZpkeFVH0C/Vl/Vne9ijvs7tid1RcJg28uFNE89oWeeJhQw8b58WGHqHUj1aqp9AjbD1opP+32aDn8v3yI2590mhiNbzdUt52kPfZzscc4TwuGvzPcbk3ieh9c208dObhkmmuEGZBA+iYflsmW5FHEg2bPIRe8AIXPNIq0XOc6sLFlCdcHzxs6tEIRI9GC+gRSj2FHuHqQe97aVrNizLtEdG89kc45YHmuD4lZsbmLVNuL6fhOnh0NBrFekkz62WDWaF0LXSnfHdhtJV4KJOxdStGR9HCF7Jla8QjcTK0eWQsKFArchZ/cI6MhR1c/X/a58UxJW0eLvRRFrdoqnrqCsriFtp6bGm0rByi7P10x+CNukXQ6Gea276G76NLlZY23VtplDTNby1c3WpX3ycm5TrjofLRWmmKDXRliuHFLTqnRuuIxz38+aYpD3mDucIjxXhn8NB86inNA3CKUM4LeKB+tJMeZGC7xfQ8d19wwsMkWlCa4Yk6jNYRj8qRJch4pemu5C6JqzwMuzm6Qr6K6mhlBoquOjXJ6UkIPgIK6gdQpAe17gBDw00anm/yhjziNTJjnMjYpwxC4QGURyjnBTxQP6AHDLfpQS/EfyWy1w1Nromp28rV2k95N+aEBxBm/QAP1A/o4Q+htazbyXDjNTLBA0D9QD2FHtCjdmiNUgYAAAAAAC3ctoPtqTo6g4DqmB5UdjAS9JiJvBjLZVB22s8hyxOoyk63CYVHXgzuMtCJ2x0yjwpTdlKh031su0xTHp0CaCfQSMKNAZTpgwf0CFMP8ACPtrluYbjtZbYvi3qnM6SV6YMH9AhTD/AAj7a6bmG47YFrZPobmb4nLEVsKlmmDx7QI0w9wAM82u66xTvciqj6vqyGZfGu4Scx6vp4X9iNNmJSpg8e0CNMPcADPNryukULtz1atvF7hqGay6Q1Rx/yxAN6hKkHeIBH2163Vlu4o4c74ig6BFpq0Uv3Qyg8xHRUoSs8au6OiSvHJmXbcI1lUiWlcFWjHnhAjzD1AA/waOvr1orhKgbXq2w+LbcP12l4ofBQjHYGDz5BdRgvVZi/TlQOint5sqYyvxRRIOZRDzygR5h6gAd4tP11W8lwUwyOngbieIqP8HbnhhcKjxSjTeXh2HipwtCSa5sT24eFmwDWyTK/5CfCMx54QI8w9QAP8MB1K0q+wyWDk+kUm0cvGwuFMbpBmhkZGpnJDTLt4t9iwztl22hD4MFGm8qDjTWVBx/josL8MOW3YceV9IdcAe9VKmmdPKBHmHqAB3jgui3Tws1pSe6T5jaZcshU4u9exy3aWnkMDg5m8uDvtfBQ8HxG5SC87qiiPq9U0m9zq/1XHnhAjzD1AA/wwHVrYrgmBif3pQDs1H26VUTB2OP9u+s0Wpc8DI3WGY8EqHI8kPEbRe5430EljcuMnwhHPPGAHmHqAR7ggetWQWGXckGX7aRqcDJtl18/ZTPqFjO7VquabRA8pNmm8hBRt/Fkwmid8Uh5Onsg5/eFvM9CB2VSJf0Od7H44AE9wtQDPMAD162p4YrZ3Z6Xki3JPINLGmIFNAUPDaPtF+ndzVUqzI809qN9/qNMT4jqy6LFZdL/vkFEo/V88IAeYeoBHuCB67ak4caIu0HJRD6V5rajJoNrCh4y7ajZaAm/1Kwc6sPAMzL9vUzrKpYZV9I3PPGAHmHqAR7ggevWguHewOYRG81OXYPj96m20FQ8MozWFo/XZPqwxHGLZVpfscy5IpqXttATD+gRph7gAR64bqsaLplXYppNjFyDU1qfVhAKj76+vkmZMnnkGK1NHrS02L+Q6UnD1vMRmX5socyN3K1yq0zfrJkH9AhTD/AAD1y3Flq4quENKH8XGVzc6qORX6ssG693HnxiBpS/i4zWNg+aarRfpj/nE1+EF0S0LqitMl/hbpXfyXSuZh7QI0w9wAM8cN2mQHseLplX0bvQjKk4ZCxkhlYmLJfkMS7T95nLf+d98sy8kMfg4GA3tXILdivkkRdtyDCS0ASf+HUie/QcVY4HLV4kapnUrULLn/2ZBx5W9Vj/6/yMj/+gHj0q8LCqR1FErCaop1Z5HOrIz3hLQ7SVHnn3Ut37abvcx0wWvqABSjTP9DnNOa9WjbYCj5foniDTn2zzkDeiKzyE3txbVzxU3FZQOR5yXCZ101z2xAN6hKkHeIAHrluGTpfyKjbPGSODFZNL7SqVZrjSstmW4iHTXyom1yOiWIbnZWpwOs/besryENEI5Rh18UhD1ki5F7lyXHZQUdUyhz3ysKGHjfNiQ49Q6kcr1VPoAT2838cKDZdMk8wzYTQ7lV1cG60tHktkek9EI9J6EpVmE/92axGPvr6+YZm0eci0Usxcd9MKjwz0ZlSOBx1etGqZQx55VNXD1nmpqkco9aPV6in0gB7e72Mmo5SThhfDqdFa5EFGOF9EL8ppYNP1nPp523wxHbu2ECnGO4NHitE64aFgbkoFOeq4kqpl0lJnY5542NDDxnmxoUco9aOV6in0gB5B3MeMw/Oxma0cPdzRq/xdO0rwWMOfNKJ4r7J9Nwu4R9nHBMNsrr2J7oi6eazmSqJWjr90fNGqZY545GFDDxvnxYYeodSPVqqn0AN6BHEf6yx7ILc0vZhtSR7x4KW0od7xtnkVqAwLvZBNrnisUL6/UtNFq5b5ukceNvSwcV5s6BFK/Wilego9oEcQ97E5ov1wQXObFnSnRKRMrbDKQ0y/4KfKcX9NF61a5pBHHjb1qHJebOoRSv1ohXoKPaBHEPexdjTcRgvyWCSiIeyv1fiEnFamDx629WgEokejyfUIpZ5CD+gRzH2sUwCtgBVcOehJbMpjmT54QI8w9QAP8MB1C8O9ins4tQKPyx4ulrQyLwdw0driYXpeXOkRSv1o1noKPaBHMPexduxSjtHVQjyOeuB9NBAervToCkSPribVQ6B+QA/cx2aio9EI5ZWmGyjrfNIKKEWrn9Bax9cbrv2pBWXQlDYPwzVqgRJQ1ivWPi+Gaxg3FQ/U05lQ1k3W1mNLC99SQ7mfNivaqUuZluKayPk9XsC6XXgAqB+op9ADetSIdupSpuHe14EHgPqBego9oIcPtHyXMgAAAAAE1cItinnpAmnvfsAjHPzLfzfqtfy//bfLoEfAegBAM2DH4I1ey9/V98nV75iHCwAAAAB1tnANcJOIwi/RwtS0nuZS3n5WRIHY3xDRsOqPHXNvKx51tK6aqQUFPWaijh4ZnR4YZVSvM+iMAg6FhzKq1xl0RgGHwqOO1qbaomxmw6XVNyjcUm+W3vxJURYoUgRFXaBQTbYDHIAHAAAA0HTQ6VKmCc0HZTrN5nKRHiBl2iDTnWzac/j7Bv7tIhvSKT7WxqRo8JgGzX97WURz4Rol03nOo8ewzG955gE9wtQDPMAD120BjyLDpSDCv5XpEZkuiSju4c0y/USm49RTIaJlsC7z9+P828287yU+9recV1mAxzSWyPSeiLqxq1b2TZzXrQZlfuCRB/QIUw/wAA9ctxo88gyXgu+e4FYcTWJeJdNTInovWYRJ3ncVH9vLec0t8Y+Ax0w8XfGhIe0h4mmDMic98oAeYeoBHuBRlge9YrtLpo6S6S7Oo+p1WwuPPMN9VqblIlqeizI7U0LUM3zsOOf1bIk8wGMm1gj7WFPidx88oEeYeoAHeJQ95v6S91L1nnq/heu2Fh5ZhksDfh4WUbSE+2QaS9nnl5ottDHOY4rzNBn6CR6z0e3ggplXokwfPKBHmHqAB3iU5TFhofwJC9dtLTyyDPfn/Lk/x/XJLGjg0CJN99+fyFsH4AEAAAC0BNIMl+aR0lQW6uPep9Hy+51MazXK2sd5rhbTc1XzAB4AAABASxvuRv58XUTTWYpAL4lpANCOgv0or5cSZeQBPAAAAICWNtx4fpJpEN6dMv1G5I+AG0qUkQfwAAAAAFracJfw57kS+a2T6V2R3UU6migjD+ABAAAAtLThLuDPsqO2aG3ht2T6UcpvFxJl5AE8AAAAgJY2XFu4JmVbl4f/ETwAAACAIA03bnUtLJknzTNdKdPhlN96EmXkATwAAACAljbc+F1lmfeKFIrum2L63WQSJu9DwQMAAABoGaSF53tbRHNDaarKcYO8dsk0ULDPWqWMIrjkQfldDRCZjCWaiPsZCg/AHWipzSdFFEJxPN5YR8xdHR5ZfBzG603lkRVztw3qaaoeWTF3deLktqIeWTF3deLktrPhviLTdpnWi2jZq6LF+Wk+6b8W0TzVPFBem5UyiuCKhylC4QG4AfUu3C305liDB+oH9IAepZHWpXxWRFEPyFy2FRxP+96paS7bOM9hPk5o5G2bR1rcw6I4hqHwANygX7l5+Dwv4IH6AT3a0HAFdxcQnhDZi+sf4SedjzXKoTweS+StA5s8suIe6sQxDIUHYB9vBHJewAP1A3q0qeHSyyIaVUvTVo5lPK08JKKA6kXo4Tzmcp4mL8Zs8ojjHk7xU9r1nPp5W14cw1B4ECYd1IMvC36fDISHCz0mS5yXyUB4iBbm0cz1A3ro62GjJdxj4T5WC4+8ebiPiyiqDWVCCzcsL0FgOR/bw3k9XiIPGzwIcYxCGsi0W0Qv+8f5+0Bin5B5nHT41GpSpg8eLvUwOS8nA+Eh2oBHM9YP6KGvx/Oi/JRLwcc+b+E+VguPPMOl1tq9Inp/SSHnTvETi048xW7e9xQfO8x5XSrxj1Tlkfx+JGW/eNu8JuChvkOxgYucp9Ass9sjD5d6mJwXl3qEUj+asZ5Cj+bTg2aufCam3wGbps84j6r3sVp4dGqc1G+zgNQlTKN1P5LpoIjWCVbXCF7K2w7yPtv5mCOcx8WKlassjyQuaG4LlccHMt0uotHTVYImT3Aet3OeumXe6pGHSz1MzotLPUKpH81YT6EH9Aj6PjZHIyPqj6f3ky/KtEdEkW0e4ZQHmr/6FLcIbaAsjyQaLcCDum7+QtSLtDJ98HCtRyMQPRpNpkco9RR6QI9g72NzDPYl46RRuDQ6jRaBWMPN8rhVR1Ni6AX0G+z0rlZPMuUhWoGHw0UOmhK29PCwuIUT2Fp8ImtxC12EsuiDLR5Zi1voIpRFH2zxyFrcQhe7+j5p6/vWnBLHkJHu5uQTVXncw59vtggPwC5COS/ggfoBPVrNcENZns02j5wn9q5m4NEKrcgmRVeduuS0tLtC1wP1AwhZj5Ba1XPaqEJQP7061+pExj7twgNA/UA9hR7Qo0Z0ttH/SgOd8kahTfA+7cIDQP1APYUe0AMtXCcYkuk68ABQP1BPoQf08IGORgOhkwAAAAAALVzAG3xPmQlt0Bb0AIDmw47BG72Wrw7a6sTpAAAAAAC0cIEaW1fN1IKCHjNRdcEKHehMlau6UIQOdBa1CIVH1YUidKCzqEUoPOpobYa8uAZauAAAAADgs4Xr6gnRdMm1UHi4akGUXGCD5r89I9MKUT6OI82RG5HpSaE3Xy4u84CI1sn2xQN6hKkHeIAHrtsCHmjhNh9o7eb3ZNokqgVN7uE8KK9bDcr8wCMP6BGmHuABHrhuNXjoGG7DUqoK8IhAMXjnWzTw+ZynbpmTHnlAjzD1AA/wKMuDgsDcJVNHyXQX51H1uq2FBwZNNR/WeMhzTSA8oEeYeoAHeJQ95n5RLQ7tGc7js4rXbS08TLuUd8l0g+Lqe5XfDinb/5z3vezIdNqZR3fB7z+W6ZJhnvNKlOmDB/QIUw/wAI+yPLJM7pcyzdXMa8LCdVsLDxPDpWDyAzKNaex7jvd93IHJgUc+Dsu0UpMXeIAHeIBHiDwelum0TItaiYeu4Y4kWm+6eI6PtQXw0ANNUv2miNY79QnwAA/wAI+yoInwv5Npbavw0DXcpyqU8VPLrUrw0MNFme4VUVe2T4AHeIAHeJQFDUKi0H87WoGHjuF2VGyVvc15VAV4lAN1ZX+HLyCfAA/wAA/wKIudMv1G2B1hXTsPzMNtD7wu050ynQUP8AAP8GhSHutkelempc3KA4bbPvhYprtlOgIe4AEe4NGkPG6S6S2ZftSMPGC47YfL4AEe4AEeTc7jmmbkgYUv2gc0rP1VEY24Aw/wAA/waEYeNF3pPhGNpG46Hmjhtgdo5ZPfBXCxgAd4gAd4lMUbIpquNNqsPNq2hZsXhWhLoz4eeVGISkYSSoKGse8MQPKQeVB0D4ryMSKUSB+OY+5q88jiYylerzaPrLraBvU0VY+se4il+0dT6NHR2XVVj//n+a+lZvC/PvTfbfCg6UkDAehRiQe6lFsXNGz9r0U0og48snnQKmA0GOQieATFA/UjYD2k0dalB5Xzr0U0UtonrPBoty5lCqH0skznxXTUnvO8raeFeNBw9XcDuGibgUe/cjP1eV7AA/WjKfRQzNa1HjQN6c4AzNYaj3Yy3Ky4h1XjOobGg4ap03D1mzzr3Sw83gjkvIAH6gf0mMYR7ln42LMeVnm0k+HGcQ+n+Kn1ek79vK1sXMe6eUwW5P+80I9uEePLgt8nA+HhQo/JEudlMhAeooV5NHP9aFk9ZOvWth5ZLeGHhH7Uoh4L97FaeFQ1XDUM0VzhDzo84hiF9MJ7t4he/I/z94HEPiHzOOlAvzcKfj8ZCA+Xepicl5OB8BBtwKMZ6wf00NeDDH5hBR4LOY+q97FaeJQ1XJqTtVmmHyrb6O/tMi2v0XxNeHQrXQRp3QZJwwyVh/pOyQYucp5Cs8xujzxc6mFyXlzqEUr9aMZ6Cj2aTw+KwENB2xsl02ecR9X7WC08yhguZf6pTH8jZgb07eIuhHdk+mMNZluWxwXNbaHy+ECm22V6RWQHTdbBBOdxO+epW+atHnm41MPkvLjUI5T60Yz1FHpAj6DvY2WmBdUZ6cYFj0YL8KCum7+oWe+0Mn3wcK1HIxA9Gk2mRyj1FHpAj2DvY5iH2ySwtMgB9EjA8eIWtcHS4hO5C7HooM5FY+rgcahi82LZw2EIYotH1uIWutjV90lb37fmtPqFk3PB3MOfb9ZxQ8u5kRnxAGpDKOcFPFA/oEerG24boAs80Kouc15c6JLT0kY9xf0DerRIq7qdDJf66dW5Vicy9mkXHgDqB+op9IAeNaKdFr6gCcx5o9AmeJ924QGgfqCeQg/ogRauEwzJdB14AKgfqKfQA3r4QEej0YAKAAAAAIAWLpCE7aksOoOA6pg+U3YwEvSYiapTe5IoO0L/kOUZ+2VnLITCY/SwXSJlp/qEwmPH4I1WeegMjrJdpimPdgvP1+6gkYQbAyjTBw/oEaYe4AEebXPdwnDby2xfFvUO308r0wcP6BGmHuABHm113cJw2wPXiGit5+/JNOKxTB88oEeYeoAHeLTddQvDbQ+zfZm7Pt6XacxTmT54QI8w9QAP8GjL6xaG2x4t2/g9w1DNZVJw54c88YAeYeoBHuDRttctDLf1zXaTsm24xjKpkn5bplEPPKBHmHqAB3i09XULw21ds/3rROW4JNPJmsr8UqZ7uZLWzQN6hKkHeIBH21+3MNzWNNtfybQ5sX2YK4nrMr/kJ8IzHnhAjzD1AA/wwHULw21Zs/1hym/DNZR5iZ8Iz3jgAT3C1AM8wAPXLQMrTbUWns+oHITXHZd5iZ8IR3IqqUse0CNMPcADPHDdooXbcqDK8UDGbxS5432HZcZPhCOeeECPMPUAD/DAdQvDbcmW7QM5vy/kfRY6KJMq6XdE1MXigwf0CFMP8AAPXLcw3JY02x9p7Ef7/EeZnhDVl0WLy6RKukFEo/V88IAeYeoBHuCB6xaG23L4pWbliNEt0zMy/b1M6yqWGVfSNzzxgB5h6gEe4IHrFobbknhNpg9LHLdYpvUVy5wronlpCz3xgB5h6gEe4IHrFobbkqClxf6FTE+KaEUUXRyR6ccWytzI3Sq3yvTNmnlAjzD1AA/wwHULw21ZTMm0X6Y/5xNfhBdEtC6orTJf4W6V38l0rmYe0CNMPcADPHDdpqCj0WjAspoM//Lfjeb9/JnIHj1HlePB5Ma//bfLbJV5UaY/k+myKx516FEE4lmHHjo80jA4OFirHn19fanbD3UIqzy2lLxV2eZRhCyeo4c7rPJY9nA5QWzzKEIWzx2DN1rlsavvk0IummVWum7zeKCF21q4raByPOS4zCGupD54QI8w9QAP8MB1C8NtSWSNlHuRK8dlx2UOe+RhQ48eEcW6PC9Tg9N53tZTox42eISiRyj1FHpAD+/3MRhua6E3o3I86PCiVcsc8sijqh5LZHpPRCMWexI3lU3826016GGLRyh6hFJPoQf08H4fg+G2DuamVJCjjiupWiYtdTbmiYcNPZ6Wab6IBlL0y3Q9p37eNp/3ca2HDR6h6BFKPYUe0COI+xiCF7QOVnMlUSvHXzq+aNUyRzzysKHHGv4ckGmvsn03H7NH2celHjZ4hKJHKPUUekCPIO5jaOG2DlYo31+p6aJVy3zdIw8benTzZ9pUgHjbvBr0sMEjFD1CqafQA3oEcR+D4bYO1imV4/6aLlq1zCGPPGzqcUFzm2s9qvAIRY9Q6in0gB5B3MfQpdwaWCSiIeyv1fiEnFamDx629WgEokejyfUIpZ5CD+gRzH0MLdzWwAquHPQkNuWxTB88oEeYeoAHeOC6heG2JC57uFjSyrwcwEVri8c9nHzrYcojFD1CqafQA3oEcx9Dl3Jr4GggZR5tIT26AtGjq0n1EKgf0AP3sZnAWspAW0NZE5lWyClaHWdcpuvLrvncDDyUdZi1eWStpdwKUNZh1tZjSwvfUpV1mLX1KLvmcysCXcoAEIGWapvI+X1C1LOWLHigfkCPFsX/L8AA4ouZqwDTQvQAAAAASUVORK5CYII=); background-size: 238px 204px; } }

.tsd-signature.tsd-kind-icon:before { background-position: 0 -153px; }

.tsd-kind-object-literal > .tsd-kind-icon:before { background-position: 0px -17px; }
.tsd-kind-object-literal.tsd-is-protected > .tsd-kind-icon:before { background-position: -17px -17px; }
.tsd-kind-object-literal.tsd-is-private > .tsd-kind-icon:before { background-position: -34px -17px; }

.tsd-kind-class > .tsd-kind-icon:before { background-position: 0px -34px; }
.tsd-kind-class.tsd-is-protected > .tsd-kind-icon:before { background-position: -17px -34px; }
.tsd-kind-class.tsd-is-private > .tsd-kind-icon:before { background-position: -34px -34px; }

.tsd-kind-class.tsd-has-type-parameter > .tsd-kind-icon:before { background-position: 0px -51px; }
.tsd-kind-class.tsd-has-type-parameter.tsd-is-protected > .tsd-kind-icon:before { background-position: -17px -51px; }
.tsd-kind-class.tsd-has-type-parameter.tsd-is-private > .tsd-kind-icon:before { background-position: -34px -51px; }

.tsd-kind-interface > .tsd-kind-icon:before { background-position: 0px -68px; }
.tsd-kind-interface.tsd-is-protected > .tsd-kind-icon:before { background-position: -17px -68px; }
.tsd-kind-interface.tsd-is-private > .tsd-kind-icon:before { background-position: -34px -68px; }

.tsd-kind-interface.tsd-has-type-parameter > .tsd-kind-icon:before { background-position: 0px -85px; }
.tsd-kind-interface.tsd-has-type-parameter.tsd-is-protected > .tsd-kind-icon:before { background-position: -17px -85px; }
.tsd-kind-interface.tsd-has-type-parameter.tsd-is-private > .tsd-kind-icon:before { background-position: -34px -85px; }

.tsd-kind-module > .tsd-kind-icon:before { background-position: 0px -102px; }
.tsd-kind-module.tsd-is-protected > .tsd-kind-icon:before { background-position: -17px -102px; }
.tsd-kind-module.tsd-is-private > .tsd-kind-icon:before { background-position: -34px -102px; }

.tsd-kind-external-module > .tsd-kind-icon:before { background-position: 0px -102px; }
.tsd-kind-external-module.tsd-is-protected > .tsd-kind-icon:before { background-position: -17px -102px; }
.tsd-kind-external-module.tsd-is-private > .tsd-kind-icon:before { background-position: -34px -102px; }

.tsd-kind-enum > .tsd-kind-icon:before { background-position: 0px -119px; }
.tsd-kind-enum.tsd-is-protected > .tsd-kind-icon:before { background-position: -17px -119px; }
.tsd-kind-enum.tsd-is-private > .tsd-kind-icon:before { background-position: -34px -119px; }

.tsd-kind-enum-member > .tsd-kind-icon:before { background-position: 0px -136px; }
.tsd-kind-enum-member.tsd-is-protected > .tsd-kind-icon:before { background-position: -17px -136px; }
.tsd-kind-enum-member.tsd-is-private > .tsd-kind-icon:before { background-position: -34px -136px; }

.tsd-kind-signature > .tsd-kind-icon:before { background-position: 0px -153px; }
.tsd-kind-signature.tsd-is-protected > .tsd-kind-icon:before { background-position: -17px -153px; }
.tsd-kind-signature.tsd-is-private > .tsd-kind-icon:before { background-position: -34px -153px; }

.tsd-kind-type-alias > .tsd-kind-icon:before { background-position: 0px -170px; }
.tsd-kind-type-alias.tsd-is-protected > .tsd-kind-icon:before { background-position: -17px -170px; }
.tsd-kind-type-alias.tsd-is-private > .tsd-kind-icon:before { background-position: -34px -170px; }

.tsd-kind-variable > .tsd-kind-icon:before { background-position: -136px -0px; }
.tsd-kind-variable.tsd-is-protected > .tsd-kind-icon:before { background-position: -153px -0px; }
.tsd-kind-variable.tsd-is-private > .tsd-kind-icon:before { background-position: -119px -0px; }
.tsd-kind-variable.tsd-parent-kind-class > .tsd-kind-icon:before { background-position: -51px -0px; }
.tsd-kind-variable.tsd-parent-kind-class.tsd-is-inherited > .tsd-kind-icon:before { background-position: -68px -0px; }
.tsd-kind-variable.tsd-parent-kind-class.tsd-is-protected > .tsd-kind-icon:before { background-position: -85px -0px; }
.tsd-kind-variable.tsd-parent-kind-class.tsd-is-protected.tsd-is-inherited > .tsd-kind-icon:before { background-position: -102px -0px; }
.tsd-kind-variable.tsd-parent-kind-class.tsd-is-private > .tsd-kind-icon:before { background-position: -119px -0px; }
.tsd-kind-variable.tsd-parent-kind-enum > .tsd-kind-icon:before { background-position: -170px -0px; }
.tsd-kind-variable.tsd-parent-kind-enum.tsd-is-protected > .tsd-kind-icon:before { background-position: -187px -0px; }
.tsd-kind-variable.tsd-parent-kind-enum.tsd-is-private > .tsd-kind-icon:before { background-position: -119px -0px; }
.tsd-kind-variable.tsd-parent-kind-interface > .tsd-kind-icon:before { background-position: -204px -0px; }
.tsd-kind-variable.tsd-parent-kind-interface.tsd-is-inherited > .tsd-kind-icon:before { background-position: -221px -0px; }

.tsd-kind-property > .tsd-kind-icon:before { background-position: -136px -0px; }
.tsd-kind-property.tsd-is-protected > .tsd-kind-icon:before { background-position: -153px -0px; }
.tsd-kind-property.tsd-is-private > .tsd-kind-icon:before { background-position: -119px -0px; }
.tsd-kind-property.tsd-parent-kind-class > .tsd-kind-icon:before { background-position: -51px -0px; }
.tsd-kind-property.tsd-parent-kind-class.tsd-is-inherited > .tsd-kind-icon:before { background-position: -68px -0px; }
.tsd-kind-property.tsd-parent-kind-class.tsd-is-protected > .tsd-kind-icon:before { background-position: -85px -0px; }
.tsd-kind-property.tsd-parent-kind-class.tsd-is-protected.tsd-is-inherited > .tsd-kind-icon:before { background-position: -102px -0px; }
.tsd-kind-property.tsd-parent-kind-class.tsd-is-private > .tsd-kind-icon:before { background-position: -119px -0px; }
.tsd-kind-property.tsd-parent-kind-enum > .tsd-kind-icon:before { background-position: -170px -0px; }
.tsd-kind-property.tsd-parent-kind-enum.tsd-is-protected > .tsd-kind-icon:before { background-position: -187px -0px; }
.tsd-kind-property.tsd-parent-kind-enum.tsd-is-private > .tsd-kind-icon:before { background-position: -119px -0px; }
.tsd-kind-property.tsd-parent-kind-interface > .tsd-kind-icon:before { background-position: -204px -0px; }
.tsd-kind-property.tsd-parent-kind-interface.tsd-is-inherited > .tsd-kind-icon:before { background-position: -221px -0px; }

.tsd-kind-get-signature > .tsd-kind-icon:before { background-position: -136px -17px; }
.tsd-kind-get-signature.tsd-is-protected > .tsd-kind-icon:before { background-position: -153px -17px; }
.tsd-kind-get-signature.tsd-is-private > .tsd-kind-icon:before { background-position: -119px -17px; }
.tsd-kind-get-signature.tsd-parent-kind-class > .tsd-kind-icon:before { background-position: -51px -17px; }
.tsd-kind-get-signature.tsd-parent-kind-class.tsd-is-inherited > .tsd-kind-icon:before { background-position: -68px -17px; }
.tsd-kind-get-signature.tsd-parent-kind-class.tsd-is-protected > .tsd-kind-icon:before { background-position: -85px -17px; }
.tsd-kind-get-signature.tsd-parent-kind-class.tsd-is-protected.tsd-is-inherited > .tsd-kind-icon:before { background-position: -102px -17px; }
.tsd-kind-get-signature.tsd-parent-kind-class.tsd-is-private > .tsd-kind-icon:before { background-position: -119px -17px; }
.tsd-kind-get-signature.tsd-parent-kind-enum > .tsd-kind-icon:before { background-position: -170px -17px; }
.tsd-kind-get-signature.tsd-parent-kind-enum.tsd-is-protected > .tsd-kind-icon:before { background-position: -187px -17px; }
.tsd-kind-get-signature.tsd-parent-kind-enum.tsd-is-private > .tsd-kind-icon:before { background-position: -119px -17px; }
.tsd-kind-get-signature.tsd-parent-kind-interface > .tsd-kind-icon:before { background-position: -204px -17px; }
.tsd-kind-get-signature.tsd-parent-kind-interface.tsd-is-inherited > .tsd-kind-icon:before { background-position: -221px -17px; }

.tsd-kind-set-signature > .tsd-kind-icon:before { background-position: -136px -34px; }
.tsd-kind-set-signature.tsd-is-protected > .tsd-kind-icon:before { background-position: -153px -34px; }
.tsd-kind-set-signature.tsd-is-private > .tsd-kind-icon:before { background-position: -119px -34px; }
.tsd-kind-set-signature.tsd-parent-kind-class > .tsd-kind-icon:before { background-position: -51px -34px; }
.tsd-kind-set-signature.tsd-parent-kind-class.tsd-is-inherited > .tsd-kind-icon:before { background-position: -68px -34px; }
.tsd-kind-set-signature.tsd-parent-kind-class.tsd-is-protected > .tsd-kind-icon:before { background-position: -85px -34px; }
.tsd-kind-set-signature.tsd-parent-kind-class.tsd-is-protected.tsd-is-inherited > .tsd-kind-icon:before { background-position: -102px -34px; }
.tsd-kind-set-signature.tsd-parent-kind-class.tsd-is-private > .tsd-kind-icon:before { background-position: -119px -34px; }
.tsd-kind-set-signature.tsd-parent-kind-enum > .tsd-kind-icon:before { background-position: -170px -34px; }
.tsd-kind-set-signature.tsd-parent-kind-enum.tsd-is-protected > .tsd-kind-icon:before { background-position: -187px -34px; }
.tsd-kind-set-signature.tsd-parent-kind-enum.tsd-is-private > .tsd-kind-icon:before { background-position: -119px -34px; }
.tsd-kind-set-signature.tsd-parent-kind-interface > .tsd-kind-icon:before { background-position: -204px -34px; }
.tsd-kind-set-signature.tsd-parent-kind-interface.tsd-is-inherited > .tsd-kind-icon:before { background-position: -221px -34px; }

.tsd-kind-accessor > .tsd-kind-icon:before { background-position: -136px -51px; }
.tsd-kind-accessor.tsd-is-protected > .tsd-kind-icon:before { background-position: -153px -51px; }
.tsd-kind-accessor.tsd-is-private > .tsd-kind-icon:before { background-position: -119px -51px; }
.tsd-kind-accessor.tsd-parent-kind-class > .tsd-kind-icon:before { background-position: -51px -51px; }
.tsd-kind-accessor.tsd-parent-kind-class.tsd-is-inherited > .tsd-kind-icon:before { background-position: -68px -51px; }
.tsd-kind-accessor.tsd-parent-kind-class.tsd-is-protected > .tsd-kind-icon:before { background-position: -85px -51px; }
.tsd-kind-accessor.tsd-parent-kind-class.tsd-is-protected.tsd-is-inherited > .tsd-kind-icon:before { background-position: -102px -51px; }
.tsd-kind-accessor.tsd-parent-kind-class.tsd-is-private > .tsd-kind-icon:before { background-position: -119px -51px; }
.tsd-kind-accessor.tsd-parent-kind-enum > .tsd-kind-icon:before { background-position: -170px -51px; }
.tsd-kind-accessor.tsd-parent-kind-enum.tsd-is-protected > .tsd-kind-icon:before { background-position: -187px -51px; }
.tsd-kind-accessor.tsd-parent-kind-enum.tsd-is-private > .tsd-kind-icon:before { background-position: -119px -51px; }
.tsd-kind-accessor.tsd-parent-kind-interface > .tsd-kind-icon:before { background-position: -204px -51px; }
.tsd-kind-accessor.tsd-parent-kind-interface.tsd-is-inherited > .tsd-kind-icon:before { background-position: -221px -51px; }

.tsd-kind-function > .tsd-kind-icon:before { background-position: -136px -68px; }
.tsd-kind-function.tsd-is-protected > .tsd-kind-icon:before { background-position: -153px -68px; }
.tsd-kind-function.tsd-is-private > .tsd-kind-icon:before { background-position: -119px -68px; }
.tsd-kind-function.tsd-parent-kind-class > .tsd-kind-icon:before { background-position: -51px -68px; }
.tsd-kind-function.tsd-parent-kind-class.tsd-is-inherited > .tsd-kind-icon:before { background-position: -68px -68px; }
.tsd-kind-function.tsd-parent-kind-class.tsd-is-protected > .tsd-kind-icon:before { background-position: -85px -68px; }
.tsd-kind-function.tsd-parent-kind-class.tsd-is-protected.tsd-is-inherited > .tsd-kind-icon:before { background-position: -102px -68px; }
.tsd-kind-function.tsd-parent-kind-class.tsd-is-private > .tsd-kind-icon:before { background-position: -119px -68px; }
.tsd-kind-function.tsd-parent-kind-enum > .tsd-kind-icon:before { background-position: -170px -68px; }
.tsd-kind-function.tsd-parent-kind-enum.tsd-is-protected > .tsd-kind-icon:before { background-position: -187px -68px; }
.tsd-kind-function.tsd-parent-kind-enum.tsd-is-private > .tsd-kind-icon:before { background-position: -119px -68px; }
.tsd-kind-function.tsd-parent-kind-interface > .tsd-kind-icon:before { background-position: -204px -68px; }
.tsd-kind-function.tsd-parent-kind-interface.tsd-is-inherited > .tsd-kind-icon:before { background-position: -221px -68px; }

.tsd-kind-method > .tsd-kind-icon:before { background-position: -136px -68px; }
.tsd-kind-method.tsd-is-protected > .tsd-kind-icon:before { background-position: -153px -68px; }
.tsd-kind-method.tsd-is-private > .tsd-kind-icon:before { background-position: -119px -68px; }
.tsd-kind-method.tsd-parent-kind-class > .tsd-kind-icon:before { background-position: -51px -68px; }
.tsd-kind-method.tsd-parent-kind-class.tsd-is-inherited > .tsd-kind-icon:before { background-position: -68px -68px; }
.tsd-kind-method.tsd-parent-kind-class.tsd-is-protected > .tsd-kind-icon:before { background-position: -85px -68px; }
.tsd-kind-method.tsd-parent-kind-class.tsd-is-protected.tsd-is-inherited > .tsd-kind-icon:before { background-position: -102px -68px; }
.tsd-kind-method.tsd-parent-kind-class.tsd-is-private > .tsd-kind-icon:before { background-position: -119px -68px; }
.tsd-kind-method.tsd-parent-kind-enum > .tsd-kind-icon:before { background-position: -170px -68px; }
.tsd-kind-method.tsd-parent-kind-enum.tsd-is-protected > .tsd-kind-icon:before { background-position: -187px -68px; }
.tsd-kind-method.tsd-parent-kind-enum.tsd-is-private > .tsd-kind-icon:before { background-position: -119px -68px; }
.tsd-kind-method.tsd-parent-kind-interface > .tsd-kind-icon:before { background-position: -204px -68px; }
.tsd-kind-method.tsd-parent-kind-interface.tsd-is-inherited > .tsd-kind-icon:before { background-position: -221px -68px; }

.tsd-kind-call-signature > .tsd-kind-icon:before { background-position: -136px -68px; }
.tsd-kind-call-signature.tsd-is-protected > .tsd-kind-icon:before { background-position: -153px -68px; }
.tsd-kind-call-signature.tsd-is-private > .tsd-kind-icon:before { background-position: -119px -68px; }
.tsd-kind-call-signature.tsd-parent-kind-class > .tsd-kind-icon:before { background-position: -51px -68px; }
.tsd-kind-call-signature.tsd-parent-kind-class.tsd-is-inherited > .tsd-kind-icon:before { background-position: -68px -68px; }
.tsd-kind-call-signature.tsd-parent-kind-class.tsd-is-protected > .tsd-kind-icon:before { background-position: -85px -68px; }
.tsd-kind-call-signature.tsd-parent-kind-class.tsd-is-protected.tsd-is-inherited > .tsd-kind-icon:before { background-position: -102px -68px; }
.tsd-kind-call-signature.tsd-parent-kind-class.tsd-is-private > .tsd-kind-icon:before { background-position: -119px -68px; }
.tsd-kind-call-signature.tsd-parent-kind-enum > .tsd-kind-icon:before { background-position: -170px -68px; }
.tsd-kind-call-signature.tsd-parent-kind-enum.tsd-is-protected > .tsd-kind-icon:before { background-position: -187px -68px; }
.tsd-kind-call-signature.tsd-parent-kind-enum.tsd-is-private > .tsd-kind-icon:before { background-position: -119px -68px; }
.tsd-kind-call-signature.tsd-parent-kind-interface > .tsd-kind-icon:before { background-position: -204px -68px; }
.tsd-kind-call-signature.tsd-parent-kind-interface.tsd-is-inherited > .tsd-kind-icon:before { background-position: -221px -68px; }

.tsd-kind-function.tsd-has-type-parameter > .tsd-kind-icon:before { background-position: -136px -85px; }
.tsd-kind-function.tsd-has-type-parameter.tsd-is-protected > .tsd-kind-icon:before { background-position: -153px -85px; }
.tsd-kind-function.tsd-has-type-parameter.tsd-is-private > .tsd-kind-icon:before { background-position: -119px -85px; }
.tsd-kind-function.tsd-has-type-parameter.tsd-parent-kind-class > .tsd-kind-icon:before { background-position: -51px -85px; }
.tsd-kind-function.tsd-has-type-parameter.tsd-parent-kind-class.tsd-is-inherited > .tsd-kind-icon:before { background-position: -68px -85px; }
.tsd-kind-function.tsd-has-type-parameter.tsd-parent-kind-class.tsd-is-protected > .tsd-kind-icon:before { background-position: -85px -85px; }
.tsd-kind-function.tsd-has-type-parameter.tsd-parent-kind-class.tsd-is-protected.tsd-is-inherited > .tsd-kind-icon:before { background-position: -102px -85px; }
.tsd-kind-function.tsd-has-type-parameter.tsd-parent-kind-class.tsd-is-private > .tsd-kind-icon:before { background-position: -119px -85px; }
.tsd-kind-function.tsd-has-type-parameter.tsd-parent-kind-enum > .tsd-kind-icon:before { background-position: -170px -85px; }
.tsd-kind-function.tsd-has-type-parameter.tsd-parent-kind-enum.tsd-is-protected > .tsd-kind-icon:before { background-position: -187px -85px; }
.tsd-kind-function.tsd-has-type-parameter.tsd-parent-kind-enum.tsd-is-private > .tsd-kind-icon:before { background-position: -119px -85px; }
.tsd-kind-function.tsd-has-type-parameter.tsd-parent-kind-interface > .tsd-kind-icon:before { background-position: -204px -85px; }
.tsd-kind-function.tsd-has-type-parameter.tsd-parent-kind-interface.tsd-is-inherited > .tsd-kind-icon:before { background-position: -221px -85px; }

.tsd-kind-method.tsd-has-type-parameter > .tsd-kind-icon:before { background-position: -136px -85px; }
.tsd-kind-method.tsd-has-type-parameter.tsd-is-protected > .tsd-kind-icon:before { background-position: -153px -85px; }
.tsd-kind-method.tsd-has-type-parameter.tsd-is-private > .tsd-kind-icon:before { background-position: -119px -85px; }
.tsd-kind-method.tsd-has-type-parameter.tsd-parent-kind-class > .tsd-kind-icon:before { background-position: -51px -85px; }
.tsd-kind-method.tsd-has-type-parameter.tsd-parent-kind-class.tsd-is-inherited > .tsd-kind-icon:before { background-position: -68px -85px; }
.tsd-kind-method.tsd-has-type-parameter.tsd-parent-kind-class.tsd-is-protected > .tsd-kind-icon:before { background-position: -85px -85px; }
.tsd-kind-method.tsd-has-type-parameter.tsd-parent-kind-class.tsd-is-protected.tsd-is-inherited > .tsd-kind-icon:before { background-position: -102px -85px; }
.tsd-kind-method.tsd-has-type-parameter.tsd-parent-kind-class.tsd-is-private > .tsd-kind-icon:before { background-position: -119px -85px; }
.tsd-kind-method.tsd-has-type-parameter.tsd-parent-kind-enum > .tsd-kind-icon:before { background-position: -170px -85px; }
.tsd-kind-method.tsd-has-type-parameter.tsd-parent-kind-enum.tsd-is-protected > .tsd-kind-icon:before { background-position: -187px -85px; }
.tsd-kind-method.tsd-has-type-parameter.tsd-parent-kind-enum.tsd-is-private > .tsd-kind-icon:before { background-position: -119px -85px; }
.tsd-kind-method.tsd-has-type-parameter.tsd-parent-kind-interface > .tsd-kind-icon:before { background-position: -204px -85px; }
.tsd-kind-method.tsd-has-type-parameter.tsd-parent-kind-interface.tsd-is-inherited > .tsd-kind-icon:before { background-position: -221px -85px; }

.tsd-kind-constructor > .tsd-kind-icon:before { background-position: -136px -102px; }
.tsd-kind-constructor.tsd-is-protected > .tsd-kind-icon:before { background-position: -153px -102px; }
.tsd-kind-constructor.tsd-is-private > .tsd-kind-icon:before { background-position: -119px -102px; }
.tsd-kind-constructor.tsd-parent-kind-class > .tsd-kind-icon:before { background-position: -51px -102px; }
.tsd-kind-constructor.tsd-parent-kind-class.tsd-is-inherited > .tsd-kind-icon:before { background-position: -68px -102px; }
.tsd-kind-constructor.tsd-parent-kind-class.tsd-is-protected > .tsd-kind-icon:before { background-position: -85px -102px; }
.tsd-kind-constructor.tsd-parent-kind-class.tsd-is-protected.tsd-is-inherited > .tsd-kind-icon:before { background-position: -102px -102px; }
.tsd-kind-constructor.tsd-parent-kind-class.tsd-is-private > .tsd-kind-icon:before { background-position: -119px -102px; }
.tsd-kind-constructor.tsd-parent-kind-enum > .tsd-kind-icon:before { background-position: -170px -102px; }
.tsd-kind-constructor.tsd-parent-kind-enum.tsd-is-protected > .tsd-kind-icon:before { background-position: -187px -102px; }
.tsd-kind-constructor.tsd-parent-kind-enum.tsd-is-private > .tsd-kind-icon:before { background-position: -119px -102px; }
.tsd-kind-constructor.tsd-parent-kind-interface > .tsd-kind-icon:before { background-position: -204px -102px; }
.tsd-kind-constructor.tsd-parent-kind-interface.tsd-is-inherited > .tsd-kind-icon:before { background-position: -221px -102px; }

.tsd-kind-constructor-signature > .tsd-kind-icon:before { background-position: -136px -102px; }
.tsd-kind-constructor-signature.tsd-is-protected > .tsd-kind-icon:before { background-position: -153px -102px; }
.tsd-kind-constructor-signature.tsd-is-private > .tsd-kind-icon:before { background-position: -119px -102px; }
.tsd-kind-constructor-signature.tsd-parent-kind-class > .tsd-kind-icon:before { background-position: -51px -102px; }
.tsd-kind-constructor-signature.tsd-parent-kind-class.tsd-is-inherited > .tsd-kind-icon:before { background-position: -68px -102px; }
.tsd-kind-constructor-signature.tsd-parent-kind-class.tsd-is-protected > .tsd-kind-icon:before { background-position: -85px -102px; }
.tsd-kind-constructor-signature.tsd-parent-kind-class.tsd-is-protected.tsd-is-inherited > .tsd-kind-icon:before { background-position: -102px -102px; }
.tsd-kind-constructor-signature.tsd-parent-kind-class.tsd-is-private > .tsd-kind-icon:before { background-position: -119px -102px; }
.tsd-kind-constructor-signature.tsd-parent-kind-enum > .tsd-kind-icon:before { background-position: -170px -102px; }
.tsd-kind-constructor-signature.tsd-parent-kind-enum.tsd-is-protected > .tsd-kind-icon:before { background-position: -187px -102px; }
.tsd-kind-constructor-signature.tsd-parent-kind-enum.tsd-is-private > .tsd-kind-icon:before { background-position: -119px -102px; }
.tsd-kind-constructor-signature.tsd-parent-kind-interface > .tsd-kind-icon:before { background-position: -204px -102px; }
.tsd-kind-constructor-signature.tsd-parent-kind-interface.tsd-is-inherited > .tsd-kind-icon:before { background-position: -221px -102px; }

.tsd-kind-index-signature > .tsd-kind-icon:before { background-position: -136px -119px; }
.tsd-kind-index-signature.tsd-is-protected > .tsd-kind-icon:before { background-position: -153px -119px; }
.tsd-kind-index-signature.tsd-is-private > .tsd-kind-icon:before { background-position: -119px -119px; }
.tsd-kind-index-signature.tsd-parent-kind-class > .tsd-kind-icon:before { background-position: -51px -119px; }
.tsd-kind-index-signature.tsd-parent-kind-class.tsd-is-inherited > .tsd-kind-icon:before { background-position: -68px -119px; }
.tsd-kind-index-signature.tsd-parent-kind-class.tsd-is-protected > .tsd-kind-icon:before { background-position: -85px -119px; }
.tsd-kind-index-signature.tsd-parent-kind-class.tsd-is-protected.tsd-is-inherited > .tsd-kind-icon:before { background-position: -102px -119px; }
.tsd-kind-index-signature.tsd-parent-kind-class.tsd-is-private > .tsd-kind-icon:before { background-position: -119px -119px; }
.tsd-kind-index-signature.tsd-parent-kind-enum > .tsd-kind-icon:before { background-position: -170px -119px; }
.tsd-kind-index-signature.tsd-parent-kind-enum.tsd-is-protected > .tsd-kind-icon:before { background-position: -187px -119px; }
.tsd-kind-index-signature.tsd-parent-kind-enum.tsd-is-private > .tsd-kind-icon:before { background-position: -119px -119px; }
.tsd-kind-index-signature.tsd-parent-kind-interface > .tsd-kind-icon:before { background-position: -204px -119px; }
.tsd-kind-index-signature.tsd-parent-kind-interface.tsd-is-inherited > .tsd-kind-icon:before { background-position: -221px -119px; }

.tsd-kind-event > .tsd-kind-icon:before { background-position: -136px -136px; }
.tsd-kind-event.tsd-is-protected > .tsd-kind-icon:before { background-position: -153px -136px; }
.tsd-kind-event.tsd-is-private > .tsd-kind-icon:before { background-position: -119px -136px; }
.tsd-kind-event.tsd-parent-kind-class > .tsd-kind-icon:before { background-position: -51px -136px; }
.tsd-kind-event.tsd-parent-kind-class.tsd-is-inherited > .tsd-kind-icon:before { background-position: -68px -136px; }
.tsd-kind-event.tsd-parent-kind-class.tsd-is-protected > .tsd-kind-icon:before { background-position: -85px -136px; }
.tsd-kind-event.tsd-parent-kind-class.tsd-is-protected.tsd-is-inherited > .tsd-kind-icon:before { background-position: -102px -136px; }
.tsd-kind-event.tsd-parent-kind-class.tsd-is-private > .tsd-kind-icon:before { background-position: -119px -136px; }
.tsd-kind-event.tsd-parent-kind-enum > .tsd-kind-icon:before { background-position: -170px -136px; }
.tsd-kind-event.tsd-parent-kind-enum.tsd-is-protected > .tsd-kind-icon:before { background-position: -187px -136px; }
.tsd-kind-event.tsd-parent-kind-enum.tsd-is-private > .tsd-kind-icon:before { background-position: -119px -136px; }
.tsd-kind-event.tsd-parent-kind-interface > .tsd-kind-icon:before { background-position: -204px -136px; }
.tsd-kind-event.tsd-parent-kind-interface.tsd-is-inherited > .tsd-kind-icon:before { background-position: -221px -136px; }

.tsd-is-static > .tsd-kind-icon:before { background-position: -136px -153px; }
.tsd-is-static.tsd-is-protected > .tsd-kind-icon:before { background-position: -153px -153px; }
.tsd-is-static.tsd-is-private > .tsd-kind-icon:before { background-position: -119px -153px; }
.tsd-is-static.tsd-parent-kind-class > .tsd-kind-icon:before { background-position: -51px -153px; }
.tsd-is-static.tsd-parent-kind-class.tsd-is-inherited > .tsd-kind-icon:before { background-position: -68px -153px; }
.tsd-is-static.tsd-parent-kind-class.tsd-is-protected > .tsd-kind-icon:before { background-position: -85px -153px; }
.tsd-is-static.tsd-parent-kind-class.tsd-is-protected.tsd-is-inherited > .tsd-kind-icon:before { background-position: -102px -153px; }
.tsd-is-static.tsd-parent-kind-class.tsd-is-private > .tsd-kind-icon:before { background-position: -119px -153px; }
.tsd-is-static.tsd-parent-kind-enum > .tsd-kind-icon:before { background-position: -170px -153px; }
.tsd-is-static.tsd-parent-kind-enum.tsd-is-protected > .tsd-kind-icon:before { background-position: -187px -153px; }
.tsd-is-static.tsd-parent-kind-enum.tsd-is-private > .tsd-kind-icon:before { background-position: -119px -153px; }
.tsd-is-static.tsd-parent-kind-interface > .tsd-kind-icon:before { background-position: -204px -153px; }
.tsd-is-static.tsd-parent-kind-interface.tsd-is-inherited > .tsd-kind-icon:before { background-position: -221px -153px; }

.tsd-is-static.tsd-kind-function > .tsd-kind-icon:before { background-position: -136px -170px; }
.tsd-is-static.tsd-kind-function.tsd-is-protected > .tsd-kind-icon:before { background-position: -153px -170px; }
.tsd-is-static.tsd-kind-function.tsd-is-private > .tsd-kind-icon:before { background-position: -119px -170px; }
.tsd-is-static.tsd-kind-function.tsd-parent-kind-class > .tsd-kind-icon:before { background-position: -51px -170px; }
.tsd-is-static.tsd-kind-function.tsd-parent-kind-class.tsd-is-inherited > .tsd-kind-icon:before { background-position: -68px -170px; }
.tsd-is-static.tsd-kind-function.tsd-parent-kind-class.tsd-is-protected > .tsd-kind-icon:before { background-position: -85px -170px; }
.tsd-is-static.tsd-kind-function.tsd-parent-kind-class.tsd-is-protected.tsd-is-inherited > .tsd-kind-icon:before { background-position: -102px -170px; }
.tsd-is-static.tsd-kind-function.tsd-parent-kind-class.tsd-is-private > .tsd-kind-icon:before { background-position: -119px -170px; }
.tsd-is-static.tsd-kind-function.tsd-parent-kind-enum > .tsd-kind-icon:before { background-position: -170px -170px; }
.tsd-is-static.tsd-kind-function.tsd-parent-kind-enum.tsd-is-protected > .tsd-kind-icon:before { background-position: -187px -170px; }
.tsd-is-static.tsd-kind-function.tsd-parent-kind-enum.tsd-is-private > .tsd-kind-icon:before { background-position: -119px -170px; }
.tsd-is-static.tsd-kind-function.tsd-parent-kind-interface > .tsd-kind-icon:before { background-position: -204px -170px; }
.tsd-is-static.tsd-kind-function.tsd-parent-kind-interface.tsd-is-inherited > .tsd-kind-icon:before { background-position: -221px -170px; }

.tsd-is-static.tsd-kind-method > .tsd-kind-icon:before { background-position: -136px -170px; }
.tsd-is-static.tsd-kind-method.tsd-is-protected > .tsd-kind-icon:before { background-position: -153px -170px; }
.tsd-is-static.tsd-kind-method.tsd-is-private > .tsd-kind-icon:before { background-position: -119px -170px; }
.tsd-is-static.tsd-kind-method.tsd-parent-kind-class > .tsd-kind-icon:before { background-position: -51px -170px; }
.tsd-is-static.tsd-kind-method.tsd-parent-kind-class.tsd-is-inherited > .tsd-kind-icon:before { background-position: -68px -170px; }
.tsd-is-static.tsd-kind-method.tsd-parent-kind-class.tsd-is-protected > .tsd-kind-icon:before { background-position: -85px -170px; }
.tsd-is-static.tsd-kind-method.tsd-parent-kind-class.tsd-is-protected.tsd-is-inherited > .tsd-kind-icon:before { background-position: -102px -170px; }
.tsd-is-static.tsd-kind-method.tsd-parent-kind-class.tsd-is-private > .tsd-kind-icon:before { background-position: -119px -170px; }
.tsd-is-static.tsd-kind-method.tsd-parent-kind-enum > .tsd-kind-icon:before { background-position: -170px -170px; }
.tsd-is-static.tsd-kind-method.tsd-parent-kind-enum.tsd-is-protected > .tsd-kind-icon:before { background-position: -187px -170px; }
.tsd-is-static.tsd-kind-method.tsd-parent-kind-enum.tsd-is-private > .tsd-kind-icon:before { background-position: -119px -170px; }
.tsd-is-static.tsd-kind-method.tsd-parent-kind-interface > .tsd-kind-icon:before { background-position: -204px -170px; }
.tsd-is-static.tsd-kind-method.tsd-parent-kind-interface.tsd-is-inherited > .tsd-kind-icon:before { background-position: -221px -170px; }

.tsd-is-static.tsd-kind-call-signature > .tsd-kind-icon:before { background-position: -136px -170px; }
.tsd-is-static.tsd-kind-call-signature.tsd-is-protected > .tsd-kind-icon:before { background-position: -153px -170px; }
.tsd-is-static.tsd-kind-call-signature.tsd-is-private > .tsd-kind-icon:before { background-position: -119px -170px; }
.tsd-is-static.tsd-kind-call-signature.tsd-parent-kind-class > .tsd-kind-icon:before { background-position: -51px -170px; }
.tsd-is-static.tsd-kind-call-signature.tsd-parent-kind-class.tsd-is-inherited > .tsd-kind-icon:before { background-position: -68px -170px; }
.tsd-is-static.tsd-kind-call-signature.tsd-parent-kind-class.tsd-is-protected > .tsd-kind-icon:before { background-position: -85px -170px; }
.tsd-is-static.tsd-kind-call-signature.tsd-parent-kind-class.tsd-is-protected.tsd-is-inherited > .tsd-kind-icon:before { background-position: -102px -170px; }
.tsd-is-static.tsd-kind-call-signature.tsd-parent-kind-class.tsd-is-private > .tsd-kind-icon:before { background-position: -119px -170px; }
.tsd-is-static.tsd-kind-call-signature.tsd-parent-kind-enum > .tsd-kind-icon:before { background-position: -170px -170px; }
.tsd-is-static.tsd-kind-call-signature.tsd-parent-kind-enum.tsd-is-protected > .tsd-kind-icon:before { background-position: -187px -170px; }
.tsd-is-static.tsd-kind-call-signature.tsd-parent-kind-enum.tsd-is-private > .tsd-kind-icon:before { background-position: -119px -170px; }
.tsd-is-static.tsd-kind-call-signature.tsd-parent-kind-interface > .tsd-kind-icon:before { background-position: -204px -170px; }
.tsd-is-static.tsd-kind-call-signature.tsd-parent-kind-interface.tsd-is-inherited > .tsd-kind-icon:before { background-position: -221px -170px; }

.tsd-is-static.tsd-kind-event > .tsd-kind-icon:before { background-position: -136px -187px; }
.tsd-is-static.tsd-kind-event.tsd-is-protected > .tsd-kind-icon:before { background-position: -153px -187px; }
.tsd-is-static.tsd-kind-event.tsd-is-private > .tsd-kind-icon:before { background-position: -119px -187px; }
.tsd-is-static.tsd-kind-event.tsd-parent-kind-class > .tsd-kind-icon:before { background-position: -51px -187px; }
.tsd-is-static.tsd-kind-event.tsd-parent-kind-class.tsd-is-inherited > .tsd-kind-icon:before { background-position: -68px -187px; }
.tsd-is-static.tsd-kind-event.tsd-parent-kind-class.tsd-is-protected > .tsd-kind-icon:before { background-position: -85px -187px; }
.tsd-is-static.tsd-kind-event.tsd-parent-kind-class.tsd-is-protected.tsd-is-inherited > .tsd-kind-icon:before { background-position: -102px -187px; }
.tsd-is-static.tsd-kind-event.tsd-parent-kind-class.tsd-is-private > .tsd-kind-icon:before { background-position: -119px -187px; }
.tsd-is-static.tsd-kind-event.tsd-parent-kind-enum > .tsd-kind-icon:before { background-position: -170px -187px; }
.tsd-is-static.tsd-kind-event.tsd-parent-kind-enum.tsd-is-protected > .tsd-kind-icon:before { background-position: -187px -187px; }
.tsd-is-static.tsd-kind-event.tsd-parent-kind-enum.tsd-is-private > .tsd-kind-icon:before { background-position: -119px -187px; }
.tsd-is-static.tsd-kind-event.tsd-parent-kind-interface > .tsd-kind-icon:before { background-position: -204px -187px; }
.tsd-is-static.tsd-kind-event.tsd-parent-kind-interface.tsd-is-inherited > .tsd-kind-icon:before { background-position: -221px -187px; }

.no-transition { transition: none !important; }

@-webkit-keyframes fade-in { from { opacity: 0; }
  to { opacity: 1; } }

@keyframes fade-in { from { opacity: 0; }
  to { opacity: 1; } }
@-webkit-keyframes fade-out { from { opacity: 1; visibility: visible; }
  to { opacity: 0; } }
@keyframes fade-out { from { opacity: 1; visibility: visible; }
  to { opacity: 0; } }
@-webkit-keyframes fade-in-delayed { 0% { opacity: 0; }
  33% { opacity: 0; }
  100% { opacity: 1; } }
@keyframes fade-in-delayed { 0% { opacity: 0; }
  33% { opacity: 0; }
  100% { opacity: 1; } }
@-webkit-keyframes fade-out-delayed { 0% { opacity: 1; visibility: visible; }
  66% { opacity: 0; }
  100% { opacity: 0; } }
@keyframes fade-out-delayed { 0% { opacity: 1; visibility: visible; }
  66% { opacity: 0; }
  100% { opacity: 0; } }
@-webkit-keyframes shift-to-left { from { -webkit-transform: translate(0, 0); transform: translate(0, 0); }
  to { -webkit-transform: translate(-25%, 0); transform: translate(-25%, 0); } }
@keyframes shift-to-left { from { -webkit-transform: translate(0, 0); transform: translate(0, 0); }
  to { -webkit-transform: translate(-25%, 0); transform: translate(-25%, 0); } }
@-webkit-keyframes unshift-to-left { from { -webkit-transform: translate(-25%, 0); transform: translate(-25%, 0); }
  to { -webkit-transform: translate(0, 0); transform: translate(0, 0); } }
@keyframes unshift-to-left { from { -webkit-transform: translate(-25%, 0); transform: translate(-25%, 0); }
  to { -webkit-transform: translate(0, 0); transform: translate(0, 0); } }
@-webkit-keyframes pop-in-from-right { from { -webkit-transform: translate(100%, 0); transform: translate(100%, 0); }
  to { -webkit-transform: translate(0, 0); transform: translate(0, 0); } }
@keyframes pop-in-from-right { from { -webkit-transform: translate(100%, 0); transform: translate(100%, 0); }
  to { -webkit-transform: translate(0, 0); transform: translate(0, 0); } }
@-webkit-keyframes pop-out-to-right { from { -webkit-transform: translate(0, 0); transform: translate(0, 0); visibility: visible; }
  to { -webkit-transform: translate(100%, 0); transform: translate(100%, 0); } }
@keyframes pop-out-to-right { from { -webkit-transform: translate(0, 0); transform: translate(0, 0); visibility: visible; }
  to { -webkit-transform: translate(100%, 0); transform: translate(100%, 0); } }
body { background: #fdfdfd; font-family: "Segoe UI", sans-serif; font-size: 16px; color: #222; }

a { color: #4da6ff; text-decoration: none; }
a:hover { text-decoration: underline; }

code, pre { font-family: Menlo, Monaco, Consolas, "Courier New", monospace; padding: 0.2em; margin: 0; font-size: 14px; background-color: rgba(0, 0, 0, 0.04); }

pre { padding: 10px; }
pre code { padding: 0; font-size: 100%; background-color: transparent; }

.tsd-typography { line-height: 1.333em; }
.tsd-typography ul { list-style: square; padding: 0 0 0 20px; margin: 0; }
.tsd-typography h4, .tsd-typography .tsd-index-panel h3, .tsd-index-panel .tsd-typography h3, .tsd-typography h5, .tsd-typography h6 { font-size: 1em; margin: 0; }
.tsd-typography h5, .tsd-typography h6 { font-weight: normal; }
.tsd-typography p, .tsd-typography ul, .tsd-typography ol { margin: 1em 0; }

@media (min-width: 901px) and (max-width: 1024px) { html.default .col-content { width: 72%; }
  html.default .col-menu { width: 28%; }
  html.default .tsd-navigation { padding-left: 10px; } }
@media (max-width: 900px) { html.default .col-content { float: none; width: 100%; }
  html.default .col-menu { position: fixed !important; overflow: auto; -webkit-overflow-scrolling: touch; overflow-scrolling: touch; z-index: 1024; top: 0 !important; bottom: 0 !important; left: auto !important; right: 0 !important; width: 100%; padding: 20px 20px 0 0; max-width: 450px; visibility: hidden; background-color: #fff; -webkit-transform: translate(100%, 0); transform: translate(100%, 0); }
  html.default .col-menu > *:last-child { padding-bottom: 20px; }
  html.default .overlay { content: ""; display: block; position: fixed; z-index: 1023; top: 0; left: 0; right: 0; bottom: 0; background-color: rgba(0, 0, 0, 0.75); visibility: hidden; }
  html.default.to-has-menu .overlay { -webkit-animation: fade-in 0.4s; animation: fade-in 0.4s; }
  html.default.to-has-menu header, html.default.to-has-menu footer, html.default.to-has-menu .col-content { -webkit-animation: shift-to-left 0.4s; animation: shift-to-left 0.4s; }
  html.default.to-has-menu .col-menu { -webkit-animation: pop-in-from-right 0.4s; animation: pop-in-from-right 0.4s; }
  html.default.from-has-menu .overlay { -webkit-animation: fade-out 0.4s; animation: fade-out 0.4s; }
  html.default.from-has-menu header, html.default.from-has-menu footer, html.default.from-has-menu .col-content { -webkit-animation: unshift-to-left 0.4s; animation: unshift-to-left 0.4s; }
  html.default.from-has-menu .col-menu { -webkit-animation: pop-out-to-right 0.4s; animation: pop-out-to-right 0.4s; }
  html.default.has-menu body { overflow: hidden; }
  html.default.has-menu .overlay { visibility: visible; }
  html.default.has-menu header, html.default.has-menu footer, html.default.has-menu .col-content { -webkit-transform: translate(-25%, 0); transform: translate(-25%, 0); }
  html.default.has-menu .col-menu { visibility: visible; -webkit-transform: translate(0, 0); transform: translate(0, 0); } }

.tsd-page-title { padding: 70px 0 20px 0; margin: 0 0 40px 0; background: #fff; box-shadow: 0 0 5px rgba(0, 0, 0, 0.35); }
.tsd-page-title h1 { margin: 0; }

.tsd-breadcrumb { margin: 0; padding: 0; color: #808080; }
.tsd-breadcrumb a { color: #808080; text-decoration: none; }
.tsd-breadcrumb a:hover { text-decoration: underline; }
.tsd-breadcrumb li { display: inline; }
.tsd-breadcrumb li:after { content: " / "; }

html.minimal .container { margin: 0; }
html.minimal .container-main { padding-top: 50px; padding-bottom: 0; }
html.minimal .content-wrap { padding-left: 300px; }
html.minimal .tsd-navigation { position: fixed !important; overflow: auto; -webkit-overflow-scrolling: touch; overflow-scrolling: touch; box-sizing: border-box; z-index: 1; left: 0; top: 40px; bottom: 0; width: 300px; padding: 20px; margin: 0; }
html.minimal .tsd-member .tsd-member { margin-left: 0; }
html.minimal .tsd-page-toolbar { position: fixed; z-index: 2; }
html.minimal #tsd-filter .tsd-filter-group { right: 0; -webkit-transform: none; transform: none; }
html.minimal footer { background-color: transparent; }
html.minimal footer .container { padding: 0; }
html.minimal .tsd-generator { padding: 0; }
@media (max-width: 900px) { html.minimal .tsd-navigation { display: none; }
  html.minimal .content-wrap { padding-left: 0; } }

dl.tsd-comment-tags { overflow: hidden; }
dl.tsd-comment-tags dt { clear: both; float: left; padding: 1px 5px; margin: 0 10px 0 0; border-radius: 4px; border: 1px solid #808080; color: #808080; font-size: 0.8em; font-weight: normal; }
dl.tsd-comment-tags dd { margin: 0 0 10px 0; }
dl.tsd-comment-tags p { margin: 0; }

.tsd-panel.tsd-comment .lead { font-size: 1.1em; line-height: 1.333em; margin-bottom: 2em; }
.tsd-panel.tsd-comment .lead:last-child { margin-bottom: 0; }

.toggle-protected .tsd-is-private { display: none; }

.toggle-public .tsd-is-private, .toggle-public .tsd-is-protected, .toggle-public .tsd-is-private-protected { display: none; }

.toggle-inherited .tsd-is-inherited { display: none; }

.toggle-only-exported .tsd-is-not-exported { display: none; }

.toggle-externals .tsd-is-external { display: none; }

#tsd-filter { position: relative; display: inline-block; height: 40px; vertical-align: bottom; }
.no-filter #tsd-filter { display: none; }
#tsd-filter .tsd-filter-group { display: inline-block; height: 40px; vertical-align: bottom; white-space: nowrap; }
#tsd-filter input { display: none; }
@media (max-width: 900px) { #tsd-filter .tsd-filter-group { display: block; position: absolute; top: 40px; right: 20px; height: auto; background-color: #fff; visibility: hidden; -webkit-transform: translate(50%, 0); transform: translate(50%, 0); box-shadow: 0 0 4px rgba(0, 0, 0, 0.25); }
  .has-options #tsd-filter .tsd-filter-group { visibility: visible; }
  .to-has-options #tsd-filter .tsd-filter-group { -webkit-animation: fade-in 0.2s; animation: fade-in 0.2s; }
  .from-has-options #tsd-filter .tsd-filter-group { -webkit-animation: fade-out 0.2s; animation: fade-out 0.2s; }
  #tsd-filter label, #tsd-filter .tsd-select { display: block; padding-right: 20px; } }

footer { border-top: 1px solid #eee; background-color: #fff; }
footer.with-border-bottom { border-bottom: 1px solid #eee; }
footer .tsd-legend-group { font-size: 0; }
footer .tsd-legend { display: inline-block; width: 25%; padding: 0; font-size: 16px; list-style: none; line-height: 1.333em; vertical-align: top; }
@media (max-width: 900px) { footer .tsd-legend { width: 50%; } }

.tsd-hierarchy { list-style: square; padding: 0 0 0 20px; margin: 0; }
.tsd-hierarchy .target { font-weight: bold; }

.tsd-index-panel .tsd-index-content { margin-bottom: -30px !important; }
.tsd-index-panel .tsd-index-section { margin-bottom: 30px !important; }
.tsd-index-panel h3 { margin: 0 -20px 10px -20px; padding: 0 20px 10px 20px; border-bottom: 1px solid #eee; }
.tsd-index-panel ul.tsd-index-list { -webkit-column-count: 3; -moz-column-count: 3; -ms-column-count: 3; -o-column-count: 3; column-count: 3; -webkit-column-gap: 20px; -moz-column-gap: 20px; -ms-column-gap: 20px; -o-column-gap: 20px; column-gap: 20px; padding: 0; list-style: none; line-height: 1.333em; }
@media (max-width: 900px) { .tsd-index-panel ul.tsd-index-list { -webkit-column-count: 1; -moz-column-count: 1; -ms-column-count: 1; -o-column-count: 1; column-count: 1; } }
@media (min-width: 901px) and (max-width: 1024px) { .tsd-index-panel ul.tsd-index-list { -webkit-column-count: 2; -moz-column-count: 2; -ms-column-count: 2; -o-column-count: 2; column-count: 2; } }
.tsd-index-panel ul.tsd-index-list li { -webkit-column-break-inside: avoid; -moz-column-break-inside: avoid; -ms-column-break-inside: avoid; -o-column-break-inside: avoid; column-break-inside: avoid; -webkit-page-break-inside: avoid; -moz-page-break-inside: avoid; -ms-page-break-inside: avoid; -o-page-break-inside: avoid; page-break-inside: avoid; }
.tsd-index-panel a, .tsd-index-panel .tsd-parent-kind-module a { color: #9600ff; }
.tsd-index-panel .tsd-parent-kind-interface a { color: #7da01f; }
.tsd-index-panel .tsd-parent-kind-enum a { color: #cc9900; }
.tsd-index-panel .tsd-parent-kind-class a { color: #4da6ff; }
.tsd-index-panel .tsd-kind-module a { color: #9600ff; }
.tsd-index-panel .tsd-kind-interface a { color: #7da01f; }
.tsd-index-panel .tsd-kind-enum a { color: #cc9900; }
.tsd-index-panel .tsd-kind-class a { color: #4da6ff; }
.tsd-index-panel .tsd-is-private a { color: #808080; }

.tsd-flag { display: inline-block; padding: 1px 5px; border-radius: 4px; color: #fff; background-color: #808080; text-indent: 0; font-size: 14px; font-weight: normal; }

.tsd-anchor { position: absolute; top: -100px; }

.tsd-member { position: relative; }
.tsd-member .tsd-anchor + h3 { margin-top: 0; margin-bottom: 0; border-bottom: none; }

.tsd-navigation { padding: 0 0 0 40px; }
.tsd-navigation a { display: block; padding-top: 2px; padding-bottom: 2px; border-left: 2px solid transparent; color: #222; text-decoration: none; transition: border-left-color 0.1s; }
.tsd-navigation a:hover { text-decoration: underline; }
.tsd-navigation ul { margin: 0; padding: 0; list-style: none; }
.tsd-navigation li { padding: 0; }

.tsd-navigation.primary { padding-bottom: 40px; }
.tsd-navigation.primary a { display: block; padding-top: 6px; padding-bottom: 6px; }
.tsd-navigation.primary ul li a { padding-left: 5px; }
.tsd-navigation.primary ul li li a { padding-left: 25px; }
.tsd-navigation.primary ul li li li a { padding-left: 45px; }
.tsd-navigation.primary ul li li li li a { padding-left: 65px; }
.tsd-navigation.primary ul li li li li li a { padding-left: 85px; }
.tsd-navigation.primary ul li li li li li li a { padding-left: 105px; }
.tsd-navigation.primary > ul { border-bottom: 1px solid #eee; }
.tsd-navigation.primary li { border-top: 1px solid #eee; }
.tsd-navigation.primary li.current > a { font-weight: bold; }
.tsd-navigation.primary li.label span { display: block; padding: 20px 0 6px 5px; color: #808080; }
.tsd-navigation.primary li.globals + li > span, .tsd-navigation.primary li.globals + li > a { padding-top: 20px; }

.tsd-navigation.secondary ul { transition: opacity 0.2s; }
.tsd-navigation.secondary ul li a { padding-left: 25px; }
.tsd-navigation.secondary ul li li a { padding-left: 45px; }
.tsd-navigation.secondary ul li li li a { padding-left: 65px; }
.tsd-navigation.secondary ul li li li li a { padding-left: 85px; }
.tsd-navigation.secondary ul li li li li li a { padding-left: 105px; }
.tsd-navigation.secondary ul li li li li li li a { padding-left: 125px; }
.tsd-navigation.secondary ul.current a { border-left-color: #eee; }
.tsd-navigation.secondary li.focus > a, .tsd-navigation.secondary ul.current li.focus > a { border-left-color: #000; }
.tsd-navigation.secondary li.current { margin-top: 20px; margin-bottom: 20px; border-left-color: #eee; }
.tsd-navigation.secondary li.current > a { font-weight: bold; }

@media (min-width: 901px) { .menu-sticky-wrap { position: static; }
  .no-csspositionsticky .menu-sticky-wrap.sticky { position: fixed; }
  .no-csspositionsticky .menu-sticky-wrap.sticky-current { position: fixed; }
  .no-csspositionsticky .menu-sticky-wrap.sticky-current ul.before-current, .no-csspositionsticky .menu-sticky-wrap.sticky-current ul.after-current { opacity: 0; }
  .no-csspositionsticky .menu-sticky-wrap.sticky-bottom { position: absolute; top: auto !important; left: auto !important; bottom: 0; right: 0; }
  .csspositionsticky .menu-sticky-wrap.sticky { position: -webkit-sticky; position: sticky; }
  .csspositionsticky .menu-sticky-wrap.sticky-current { position: -webkit-sticky; position: sticky; } }

.tsd-panel { margin: 20px 0; padding: 20px; background-color: #fff; box-shadow: 0 0 4px rgba(0, 0, 0, 0.25); }
.tsd-panel:empty { display: none; }
.tsd-panel > h1, .tsd-panel > h2, .tsd-panel > h3 { margin: 1.5em -20px 10px -20px; padding: 0 20px 10px 20px; border-bottom: 1px solid #eee; }
.tsd-panel > h1.tsd-before-signature, .tsd-panel > h2.tsd-before-signature, .tsd-panel > h3.tsd-before-signature { margin-bottom: 0; border-bottom: 0; }
.tsd-panel table { display: block; width: 100%; overflow: auto; margin-top: 10px; word-break: normal; word-break: keep-all; }
.tsd-panel table th { font-weight: bold; }
.tsd-panel table th, .tsd-panel table td { padding: 6px 13px; border: 1px solid #ddd; }
.tsd-panel table tr { background-color: #fff; border-top: 1px solid #ccc; }
.tsd-panel table tr:nth-child(2n) { background-color: #f8f8f8; }

.tsd-panel-group { margin: 60px 0; }
.tsd-panel-group > h1, .tsd-panel-group > h2, .tsd-panel-group > h3 { padding-left: 20px; padding-right: 20px; }

#tsd-search { transition: background-color 0.2s; }
#tsd-search .title { position: relative; z-index: 2; }
#tsd-search .field { position: absolute; left: 0; top: 0; right: 40px; height: 40px; }
#tsd-search .field input { box-sizing: border-box; position: relative; top: -50px; z-index: 1; width: 100%; padding: 0 10px; opacity: 0; outline: 0; border: 0; background: transparent; color: #222; }
#tsd-search .field label { position: absolute; overflow: hidden; right: -40px; }
#tsd-search .field input, #tsd-search .title { transition: opacity 0.2s; }
#tsd-search .results { position: absolute; visibility: hidden; top: 40px; width: 100%; margin: 0; padding: 0; list-style: none; box-shadow: 0 0 4px rgba(0, 0, 0, 0.25); }
#tsd-search .results li { padding: 0 10px; background-color: #fdfdfd; }
#tsd-search .results li:nth-child(even) { background-color: #fff; }
#tsd-search .results li.state { display: none; }
#tsd-search .results li.current, #tsd-search .results li:hover { background-color: #eee; }
#tsd-search .results a { display: block; }
#tsd-search .results a:before { top: 10px; }
#tsd-search .results span.parent { color: #808080; font-weight: normal; }
#tsd-search.has-focus { background-color: #eee; }
#tsd-search.has-focus .field input { top: 0; opacity: 1; }
#tsd-search.has-focus .title { z-index: 0; opacity: 0; }
#tsd-search.has-focus .results { visibility: visible; }
#tsd-search.loading .results li.state.loading { display: block; }
#tsd-search.failure .results li.state.failure { display: block; }

.tsd-signature { margin: 0 0 1em 0; padding: 10px; border: 1px solid #eee; font-family: Menlo, Monaco, Consolas, "Courier New", monospace; font-size: 14px; }
.tsd-signature.tsd-kind-icon { padding-left: 30px; }
.tsd-signature.tsd-kind-icon:before { top: 10px; left: 10px; }
.tsd-panel > .tsd-signature { margin-left: -20px; margin-right: -20px; border-width: 1px 0; }
.tsd-panel > .tsd-signature.tsd-kind-icon { padding-left: 40px; }
.tsd-panel > .tsd-signature.tsd-kind-icon:before { left: 20px; }

.tsd-signature-symbol { color: #808080; font-weight: normal; }

.tsd-signature-type { font-style: italic; font-weight: normal; }

.tsd-signatures { padding: 0; margin: 0 0 1em 0; border: 1px solid #eee; }
.tsd-signatures .tsd-signature { margin: 0; border-width: 1px 0 0 0; transition: background-color 0.1s; }
.tsd-signatures .tsd-signature:first-child { border-top-width: 0; }
.tsd-signatures .tsd-signature.current { background-color: #eee; }
.tsd-signatures.active > .tsd-signature { cursor: pointer; }
.tsd-panel > .tsd-signatures { margin-left: -20px; margin-right: -20px; border-width: 1px 0; }
.tsd-panel > .tsd-signatures .tsd-signature.tsd-kind-icon { padding-left: 40px; }
.tsd-panel > .tsd-signatures .tsd-signature.tsd-kind-icon:before { left: 20px; }
.tsd-panel > a.anchor + .tsd-signatures { border-top-width: 0; margin-top: -20px; }

ul.tsd-descriptions { position: relative; overflow: hidden; transition: height 0.3s; padding: 0; list-style: none; }
ul.tsd-descriptions.active > .tsd-description { display: none; }
ul.tsd-descriptions.active > .tsd-description.current { display: block; }
ul.tsd-descriptions.active > .tsd-description.fade-in { -webkit-animation: fade-in-delayed 0.3s; animation: fade-in-delayed 0.3s; }
ul.tsd-descriptions.active > .tsd-description.fade-out { -webkit-animation: fade-out-delayed 0.3s; animation: fade-out-delayed 0.3s; position: absolute; display: block; top: 0; left: 0; right: 0; opacity: 0; visibility: hidden; }
ul.tsd-descriptions h4, ul.tsd-descriptions .tsd-index-panel h3, .tsd-index-panel ul.tsd-descriptions h3 { font-size: 16px; margin: 1em 0 0.5em 0; }

ul.tsd-parameters, ul.tsd-type-parameters { list-style: square; margin: 0; padding-left: 20px; }
ul.tsd-parameters > li.tsd-parameter-siganture, ul.tsd-type-parameters > li.tsd-parameter-siganture { list-style: none; margin-left: -20px; }
ul.tsd-parameters h5, ul.tsd-type-parameters h5 { font-size: 16px; margin: 1em 0 0.5em 0; }
ul.tsd-parameters .tsd-comment, ul.tsd-type-parameters .tsd-comment { margin-top: -0.5em; }

.tsd-sources { font-size: 14px; color: #808080; margin: 0 0 1em 0; }
.tsd-sources a { color: #808080; text-decoration: underline; }
.tsd-sources ul, .tsd-sources p { margin: 0 !important; }
.tsd-sources ul { list-style: none; padding: 0; }

.tsd-page-toolbar { position: absolute; z-index: 1; top: 0; left: 0; width: 100%; height: 40px; color: #333; background: #fff; border-bottom: 1px solid #eee; }
.tsd-page-toolbar a { color: #333; text-decoration: none; }
.tsd-page-toolbar a.title { font-weight: bold; }
.tsd-page-toolbar a.title:hover { text-decoration: underline; }
.tsd-page-toolbar .table-wrap { display: table; width: 100%; height: 40px; }
.tsd-page-toolbar .table-cell { display: table-cell; position: relative; white-space: nowrap; line-height: 40px; }
.tsd-page-toolbar .table-cell:first-child { width: 100%; }

.tsd-widget:before, .tsd-select .tsd-select-label:before, .tsd-select .tsd-select-list li:before { content: ""; display: inline-block; width: 40px; height: 40px; margin: 0 -8px 0 0; background-image: url(data:image/png;base64,iVBORw0KGgoAAAANSUhEUgAAAUAAAAAoCAQAAAAlSeuiAAABp0lEQVR4Ae3aUa3jQAyF4QNhIBTCQiiEQlgIhRAGhTAQBkIgBEIgDITZZGXNjZTePiSWYqn/54dGfbAq+SiTutWXAgAAAAAAAAAAAAA8NCz1UFSD2lKDS5d3NVzZj/BVNasaLoRZRUmj2lLrVVHWMUntQ13Wj/i1pWa9lprX6xMRnH4dx6Rjsn26+v+12ms+EcB37P0r+qH+DNQGXgMFcHzbregQ78B8eQCTJk0e979ZW7PdA2O49ceDsYexKgUNoI3EKYDWL3D8miaPh/uXtl6BHqEHFQvgXau/FsCiIWAAbST2fpQRT0sl70j3z5ZiBdD7CG5WZX8kxwmgjbiP5GQA9/3O2XaxnnHi53AEE0AbRh+JQwC3/fzC4hcb6xPvS4i3QaMdwX+0utsRPEY6gm2wNhKHAG77eUi7SIcK4G4NY4GMIan2u2Cxqzncl5DUn7Q8ArjvZ8JFOsl/Ed0jyBom+BomQKSto+9PcblHMM4iuu4X0QQw5hrGQY/gUxFkjZuf4m4alXVU+1De/VhEn5CvDSB/RsBzqWgAAAAAAAAAAAAAAACAfyyYJ5nhVuwIAAAAAElFTkSuQmCC); background-repeat: no-repeat; text-indent: -1024px; vertical-align: bottom; }
@media (-webkit-min-device-pixel-ratio: 1.5), (min-device-pixel-ratio: 1.5), (min-resolution: 144dpi) { .tsd-widget:before, .tsd-select .tsd-select-label:before, .tsd-select .tsd-select-list li:before { background-image: url(data:image/png;base64,iVBORw0KGgoAAAANSUhEUgAAAoAAAABQCAMAAAC+sjQXAAAAM1BMVEUAAAAAAAAAAAAAAAAAAAAAAAAAAAAAAAAAAAAAAAAAAAAAAAAAAAAAAAAAAAAAAAAAAACjBUbJAAAAEXRSTlMA3/+/UCBw7xCPYIBAMM+vn1qYQ7QAAALCSURBVHgB7MGBAAAAAICg/akXqQIAAAAAAAAAAAAAAAAAAJids9mdE4bhoDNZCITP93/aSmhV/9uwPWyi8jtkblws2IxsYpz9LwSAaJW8AreE16PxOsMYE6Q4DiYKF7X+8ZHXc/E608xv5snEyIuZrVwMZjbnujR6T3gsXmcLOIRNzD+Ig2UuVtt2+NbAiX/wVLzOlviD9L2BOfGBlL/3D1I+uDjGBJArBPxU3x+K15kCQFo2s21JAOHrKpz4SPrWv4IKA+uFaR6vMwMcb+emA2DWEfDglrkLqEBOKVslA8Dx14oPMiV4CtywWxdQgAwkq2QE0uTXUwJGk2G9s3mTFNBzAkC7HKPsX72AEVjMnAWIpsPCRRjXdQxcjCYpoOcEgHY5Rtk/slWSgM3M2aSeeVgjAOeVpKcdgGMdNAXMuIAqOcZzqF8L+WcAsi8wkTeheCWMegL6mgCorHHyEJ5TVfxrLWDrTUjZdhnhjYqAnlN8TaoELOLVC0gucmoz/3RKcPs2jAs4+J5ET8AEZF+TSgGLeC1V8YuGQQU2IV1Asq9JCwE9XitZVPxr34bpJRj8PqsFLOK108W9aVrWZRrR7Sm2HL4JCToCujHZ6gUs4jUz0P1TEvD+U5wMa363YeziBODIq1YbJrsv9QKW8Ry1nNp+GAHvuingRTfmYcjBf0QpAS37bdUL6PFKtHJq63EsZ5cxcKMkDVIClu1dAK1PcJ5TFQ0M9wZKDCPs3BD7MIJGTs3WfiTfDVQYx5q5ZekCauTU3P5Q0ukGCgh49oFURdobWBY9N/CxEuwGjpGLuPhTdwH1x7HqDDxNgRP2zQ8lraFyF/yJ9vH6QGqtgSbBOU8/j2VORz+Wqfle2d5Ae4R+ML0z7Y+W4P7XHN3AU+tzyK/24EAGAAAAYJC/9T2+CgAAAAAAAAAAAAAAAAAAAADgJpfzHyIKFFBKAAAAAElFTkSuQmCC); background-size: 320px 40px; } }

.tsd-widget { display: inline-block; overflow: hidden; opacity: 0.6; height: 40px; transition: opacity 0.1s, background-color 0.2s; vertical-align: bottom; cursor: pointer; }
.tsd-widget:hover { opacity: 0.8; }
.tsd-widget.active { opacity: 1; background-color: #eee; }
.tsd-widget.no-caption { width: 40px; }
.tsd-widget.no-caption:before { margin: 0; }
.tsd-widget.search:before { background-position: 0 0; }
.tsd-widget.menu:before { background-position: -40px 0; }
.tsd-widget.options:before { background-position: -80px 0; }
.tsd-widget.options, .tsd-widget.menu { display: none; }
@media (max-width: 900px) { .tsd-widget.options, .tsd-widget.menu { display: inline-block; } }
input[type=checkbox] + .tsd-widget:before { background-position: -120px 0; }
input[type=checkbox]:checked + .tsd-widget:before { background-position: -160px 0; }

.tsd-select { position: relative; display: inline-block; height: 40px; transition: opacity 0.1s, background-color 0.2s; vertical-align: bottom; cursor: pointer; }
.tsd-select .tsd-select-label { opacity: 0.6; transition: opacity 0.2s; }
.tsd-select .tsd-select-label:before { background-position: -240px 0; }
.tsd-select.active .tsd-select-label { opacity: 0.8; }
.tsd-select.active .tsd-select-list { visibility: visible; opacity: 1; transition-delay: 0s; }
.tsd-select .tsd-select-list { position: absolute; visibility: hidden; top: 40px; left: 0; margin: 0; padding: 0; opacity: 0; list-style: none; box-shadow: 0 0 4px rgba(0, 0, 0, 0.25); transition: visibility 0s 0.2s, opacity 0.2s; }
.tsd-select .tsd-select-list li { padding: 0 20px 0 0; background-color: #fdfdfd; }
.tsd-select .tsd-select-list li:before { background-position: 40px 0; }
.tsd-select .tsd-select-list li:nth-child(even) { background-color: #fff; }
.tsd-select .tsd-select-list li:hover { background-color: #eee; }
.tsd-select .tsd-select-list li.selected:before { background-position: -200px 0; }
@media (max-width: 900px) { .tsd-select .tsd-select-list { top: 0; left: auto; right: 100%; margin-right: -5px; }
  .tsd-select .tsd-select-label:before { background-position: -280px 0; } }

img { max-width: 100%; }
</style>
</head>
<body>
<header>
	<div class="tsd-page-toolbar">
		<div class="container">
			<div class="table-wrap">
				<div class="table-cell logo">
					<a href="../index.html">
						<img src="https://aws-amplify.github.io/amplify-js/images/layout/logo.png" style="width:38px; position: absolute; margin-top: 5px;">
						<div style="margin-left: 45px; padding-top: 1px; position: relative;">AWS Amplify JS API</div>
					</a>
				</div>
				<div class="table-cell" style="">	<body>
						<a href="https://docs.amplify.aws/lib/q/platform/js/" style='background: #efefef; padding: 4px; border-radius: 20px; font-size: 14.5px; padding-left: 10px; padding-right: 10px;' for="tsd-filter-docs">AWS Amplify JS Dev Center</a>
</div>	</body>
<div class="table-cell" id="tsd-widgets">
<div id="tsd-filter">
	<a href="#" class="tsd-widget options no-caption" data-toggle="options">Options</a>
	<div class="tsd-filter-group">
		<div class="tsd-select" id="tsd-filter-visibility">
			<span class="tsd-select-label">All</span>
			<ul class="tsd-select-list">
				<li data-value="public">Public</li>
				<li data-value="protected">Public/Protected</li>
				<li data-value="private" class="selected">All</li>
			</ul>
		</div>
		<input type="checkbox" id="tsd-filter-inherited" checked />
		<label class="tsd-widget" for="tsd-filter-inherited">Inherited</label>
		<input type="checkbox" id="tsd-filter-externals" checked />
		<label class="tsd-widget" for="tsd-filter-externals">Externals</label>
		<input type="checkbox" id="tsd-filter-only-exported" />
		<label class="tsd-widget" for="tsd-filter-only-exported">Only exported</label>
	</div>
</div>
<a href="https://aws.github.io/aws-amplify/api#typedoc-main-index" class="tsd-widget menu no-caption">Menu</a>
</div>
</div>
</div>
</div>
</header>
<nav class="tsd-navigation secondary">
<ul>
	<li class="current tsd-kind-class">
		<a href="geoclass.html" class="tsd-kind-icon">Geo<wbr>Class</a>
		<ul>
			<li class=" tsd-kind-constructor tsd-parent-kind-class tsd-is-inherited">
				<a href="geoclass.html#constructor" class="tsd-kind-icon">constructor</a>
			</li>
			<li class=" tsd-kind-property tsd-parent-kind-class tsd-is-overwrite tsd-is-static">
				<a href="geoclass.html#module" class="tsd-kind-icon">MODULE</a>
			</li>
			<li class=" tsd-kind-method tsd-parent-kind-class tsd-is-inherited">
				<a href="geoclass.html#addpluggable" class="tsd-kind-icon">add<wbr>Pluggable</a>
			</li>
			<li class=" tsd-kind-method tsd-parent-kind-class tsd-is-inherited">
				<a href="geoclass.html#configure" class="tsd-kind-icon">configure</a>
			</li>
			<li class=" tsd-kind-method tsd-parent-kind-class tsd-is-overwrite">
				<a href="geoclass.html#deletegeofences" class="tsd-kind-icon">delete<wbr>Geofences</a>
			</li>
			<li class=" tsd-kind-method tsd-parent-kind-class tsd-is-inherited">
				<a href="geoclass.html#getavailablemaps" class="tsd-kind-icon">get<wbr>Available<wbr>Maps</a>
			</li>
			<li class=" tsd-kind-method tsd-parent-kind-class tsd-is-inherited">
				<a href="geoclass.html#getdefaultmap" class="tsd-kind-icon">get<wbr>Default<wbr>Map</a>
			</li>
			<li class=" tsd-kind-method tsd-parent-kind-class tsd-is-overwrite">
				<a href="geoclass.html#getgeofence" class="tsd-kind-icon">get<wbr>Geofence</a>
			</li>
			<li class=" tsd-kind-method tsd-parent-kind-class tsd-is-overwrite">
				<a href="geoclass.html#getmodulename" class="tsd-kind-icon">get<wbr>Module<wbr>Name</a>
			</li>
			<li class=" tsd-kind-method tsd-parent-kind-class tsd-is-inherited">
				<a href="geoclass.html#getpluggable" class="tsd-kind-icon">get<wbr>Pluggable</a>
			</li>
			<li class=" tsd-kind-method tsd-parent-kind-class tsd-is-overwrite">
				<a href="geoclass.html#listgeofences" class="tsd-kind-icon">list<wbr>Geofences</a>
			</li>
			<li class=" tsd-kind-method tsd-parent-kind-class tsd-is-inherited">
				<a href="geoclass.html#removepluggable" class="tsd-kind-icon">remove<wbr>Pluggable</a>
			</li>
			<li class=" tsd-kind-method tsd-parent-kind-class tsd-is-overwrite">
				<a href="geoclass.html#savegeofences" class="tsd-kind-icon">save<wbr>Geofences</a>
			</li>
			<li class=" tsd-kind-method tsd-parent-kind-class tsd-is-overwrite">
				<a href="geoclass.html#searchbycoordinates" class="tsd-kind-icon">search<wbr>ByCoordinates</a>
			</li>
			<li class=" tsd-kind-method tsd-parent-kind-class tsd-is-overwrite">
				<a href="geoclass.html#searchbyplaceid" class="tsd-kind-icon">search<wbr>ByPlace<wbr>Id</a>
			</li>
			<li class=" tsd-kind-method tsd-parent-kind-class tsd-is-overwrite">
				<a href="geoclass.html#searchbytext" class="tsd-kind-icon">search<wbr>ByText</a>
			</li>
			<li class=" tsd-kind-method tsd-parent-kind-class tsd-is-overwrite">
				<a href="geoclass.html#searchforsuggestions" class="tsd-kind-icon">search<wbr>For<wbr>Suggestions</a>
			</li>
		</ul>
	</li>
</ul>
</nav>
<div class="container container-main">
<div class="content-wrap">
	<section class="tsd-panel tsd-hierarchy">
		<h3>Hierarchy</h3>
		<ul class="tsd-hierarchy">
			<li>
				<a href="internalgeoclass.html" class="tsd-signature-type">InternalGeoClass</a>
				<ul class="tsd-hierarchy">
					<li>
						<span class="target">GeoClass</span>
					</li>
				</ul>
			</li>
		</ul>
	</section>
	<section class="tsd-panel-group tsd-index-group">
		<h2>Index</h2>
		<section class="tsd-panel tsd-index-panel">
			<div class="tsd-index-content">
				<section class="tsd-index-section tsd-is-inherited">
					<h3>Constructors</h3>
					<ul class="tsd-index-list">
						<li class="tsd-kind-constructor tsd-parent-kind-class tsd-is-inherited"><a href="geoclass.html#constructor" class="tsd-kind-icon">constructor</a></li>
					</ul>
				</section>
				<section class="tsd-index-section ">
					<h3>Properties</h3>
					<ul class="tsd-index-list">
						<li class="tsd-kind-property tsd-parent-kind-class tsd-is-overwrite tsd-is-static"><a href="geoclass.html#module" class="tsd-kind-icon">MODULE</a></li>
					</ul>
				</section>
				<section class="tsd-index-section ">
					<h3>Methods</h3>
					<ul class="tsd-index-list">
						<li class="tsd-kind-method tsd-parent-kind-class tsd-is-inherited"><a href="geoclass.html#addpluggable" class="tsd-kind-icon">add<wbr>Pluggable</a></li>
						<li class="tsd-kind-method tsd-parent-kind-class tsd-is-inherited"><a href="geoclass.html#configure" class="tsd-kind-icon">configure</a></li>
						<li class="tsd-kind-method tsd-parent-kind-class tsd-is-overwrite"><a href="geoclass.html#deletegeofences" class="tsd-kind-icon">delete<wbr>Geofences</a></li>
						<li class="tsd-kind-method tsd-parent-kind-class tsd-is-inherited"><a href="geoclass.html#getavailablemaps" class="tsd-kind-icon">get<wbr>Available<wbr>Maps</a></li>
						<li class="tsd-kind-method tsd-parent-kind-class tsd-is-inherited"><a href="geoclass.html#getdefaultmap" class="tsd-kind-icon">get<wbr>Default<wbr>Map</a></li>
						<li class="tsd-kind-method tsd-parent-kind-class tsd-is-overwrite"><a href="geoclass.html#getgeofence" class="tsd-kind-icon">get<wbr>Geofence</a></li>
						<li class="tsd-kind-method tsd-parent-kind-class tsd-is-overwrite"><a href="geoclass.html#getmodulename" class="tsd-kind-icon">get<wbr>Module<wbr>Name</a></li>
						<li class="tsd-kind-method tsd-parent-kind-class tsd-is-inherited"><a href="geoclass.html#getpluggable" class="tsd-kind-icon">get<wbr>Pluggable</a></li>
						<li class="tsd-kind-method tsd-parent-kind-class tsd-is-overwrite"><a href="geoclass.html#listgeofences" class="tsd-kind-icon">list<wbr>Geofences</a></li>
						<li class="tsd-kind-method tsd-parent-kind-class tsd-is-inherited"><a href="geoclass.html#removepluggable" class="tsd-kind-icon">remove<wbr>Pluggable</a></li>
						<li class="tsd-kind-method tsd-parent-kind-class tsd-is-overwrite"><a href="geoclass.html#savegeofences" class="tsd-kind-icon">save<wbr>Geofences</a></li>
						<li class="tsd-kind-method tsd-parent-kind-class tsd-is-overwrite"><a href="geoclass.html#searchbycoordinates" class="tsd-kind-icon">search<wbr>ByCoordinates</a></li>
						<li class="tsd-kind-method tsd-parent-kind-class tsd-is-overwrite"><a href="geoclass.html#searchbyplaceid" class="tsd-kind-icon">search<wbr>ByPlace<wbr>Id</a></li>
						<li class="tsd-kind-method tsd-parent-kind-class tsd-is-overwrite"><a href="geoclass.html#searchbytext" class="tsd-kind-icon">search<wbr>ByText</a></li>
						<li class="tsd-kind-method tsd-parent-kind-class tsd-is-overwrite"><a href="geoclass.html#searchforsuggestions" class="tsd-kind-icon">search<wbr>For<wbr>Suggestions</a></li>
					</ul>
				</section>
			</div>
		</section>
	</section>
	<section class="tsd-panel-group tsd-member-group tsd-is-inherited">
		<h2>Constructors</h2>
		<section class="tsd-panel tsd-member tsd-kind-constructor tsd-parent-kind-class tsd-is-inherited">
			<a name="constructor" class="tsd-anchor"></a>
			<h3>constructor</h3>
			<ul class="tsd-signatures tsd-kind-constructor tsd-parent-kind-class tsd-is-inherited">
				<li class="tsd-signature tsd-kind-icon">new <wbr>Geo<wbr>Class<span class="tsd-signature-symbol">(</span><span class="tsd-signature-symbol">)</span><span class="tsd-signature-symbol">: </span><a href="geoclass.html" class="tsd-signature-type">GeoClass</a></li>
			</ul>
			<ul class="tsd-descriptions">
				<li class="tsd-description">
					<aside class="tsd-sources">
						<p>Inherited from <a href="internalgeoclass.html">InternalGeoClass</a>.<a href="internalgeoclass.html#constructor">constructor</a></p>
						<ul>
<<<<<<< HEAD
							<li>Defined in <a href="https://github.com/aws-amplify/amplify-js/blob/346091cd8/packages/geo/src/internals/InternalGeo.ts#L43">packages/geo/src/internals/InternalGeo.ts:43</a></li>
=======
							<li>Defined in <a href="https://github.com/aws-amplify/amplify-js/blob/d35fc7e10/packages/geo/src/internals/InternalGeo.ts#L43">packages/geo/src/internals/InternalGeo.ts:43</a></li>
>>>>>>> 471cf2a8
						</ul>
					</aside>
					<h4 class="tsd-returns-title">Returns <a href="geoclass.html" class="tsd-signature-type">GeoClass</a></h4>
				</li>
			</ul>
		</section>
	</section>
	<section class="tsd-panel-group tsd-member-group ">
		<h2>Properties</h2>
		<section class="tsd-panel tsd-member tsd-kind-property tsd-parent-kind-class tsd-is-overwrite tsd-is-static">
			<a name="module" class="tsd-anchor"></a>
			<h3><span class="tsd-flag ts-flagStatic">Static</span> MODULE</h3>
			<div class="tsd-signature tsd-kind-icon">MODULE<span class="tsd-signature-symbol">:</span> <span class="tsd-signature-type">string</span><span class="tsd-signature-symbol"> = &quot;Geo&quot;</span></div>
			<aside class="tsd-sources">
				<p>Overrides <a href="internalgeoclass.html">InternalGeoClass</a>.<a href="internalgeoclass.html#module">MODULE</a></p>
				<ul>
<<<<<<< HEAD
					<li>Defined in <a href="https://github.com/aws-amplify/amplify-js/blob/346091cd8/packages/geo/src/Geo.ts#L22">packages/geo/src/Geo.ts:22</a></li>
=======
					<li>Defined in <a href="https://github.com/aws-amplify/amplify-js/blob/d35fc7e10/packages/geo/src/Geo.ts#L22">packages/geo/src/Geo.ts:22</a></li>
>>>>>>> 471cf2a8
				</ul>
			</aside>
		</section>
	</section>
	<section class="tsd-panel-group tsd-member-group ">
		<h2>Methods</h2>
		<section class="tsd-panel tsd-member tsd-kind-method tsd-parent-kind-class tsd-is-inherited">
			<a name="addpluggable" class="tsd-anchor"></a>
			<h3>add<wbr>Pluggable</h3>
			<ul class="tsd-signatures tsd-kind-method tsd-parent-kind-class tsd-is-inherited">
				<li class="tsd-signature tsd-kind-icon">add<wbr>Pluggable<span class="tsd-signature-symbol">(</span>pluggable<span class="tsd-signature-symbol">: </span><a href="../interfaces/geoprovider.html" class="tsd-signature-type">GeoProvider</a><span class="tsd-signature-symbol">)</span><span class="tsd-signature-symbol">: </span><span class="tsd-signature-type">object</span></li>
			</ul>
			<ul class="tsd-descriptions">
				<li class="tsd-description">
					<aside class="tsd-sources">
						<p>Inherited from <a href="internalgeoclass.html">InternalGeoClass</a>.<a href="internalgeoclass.html#addpluggable">addPluggable</a></p>
						<ul>
<<<<<<< HEAD
							<li>Defined in <a href="https://github.com/aws-amplify/amplify-js/blob/346091cd8/packages/geo/src/internals/InternalGeo.ts#L63">packages/geo/src/internals/InternalGeo.ts:63</a></li>
=======
							<li>Defined in <a href="https://github.com/aws-amplify/amplify-js/blob/d35fc7e10/packages/geo/src/internals/InternalGeo.ts#L63">packages/geo/src/internals/InternalGeo.ts:63</a></li>
>>>>>>> 471cf2a8
						</ul>
					</aside>
					<div class="tsd-comment tsd-typography">
						<div class="lead">
							<p>add plugin into Geo category</p>
						</div>
					</div>
					<h4 class="tsd-parameters-title">Parameters</h4>
					<ul class="tsd-parameters">
						<li>
							<h5>pluggable: <a href="../interfaces/geoprovider.html" class="tsd-signature-type">GeoProvider</a></h5>
							<div class="tsd-comment tsd-typography">
								<p>an instance of the plugin</p>
							</div>
						</li>
					</ul>
					<h4 class="tsd-returns-title">Returns <span class="tsd-signature-type">object</span></h4>
				</li>
			</ul>
		</section>
		<section class="tsd-panel tsd-member tsd-kind-method tsd-parent-kind-class tsd-is-inherited">
			<a name="configure" class="tsd-anchor"></a>
			<h3>configure</h3>
			<ul class="tsd-signatures tsd-kind-method tsd-parent-kind-class tsd-is-inherited">
				<li class="tsd-signature tsd-kind-icon">configure<span class="tsd-signature-symbol">(</span>config<span class="tsd-signature-symbol">?: </span><span class="tsd-signature-type">any</span><span class="tsd-signature-symbol">)</span><span class="tsd-signature-symbol">: </span><a href="../interfaces/geoconfig.html" class="tsd-signature-type">GeoConfig</a></li>
			</ul>
			<ul class="tsd-descriptions">
				<li class="tsd-description">
					<aside class="tsd-sources">
						<p>Inherited from <a href="internalgeoclass.html">InternalGeoClass</a>.<a href="internalgeoclass.html#configure">configure</a></p>
						<ul>
<<<<<<< HEAD
							<li>Defined in <a href="https://github.com/aws-amplify/amplify-js/blob/346091cd8/packages/geo/src/internals/InternalGeo.ts#L104">packages/geo/src/internals/InternalGeo.ts:104</a></li>
=======
							<li>Defined in <a href="https://github.com/aws-amplify/amplify-js/blob/d35fc7e10/packages/geo/src/internals/InternalGeo.ts#L104">packages/geo/src/internals/InternalGeo.ts:104</a></li>
>>>>>>> 471cf2a8
						</ul>
					</aside>
					<div class="tsd-comment tsd-typography">
						<div class="lead">
							<p>Configure Geo</p>
						</div>
					</div>
					<h4 class="tsd-parameters-title">Parameters</h4>
					<ul class="tsd-parameters">
						<li>
							<h5><span class="tsd-flag ts-flagOptional">Optional</span> config: <span class="tsd-signature-type">any</span></h5>
							<div class="tsd-comment tsd-typography">
								<p>Configuration object for Geo</p>
							</div>
						</li>
					</ul>
					<h4 class="tsd-returns-title">Returns <a href="../interfaces/geoconfig.html" class="tsd-signature-type">GeoConfig</a></h4>
					<ul>
						<li>Current configuration</li>
					</ul>
				</li>
			</ul>
		</section>
		<section class="tsd-panel tsd-member tsd-kind-method tsd-parent-kind-class tsd-is-overwrite">
			<a name="deletegeofences" class="tsd-anchor"></a>
			<h3>delete<wbr>Geofences</h3>
			<ul class="tsd-signatures tsd-kind-method tsd-parent-kind-class tsd-is-overwrite">
				<li class="tsd-signature tsd-kind-icon">delete<wbr>Geofences<span class="tsd-signature-symbol">(</span>geofenceIds<span class="tsd-signature-symbol">: </span><span class="tsd-signature-type">string</span><span class="tsd-signature-symbol"> | </span><span class="tsd-signature-type">string</span><span class="tsd-signature-symbol">[]</span>, options<span class="tsd-signature-symbol">?: </span><a href="../globals.html#geofenceoptions" class="tsd-signature-type">GeofenceOptions</a><span class="tsd-signature-symbol">)</span><span class="tsd-signature-symbol">: </span><a href="asyncitem.html#promise" class="tsd-signature-type">Promise</a><span class="tsd-signature-symbol">&lt;</span><a href="../globals.html#deletegeofencesresults" class="tsd-signature-type">DeleteGeofencesResults</a><span class="tsd-signature-symbol">&gt;</span></li>
			</ul>
			<ul class="tsd-descriptions">
				<li class="tsd-description">
					<aside class="tsd-sources">
						<p>Overrides <a href="internalgeoclass.html">InternalGeoClass</a>.<a href="internalgeoclass.html#deletegeofences">deleteGeofences</a></p>
						<ul>
<<<<<<< HEAD
							<li>Defined in <a href="https://github.com/aws-amplify/amplify-js/blob/346091cd8/packages/geo/src/Geo.ts#L133">packages/geo/src/Geo.ts:133</a></li>
=======
							<li>Defined in <a href="https://github.com/aws-amplify/amplify-js/blob/d35fc7e10/packages/geo/src/Geo.ts#L133">packages/geo/src/Geo.ts:133</a></li>
>>>>>>> 471cf2a8
						</ul>
					</aside>
					<div class="tsd-comment tsd-typography">
						<div class="lead">
							<p>Delete geofences</p>
						</div>
					</div>
					<h4 class="tsd-parameters-title">Parameters</h4>
					<ul class="tsd-parameters">
						<li>
							<h5>geofenceIds: <span class="tsd-signature-type">string</span><span class="tsd-signature-symbol"> | </span><span class="tsd-signature-type">string</span><span class="tsd-signature-symbol">[]</span></h5>
						</li>
						<li>
							<h5><span class="tsd-flag ts-flagOptional">Optional</span> options: <a href="../globals.html#geofenceoptions" class="tsd-signature-type">GeofenceOptions</a></h5>
						</li>
					</ul>
					<h4 class="tsd-returns-title">Returns <a href="asyncitem.html#promise" class="tsd-signature-type">Promise</a><span class="tsd-signature-symbol">&lt;</span><a href="../globals.html#deletegeofencesresults" class="tsd-signature-type">DeleteGeofencesResults</a><span class="tsd-signature-symbol">&gt;</span></h4>
					<ul>
						<li>Promise that resolves to an object with:
							successes: list of geofences successfully deleted
						errors: list of geofences that failed to delete</li>
					</ul>
				</li>
			</ul>
		</section>
		<section class="tsd-panel tsd-member tsd-kind-method tsd-parent-kind-class tsd-is-inherited">
			<a name="getavailablemaps" class="tsd-anchor"></a>
			<h3>get<wbr>Available<wbr>Maps</h3>
			<ul class="tsd-signatures tsd-kind-method tsd-parent-kind-class tsd-is-inherited">
				<li class="tsd-signature tsd-kind-icon">get<wbr>Available<wbr>Maps<span class="tsd-signature-symbol">(</span>provider<span class="tsd-signature-symbol">?: </span><span class="tsd-signature-type">string</span><span class="tsd-signature-symbol">)</span><span class="tsd-signature-symbol">: </span><a href="../interfaces/mapstyle.html" class="tsd-signature-type">MapStyle</a><span class="tsd-signature-symbol">[]</span></li>
			</ul>
			<ul class="tsd-descriptions">
				<li class="tsd-description">
					<aside class="tsd-sources">
						<p>Inherited from <a href="internalgeoclass.html">InternalGeoClass</a>.<a href="internalgeoclass.html#getavailablemaps">getAvailableMaps</a></p>
						<ul>
<<<<<<< HEAD
							<li>Defined in <a href="https://github.com/aws-amplify/amplify-js/blob/346091cd8/packages/geo/src/internals/InternalGeo.ts#L127">packages/geo/src/internals/InternalGeo.ts:127</a></li>
=======
							<li>Defined in <a href="https://github.com/aws-amplify/amplify-js/blob/d35fc7e10/packages/geo/src/internals/InternalGeo.ts#L127">packages/geo/src/internals/InternalGeo.ts:127</a></li>
>>>>>>> 471cf2a8
						</ul>
					</aside>
					<div class="tsd-comment tsd-typography">
						<div class="lead">
							<p>Get the map resources that are currently available through the provider</p>
						</div>
					</div>
					<h4 class="tsd-parameters-title">Parameters</h4>
					<ul class="tsd-parameters">
						<li>
							<h5><span class="tsd-flag ts-flagDefault value">Default value</span> provider: <span class="tsd-signature-type">string</span><span class="tsd-signature-symbol"> = DEFAULT_PROVIDER</span></h5>
						</li>
					</ul>
					<h4 class="tsd-returns-title">Returns <a href="../interfaces/mapstyle.html" class="tsd-signature-type">MapStyle</a><span class="tsd-signature-symbol">[]</span></h4>
					<ul>
						<li>Array of available map resources</li>
					</ul>
				</li>
			</ul>
		</section>
		<section class="tsd-panel tsd-member tsd-kind-method tsd-parent-kind-class tsd-is-inherited">
			<a name="getdefaultmap" class="tsd-anchor"></a>
			<h3>get<wbr>Default<wbr>Map</h3>
			<ul class="tsd-signatures tsd-kind-method tsd-parent-kind-class tsd-is-inherited">
				<li class="tsd-signature tsd-kind-icon">get<wbr>Default<wbr>Map<span class="tsd-signature-symbol">(</span>provider<span class="tsd-signature-symbol">?: </span><span class="tsd-signature-type">string</span><span class="tsd-signature-symbol">)</span><span class="tsd-signature-symbol">: </span><a href="../interfaces/mapstyle.html" class="tsd-signature-type">MapStyle</a></li>
			</ul>
			<ul class="tsd-descriptions">
				<li class="tsd-description">
					<aside class="tsd-sources">
						<p>Inherited from <a href="internalgeoclass.html">InternalGeoClass</a>.<a href="internalgeoclass.html#getdefaultmap">getDefaultMap</a></p>
						<ul>
<<<<<<< HEAD
							<li>Defined in <a href="https://github.com/aws-amplify/amplify-js/blob/346091cd8/packages/geo/src/internals/InternalGeo.ts#L138">packages/geo/src/internals/InternalGeo.ts:138</a></li>
=======
							<li>Defined in <a href="https://github.com/aws-amplify/amplify-js/blob/d35fc7e10/packages/geo/src/internals/InternalGeo.ts#L138">packages/geo/src/internals/InternalGeo.ts:138</a></li>
>>>>>>> 471cf2a8
						</ul>
					</aside>
					<div class="tsd-comment tsd-typography">
						<div class="lead">
							<p>Get the map resource set as default in amplify config</p>
						</div>
					</div>
					<h4 class="tsd-parameters-title">Parameters</h4>
					<ul class="tsd-parameters">
						<li>
							<h5><span class="tsd-flag ts-flagDefault value">Default value</span> provider: <span class="tsd-signature-type">string</span><span class="tsd-signature-symbol"> = DEFAULT_PROVIDER</span></h5>
						</li>
					</ul>
					<h4 class="tsd-returns-title">Returns <a href="../interfaces/mapstyle.html" class="tsd-signature-type">MapStyle</a></h4>
					<ul>
						<li>Map resource set as the default in amplify config</li>
					</ul>
				</li>
			</ul>
		</section>
		<section class="tsd-panel tsd-member tsd-kind-method tsd-parent-kind-class tsd-is-overwrite">
			<a name="getgeofence" class="tsd-anchor"></a>
			<h3>get<wbr>Geofence</h3>
			<ul class="tsd-signatures tsd-kind-method tsd-parent-kind-class tsd-is-overwrite">
				<li class="tsd-signature tsd-kind-icon">get<wbr>Geofence<span class="tsd-signature-symbol">(</span>geofenceId<span class="tsd-signature-symbol">: </span><a href="../globals.html#geofenceid" class="tsd-signature-type">GeofenceId</a>, options<span class="tsd-signature-symbol">?: </span><a href="../globals.html#geofenceoptions" class="tsd-signature-type">GeofenceOptions</a><span class="tsd-signature-symbol">)</span><span class="tsd-signature-symbol">: </span><a href="asyncitem.html#promise" class="tsd-signature-type">Promise</a><span class="tsd-signature-symbol">&lt;</span><a href="../globals.html#geofence" class="tsd-signature-type">Geofence</a><span class="tsd-signature-symbol">&gt;</span></li>
			</ul>
			<ul class="tsd-descriptions">
				<li class="tsd-description">
					<aside class="tsd-sources">
						<p>Overrides <a href="internalgeoclass.html">InternalGeoClass</a>.<a href="internalgeoclass.html#getgeofence">getGeofence</a></p>
						<ul>
<<<<<<< HEAD
							<li>Defined in <a href="https://github.com/aws-amplify/amplify-js/blob/346091cd8/packages/geo/src/Geo.ts#L105">packages/geo/src/Geo.ts:105</a></li>
=======
							<li>Defined in <a href="https://github.com/aws-amplify/amplify-js/blob/d35fc7e10/packages/geo/src/Geo.ts#L105">packages/geo/src/Geo.ts:105</a></li>
>>>>>>> 471cf2a8
						</ul>
					</aside>
					<div class="tsd-comment tsd-typography">
						<div class="lead">
							<p>Get a single geofence by geofenceId</p>
						</div>
					</div>
					<h4 class="tsd-parameters-title">Parameters</h4>
					<ul class="tsd-parameters">
						<li>
							<h5>geofenceId: <a href="../globals.html#geofenceid" class="tsd-signature-type">GeofenceId</a></h5>
						</li>
						<li>
							<h5><span class="tsd-flag ts-flagOptional">Optional</span> options: <a href="../globals.html#geofenceoptions" class="tsd-signature-type">GeofenceOptions</a></h5>
						</li>
					</ul>
					<h4 class="tsd-returns-title">Returns <a href="asyncitem.html#promise" class="tsd-signature-type">Promise</a><span class="tsd-signature-symbol">&lt;</span><a href="../globals.html#geofence" class="tsd-signature-type">Geofence</a><span class="tsd-signature-symbol">&gt;</span></h4>
					<p>Promise<Geofence> - Promise that resolves to a geofence object</p>
				</li>
			</ul>
		</section>
		<section class="tsd-panel tsd-member tsd-kind-method tsd-parent-kind-class tsd-is-overwrite">
			<a name="getmodulename" class="tsd-anchor"></a>
			<h3>get<wbr>Module<wbr>Name</h3>
			<ul class="tsd-signatures tsd-kind-method tsd-parent-kind-class tsd-is-overwrite">
				<li class="tsd-signature tsd-kind-icon">get<wbr>Module<wbr>Name<span class="tsd-signature-symbol">(</span><span class="tsd-signature-symbol">)</span><span class="tsd-signature-symbol">: </span><span class="tsd-signature-type">string</span></li>
			</ul>
			<ul class="tsd-descriptions">
				<li class="tsd-description">
					<aside class="tsd-sources">
						<p>Overrides <a href="internalgeoclass.html">InternalGeoClass</a>.<a href="internalgeoclass.html#getmodulename">getModuleName</a></p>
						<ul>
<<<<<<< HEAD
							<li>Defined in <a href="https://github.com/aws-amplify/amplify-js/blob/346091cd8/packages/geo/src/Geo.ts#L28">packages/geo/src/Geo.ts:28</a></li>
=======
							<li>Defined in <a href="https://github.com/aws-amplify/amplify-js/blob/d35fc7e10/packages/geo/src/Geo.ts#L28">packages/geo/src/Geo.ts:28</a></li>
>>>>>>> 471cf2a8
						</ul>
					</aside>
					<div class="tsd-comment tsd-typography">
						<div class="lead">
							<p>get the name of the module category</p>
						</div>
					</div>
					<h4 class="tsd-returns-title">Returns <span class="tsd-signature-type">string</span></h4>
					<p>name of the module category</p>
				</li>
			</ul>
		</section>
		<section class="tsd-panel tsd-member tsd-kind-method tsd-parent-kind-class tsd-is-inherited">
			<a name="getpluggable" class="tsd-anchor"></a>
			<h3>get<wbr>Pluggable</h3>
			<ul class="tsd-signatures tsd-kind-method tsd-parent-kind-class tsd-is-inherited">
				<li class="tsd-signature tsd-kind-icon">get<wbr>Pluggable<span class="tsd-signature-symbol">(</span>providerName<span class="tsd-signature-symbol">: </span><span class="tsd-signature-type">string</span><span class="tsd-signature-symbol">)</span><span class="tsd-signature-symbol">: </span><a href="../interfaces/geoprovider.html" class="tsd-signature-type">GeoProvider</a></li>
			</ul>
			<ul class="tsd-descriptions">
				<li class="tsd-description">
					<aside class="tsd-sources">
						<p>Inherited from <a href="internalgeoclass.html">InternalGeoClass</a>.<a href="internalgeoclass.html#getpluggable">getPluggable</a></p>
						<ul>
<<<<<<< HEAD
							<li>Defined in <a href="https://github.com/aws-amplify/amplify-js/blob/346091cd8/packages/geo/src/internals/InternalGeo.ts#L78">packages/geo/src/internals/InternalGeo.ts:78</a></li>
=======
							<li>Defined in <a href="https://github.com/aws-amplify/amplify-js/blob/d35fc7e10/packages/geo/src/internals/InternalGeo.ts#L78">packages/geo/src/internals/InternalGeo.ts:78</a></li>
>>>>>>> 471cf2a8
						</ul>
					</aside>
					<div class="tsd-comment tsd-typography">
						<div class="lead">
							<p>Get the plugin object</p>
						</div>
					</div>
					<h4 class="tsd-parameters-title">Parameters</h4>
					<ul class="tsd-parameters">
						<li>
							<h5>providerName: <span class="tsd-signature-type">string</span></h5>
							<div class="tsd-comment tsd-typography">
								<p>the name of the plugin</p>
							</div>
						</li>
					</ul>
					<h4 class="tsd-returns-title">Returns <a href="../interfaces/geoprovider.html" class="tsd-signature-type">GeoProvider</a></h4>
				</li>
			</ul>
		</section>
		<section class="tsd-panel tsd-member tsd-kind-method tsd-parent-kind-class tsd-is-overwrite">
			<a name="listgeofences" class="tsd-anchor"></a>
			<h3>list<wbr>Geofences</h3>
			<ul class="tsd-signatures tsd-kind-method tsd-parent-kind-class tsd-is-overwrite">
				<li class="tsd-signature tsd-kind-icon">list<wbr>Geofences<span class="tsd-signature-symbol">(</span>options<span class="tsd-signature-symbol">?: </span><a href="../globals.html#listgeofenceoptions" class="tsd-signature-type">ListGeofenceOptions</a><span class="tsd-signature-symbol">)</span><span class="tsd-signature-symbol">: </span><a href="asyncitem.html#promise" class="tsd-signature-type">Promise</a><span class="tsd-signature-symbol">&lt;</span><a href="../globals.html#listgeofenceresults" class="tsd-signature-type">ListGeofenceResults</a><span class="tsd-signature-symbol">&gt;</span></li>
			</ul>
			<ul class="tsd-descriptions">
				<li class="tsd-description">
					<aside class="tsd-sources">
						<p>Overrides <a href="internalgeoclass.html">InternalGeoClass</a>.<a href="internalgeoclass.html#listgeofences">listGeofences</a></p>
						<ul>
<<<<<<< HEAD
							<li>Defined in <a href="https://github.com/aws-amplify/amplify-js/blob/346091cd8/packages/geo/src/Geo.ts#L119">packages/geo/src/Geo.ts:119</a></li>
=======
							<li>Defined in <a href="https://github.com/aws-amplify/amplify-js/blob/d35fc7e10/packages/geo/src/Geo.ts#L119">packages/geo/src/Geo.ts:119</a></li>
>>>>>>> 471cf2a8
						</ul>
					</aside>
					<div class="tsd-comment tsd-typography">
						<div class="lead">
							<p>List geofences</p>
						</div>
					</div>
					<h4 class="tsd-parameters-title">Parameters</h4>
					<ul class="tsd-parameters">
						<li>
							<h5><span class="tsd-flag ts-flagOptional">Optional</span> options: <a href="../globals.html#listgeofenceoptions" class="tsd-signature-type">ListGeofenceOptions</a></h5>
						</li>
					</ul>
					<h4 class="tsd-returns-title">Returns <a href="asyncitem.html#promise" class="tsd-signature-type">Promise</a><span class="tsd-signature-symbol">&lt;</span><a href="../globals.html#listgeofenceresults" class="tsd-signature-type">ListGeofenceResults</a><span class="tsd-signature-symbol">&gt;</span></h4>
					<ul>
						<li>Promise that resolves to an object with:
							entries: list of geofences - 100 geofences are listed per page
						nextToken: token for next page of geofences</li>
					</ul>
				</li>
			</ul>
		</section>
		<section class="tsd-panel tsd-member tsd-kind-method tsd-parent-kind-class tsd-is-inherited">
			<a name="removepluggable" class="tsd-anchor"></a>
			<h3>remove<wbr>Pluggable</h3>
			<ul class="tsd-signatures tsd-kind-method tsd-parent-kind-class tsd-is-inherited">
				<li class="tsd-signature tsd-kind-icon">remove<wbr>Pluggable<span class="tsd-signature-symbol">(</span>providerName<span class="tsd-signature-symbol">: </span><span class="tsd-signature-type">string</span><span class="tsd-signature-symbol">)</span><span class="tsd-signature-symbol">: </span><span class="tsd-signature-type">void</span></li>
			</ul>
			<ul class="tsd-descriptions">
				<li class="tsd-description">
					<aside class="tsd-sources">
						<p>Inherited from <a href="internalgeoclass.html">InternalGeoClass</a>.<a href="internalgeoclass.html#removepluggable">removePluggable</a></p>
						<ul>
<<<<<<< HEAD
							<li>Defined in <a href="https://github.com/aws-amplify/amplify-js/blob/346091cd8/packages/geo/src/internals/InternalGeo.ts#L92">packages/geo/src/internals/InternalGeo.ts:92</a></li>
=======
							<li>Defined in <a href="https://github.com/aws-amplify/amplify-js/blob/d35fc7e10/packages/geo/src/internals/InternalGeo.ts#L92">packages/geo/src/internals/InternalGeo.ts:92</a></li>
>>>>>>> 471cf2a8
						</ul>
					</aside>
					<div class="tsd-comment tsd-typography">
						<div class="lead">
							<p>Remove the plugin object</p>
						</div>
					</div>
					<h4 class="tsd-parameters-title">Parameters</h4>
					<ul class="tsd-parameters">
						<li>
							<h5>providerName: <span class="tsd-signature-type">string</span></h5>
							<div class="tsd-comment tsd-typography">
								<p>the name of the plugin</p>
							</div>
						</li>
					</ul>
					<h4 class="tsd-returns-title">Returns <span class="tsd-signature-type">void</span></h4>
				</li>
			</ul>
		</section>
		<section class="tsd-panel tsd-member tsd-kind-method tsd-parent-kind-class tsd-is-overwrite">
			<a name="savegeofences" class="tsd-anchor"></a>
			<h3>save<wbr>Geofences</h3>
			<ul class="tsd-signatures tsd-kind-method tsd-parent-kind-class tsd-is-overwrite">
				<li class="tsd-signature tsd-kind-icon">save<wbr>Geofences<span class="tsd-signature-symbol">(</span>geofences<span class="tsd-signature-symbol">: </span><a href="../globals.html#geofenceinput" class="tsd-signature-type">GeofenceInput</a><span class="tsd-signature-symbol"> | </span><a href="../globals.html#geofenceinput" class="tsd-signature-type">GeofenceInput</a><span class="tsd-signature-symbol">[]</span>, options<span class="tsd-signature-symbol">?: </span><a href="../globals.html#geofenceoptions" class="tsd-signature-type">GeofenceOptions</a><span class="tsd-signature-symbol">)</span><span class="tsd-signature-symbol">: </span><a href="asyncitem.html#promise" class="tsd-signature-type">Promise</a><span class="tsd-signature-symbol">&lt;</span><a href="../globals.html#savegeofencesresults" class="tsd-signature-type">SaveGeofencesResults</a><span class="tsd-signature-symbol">&gt;</span></li>
			</ul>
			<ul class="tsd-descriptions">
				<li class="tsd-description">
					<aside class="tsd-sources">
						<p>Overrides <a href="internalgeoclass.html">InternalGeoClass</a>.<a href="internalgeoclass.html#savegeofences">saveGeofences</a></p>
						<ul>
<<<<<<< HEAD
							<li>Defined in <a href="https://github.com/aws-amplify/amplify-js/blob/346091cd8/packages/geo/src/Geo.ts#L92">packages/geo/src/Geo.ts:92</a></li>
=======
							<li>Defined in <a href="https://github.com/aws-amplify/amplify-js/blob/d35fc7e10/packages/geo/src/Geo.ts#L92">packages/geo/src/Geo.ts:92</a></li>
>>>>>>> 471cf2a8
						</ul>
					</aside>
					<div class="tsd-comment tsd-typography">
						<div class="lead">
							<p>Create geofences</p>
						</div>
					</div>
					<h4 class="tsd-parameters-title">Parameters</h4>
					<ul class="tsd-parameters">
						<li>
							<h5>geofences: <a href="../globals.html#geofenceinput" class="tsd-signature-type">GeofenceInput</a><span class="tsd-signature-symbol"> | </span><a href="../globals.html#geofenceinput" class="tsd-signature-type">GeofenceInput</a><span class="tsd-signature-symbol">[]</span></h5>
							<div class="tsd-comment tsd-typography">
								<p>Single or array of geofence objects to create</p>
							</div>
						</li>
						<li>
							<h5><span class="tsd-flag ts-flagOptional">Optional</span> options: <a href="../globals.html#geofenceoptions" class="tsd-signature-type">GeofenceOptions</a></h5>
						</li>
					</ul>
					<h4 class="tsd-returns-title">Returns <a href="asyncitem.html#promise" class="tsd-signature-type">Promise</a><span class="tsd-signature-symbol">&lt;</span><a href="../globals.html#savegeofencesresults" class="tsd-signature-type">SaveGeofencesResults</a><span class="tsd-signature-symbol">&gt;</span></h4>
					<ul>
						<li>Promise that resolves to an object with:
							successes: list of geofences successfully created
						errors: list of geofences that failed to create</li>
					</ul>
				</li>
			</ul>
		</section>
		<section class="tsd-panel tsd-member tsd-kind-method tsd-parent-kind-class tsd-is-overwrite">
			<a name="searchbycoordinates" class="tsd-anchor"></a>
			<h3>search<wbr>ByCoordinates</h3>
			<ul class="tsd-signatures tsd-kind-method tsd-parent-kind-class tsd-is-overwrite">
				<li class="tsd-signature tsd-kind-icon">search<wbr>ByCoordinates<span class="tsd-signature-symbol">(</span>coordinates<span class="tsd-signature-symbol">: </span><a href="../globals.html#coordinates" class="tsd-signature-type">Coordinates</a>, options<span class="tsd-signature-symbol">?: </span><a href="../globals.html#searchbycoordinatesoptions" class="tsd-signature-type">SearchByCoordinatesOptions</a><span class="tsd-signature-symbol">)</span><span class="tsd-signature-symbol">: </span><a href="asyncitem.html#promise" class="tsd-signature-type">Promise</a><span class="tsd-signature-symbol">&lt;</span><a href="../interfaces/place.html" class="tsd-signature-type">Place</a><span class="tsd-signature-symbol">&gt;</span></li>
			</ul>
			<ul class="tsd-descriptions">
				<li class="tsd-description">
					<aside class="tsd-sources">
						<p>Overrides <a href="internalgeoclass.html">InternalGeoClass</a>.<a href="internalgeoclass.html#searchbycoordinates">searchByCoordinates</a></p>
						<ul>
<<<<<<< HEAD
							<li>Defined in <a href="https://github.com/aws-amplify/amplify-js/blob/346091cd8/packages/geo/src/Geo.ts#L77">packages/geo/src/Geo.ts:77</a></li>
=======
							<li>Defined in <a href="https://github.com/aws-amplify/amplify-js/blob/d35fc7e10/packages/geo/src/Geo.ts#L77">packages/geo/src/Geo.ts:77</a></li>
>>>>>>> 471cf2a8
						</ul>
					</aside>
					<div class="tsd-comment tsd-typography">
						<div class="lead">
							<p>Reverse geocoding search via a coordinate point on the map</p>
						</div>
					</div>
					<h4 class="tsd-parameters-title">Parameters</h4>
					<ul class="tsd-parameters">
						<li>
							<h5>coordinates: <a href="../globals.html#coordinates" class="tsd-signature-type">Coordinates</a></h5>
							<div class="tsd-comment tsd-typography">
								<p>Coordinates array for the search input</p>
							</div>
						</li>
						<li>
							<h5><span class="tsd-flag ts-flagOptional">Optional</span> options: <a href="../globals.html#searchbycoordinatesoptions" class="tsd-signature-type">SearchByCoordinatesOptions</a></h5>
							<div class="tsd-comment tsd-typography">
								<p>Options parameters for the search</p>
							</div>
						</li>
					</ul>
					<h4 class="tsd-returns-title">Returns <a href="asyncitem.html#promise" class="tsd-signature-type">Promise</a><span class="tsd-signature-symbol">&lt;</span><a href="../interfaces/place.html" class="tsd-signature-type">Place</a><span class="tsd-signature-symbol">&gt;</span></h4>
					<ul>
						<li>Promise that resolves to a place matching search coordinates</li>
					</ul>
				</li>
			</ul>
		</section>
		<section class="tsd-panel tsd-member tsd-kind-method tsd-parent-kind-class tsd-is-overwrite">
			<a name="searchbyplaceid" class="tsd-anchor"></a>
			<h3>search<wbr>ByPlace<wbr>Id</h3>
			<ul class="tsd-signatures tsd-kind-method tsd-parent-kind-class tsd-is-overwrite">
				<li class="tsd-signature tsd-kind-icon">search<wbr>ByPlace<wbr>Id<span class="tsd-signature-symbol">(</span>placeId<span class="tsd-signature-symbol">: </span><span class="tsd-signature-type">string</span>, options<span class="tsd-signature-symbol">?: </span><a href="../globals.html#searchbyplaceidoptions" class="tsd-signature-type">searchByPlaceIdOptions</a><span class="tsd-signature-symbol">)</span><span class="tsd-signature-symbol">: </span><a href="asyncitem.html#promise" class="tsd-signature-type">Promise</a><span class="tsd-signature-symbol">&lt;</span><a href="../interfaces/place.html" class="tsd-signature-type">Place</a><span class="tsd-signature-symbol">&gt;</span></li>
			</ul>
			<ul class="tsd-descriptions">
				<li class="tsd-description">
					<aside class="tsd-sources">
						<p>Overrides <a href="internalgeoclass.html">InternalGeoClass</a>.<a href="internalgeoclass.html#searchbyplaceid">searchByPlaceId</a></p>
						<ul>
<<<<<<< HEAD
							<li>Defined in <a href="https://github.com/aws-amplify/amplify-js/blob/346091cd8/packages/geo/src/Geo.ts#L64">packages/geo/src/Geo.ts:64</a></li>
=======
							<li>Defined in <a href="https://github.com/aws-amplify/amplify-js/blob/d35fc7e10/packages/geo/src/Geo.ts#L64">packages/geo/src/Geo.ts:64</a></li>
>>>>>>> 471cf2a8
						</ul>
					</aside>
					<div class="tsd-comment tsd-typography">
						<div class="lead">
							<p>Search for location by unique ID</p>
						</div>
					</div>
					<h4 class="tsd-parameters-title">Parameters</h4>
					<ul class="tsd-parameters">
						<li>
							<h5>placeId: <span class="tsd-signature-type">string</span></h5>
							<div class="tsd-comment tsd-typography">
								<p>Unique ID of the location that is to be searched for</p>
							</div>
						</li>
						<li>
							<h5><span class="tsd-flag ts-flagOptional">Optional</span> options: <a href="../globals.html#searchbyplaceidoptions" class="tsd-signature-type">searchByPlaceIdOptions</a></h5>
						</li>
					</ul>
					<h4 class="tsd-returns-title">Returns <a href="asyncitem.html#promise" class="tsd-signature-type">Promise</a><span class="tsd-signature-symbol">&lt;</span><a href="../interfaces/place.html" class="tsd-signature-type">Place</a><span class="tsd-signature-symbol">&gt;</span></h4>
					<ul>
						<li>Resolves to a place with the given placeId</li>
					</ul>
				</li>
			</ul>
		</section>
		<section class="tsd-panel tsd-member tsd-kind-method tsd-parent-kind-class tsd-is-overwrite">
			<a name="searchbytext" class="tsd-anchor"></a>
			<h3>search<wbr>ByText</h3>
			<ul class="tsd-signatures tsd-kind-method tsd-parent-kind-class tsd-is-overwrite">
				<li class="tsd-signature tsd-kind-icon">search<wbr>ByText<span class="tsd-signature-symbol">(</span>text<span class="tsd-signature-symbol">: </span><span class="tsd-signature-type">string</span>, options<span class="tsd-signature-symbol">?: </span><a href="../globals.html#searchbytextoptions" class="tsd-signature-type">SearchByTextOptions</a><span class="tsd-signature-symbol">)</span><span class="tsd-signature-symbol">: </span><a href="asyncitem.html#promise" class="tsd-signature-type">Promise</a><span class="tsd-signature-symbol">&lt;</span><a href="../interfaces/place.html" class="tsd-signature-type">Place</a><span class="tsd-signature-symbol">[]</span><span class="tsd-signature-symbol">&gt;</span></li>
			</ul>
			<ul class="tsd-descriptions">
				<li class="tsd-description">
					<aside class="tsd-sources">
						<p>Overrides <a href="internalgeoclass.html">InternalGeoClass</a>.<a href="internalgeoclass.html#searchbytext">searchByText</a></p>
						<ul>
<<<<<<< HEAD
							<li>Defined in <a href="https://github.com/aws-amplify/amplify-js/blob/346091cd8/packages/geo/src/Geo.ts#L38">packages/geo/src/Geo.ts:38</a></li>
=======
							<li>Defined in <a href="https://github.com/aws-amplify/amplify-js/blob/d35fc7e10/packages/geo/src/Geo.ts#L38">packages/geo/src/Geo.ts:38</a></li>
>>>>>>> 471cf2a8
						</ul>
					</aside>
					<div class="tsd-comment tsd-typography">
						<div class="lead">
							<p>Search by text input with optional parameters</p>
						</div>
					</div>
					<h4 class="tsd-parameters-title">Parameters</h4>
					<ul class="tsd-parameters">
						<li>
							<h5>text: <span class="tsd-signature-type">string</span></h5>
							<div class="tsd-comment tsd-typography">
								<p>The text string that is to be searched for</p>
							</div>
						</li>
						<li>
							<h5><span class="tsd-flag ts-flagOptional">Optional</span> options: <a href="../globals.html#searchbytextoptions" class="tsd-signature-type">SearchByTextOptions</a></h5>
						</li>
					</ul>
					<h4 class="tsd-returns-title">Returns <a href="asyncitem.html#promise" class="tsd-signature-type">Promise</a><span class="tsd-signature-symbol">&lt;</span><a href="../interfaces/place.html" class="tsd-signature-type">Place</a><span class="tsd-signature-symbol">[]</span><span class="tsd-signature-symbol">&gt;</span></h4>
					<ul>
						<li>Promise resolves to a list of Places that match search parameters</li>
					</ul>
				</li>
			</ul>
		</section>
		<section class="tsd-panel tsd-member tsd-kind-method tsd-parent-kind-class tsd-is-overwrite">
			<a name="searchforsuggestions" class="tsd-anchor"></a>
			<h3>search<wbr>For<wbr>Suggestions</h3>
			<ul class="tsd-signatures tsd-kind-method tsd-parent-kind-class tsd-is-overwrite">
				<li class="tsd-signature tsd-kind-icon">search<wbr>For<wbr>Suggestions<span class="tsd-signature-symbol">(</span>text<span class="tsd-signature-symbol">: </span><span class="tsd-signature-type">string</span>, options<span class="tsd-signature-symbol">?: </span><a href="../globals.html#searchbytextoptions" class="tsd-signature-type">SearchByTextOptions</a><span class="tsd-signature-symbol">)</span><span class="tsd-signature-symbol">: </span><a href="asyncitem.html#promise" class="tsd-signature-type">Promise</a><span class="tsd-signature-symbol">&lt;</span><span class="tsd-signature-type">object</span><span class="tsd-signature-symbol">[]</span><span class="tsd-signature-symbol">&gt;</span></li>
			</ul>
			<ul class="tsd-descriptions">
				<li class="tsd-description">
					<aside class="tsd-sources">
						<p>Overrides <a href="internalgeoclass.html">InternalGeoClass</a>.<a href="internalgeoclass.html#searchforsuggestions">searchForSuggestions</a></p>
						<ul>
<<<<<<< HEAD
							<li>Defined in <a href="https://github.com/aws-amplify/amplify-js/blob/346091cd8/packages/geo/src/Geo.ts#L51">packages/geo/src/Geo.ts:51</a></li>
=======
							<li>Defined in <a href="https://github.com/aws-amplify/amplify-js/blob/d35fc7e10/packages/geo/src/Geo.ts#L51">packages/geo/src/Geo.ts:51</a></li>
>>>>>>> 471cf2a8
						</ul>
					</aside>
					<div class="tsd-comment tsd-typography">
						<div class="lead">
							<p>Search for search term suggestions based on input text</p>
						</div>
					</div>
					<h4 class="tsd-parameters-title">Parameters</h4>
					<ul class="tsd-parameters">
						<li>
							<h5>text: <span class="tsd-signature-type">string</span></h5>
							<div class="tsd-comment tsd-typography">
								<p>The text string that is to be search for</p>
							</div>
						</li>
						<li>
							<h5><span class="tsd-flag ts-flagOptional">Optional</span> options: <a href="../globals.html#searchbytextoptions" class="tsd-signature-type">SearchByTextOptions</a></h5>
						</li>
					</ul>
					<h4 class="tsd-returns-title">Returns <a href="asyncitem.html#promise" class="tsd-signature-type">Promise</a><span class="tsd-signature-symbol">&lt;</span><span class="tsd-signature-type">object</span><span class="tsd-signature-symbol">[]</span><span class="tsd-signature-symbol">&gt;</span></h4>
					<ul>
						<li>Resolves to an array of search suggestion strings</li>
					</ul>
				</li>
			</ul>
		</section>
	</section>
	<footer>
		<div class="container">
			<h2>Legend</h2>
			<div class="tsd-legend-group">
				<ul class="tsd-legend">
					<li class="tsd-kind-module"><span class="tsd-kind-icon">Module</span></li>
					<li class="tsd-kind-object-literal"><span class="tsd-kind-icon">Object literal</span></li>
					<li class="tsd-kind-variable"><span class="tsd-kind-icon">Variable</span></li>
					<li class="tsd-kind-function"><span class="tsd-kind-icon">Function</span></li>
					<li class="tsd-kind-function tsd-has-type-parameter"><span class="tsd-kind-icon">Function with type parameter</span></li>
					<li class="tsd-kind-index-signature"><span class="tsd-kind-icon">Index signature</span></li>
					<li class="tsd-kind-type-alias"><span class="tsd-kind-icon">Type alias</span></li>
				</ul>
				<ul class="tsd-legend">
					<li class="tsd-kind-enum"><span class="tsd-kind-icon">Enumeration</span></li>
					<li class="tsd-kind-enum-member"><span class="tsd-kind-icon">Enumeration member</span></li>
					<li class="tsd-kind-property tsd-parent-kind-enum"><span class="tsd-kind-icon">Property</span></li>
					<li class="tsd-kind-method tsd-parent-kind-enum"><span class="tsd-kind-icon">Method</span></li>
				</ul>
				<ul class="tsd-legend">
					<li class="tsd-kind-interface"><span class="tsd-kind-icon">Interface</span></li>
					<li class="tsd-kind-interface tsd-has-type-parameter"><span class="tsd-kind-icon">Interface with type parameter</span></li>
					<li class="tsd-kind-constructor tsd-parent-kind-interface"><span class="tsd-kind-icon">Constructor</span></li>
					<li class="tsd-kind-property tsd-parent-kind-interface"><span class="tsd-kind-icon">Property</span></li>
					<li class="tsd-kind-method tsd-parent-kind-interface"><span class="tsd-kind-icon">Method</span></li>
					<li class="tsd-kind-index-signature tsd-parent-kind-interface"><span class="tsd-kind-icon">Index signature</span></li>
				</ul>
				<ul class="tsd-legend">
					<li class="tsd-kind-class"><span class="tsd-kind-icon">Class</span></li>
					<li class="tsd-kind-class tsd-has-type-parameter"><span class="tsd-kind-icon">Class with type parameter</span></li>
					<li class="tsd-kind-constructor tsd-parent-kind-class"><span class="tsd-kind-icon">Constructor</span></li>
					<li class="tsd-kind-property tsd-parent-kind-class"><span class="tsd-kind-icon">Property</span></li>
					<li class="tsd-kind-method tsd-parent-kind-class"><span class="tsd-kind-icon">Method</span></li>
					<li class="tsd-kind-accessor tsd-parent-kind-class"><span class="tsd-kind-icon">Accessor</span></li>
					<li class="tsd-kind-index-signature tsd-parent-kind-class"><span class="tsd-kind-icon">Index signature</span></li>
				</ul>
				<ul class="tsd-legend">
					<li class="tsd-kind-constructor tsd-parent-kind-class tsd-is-inherited"><span class="tsd-kind-icon">Inherited constructor</span></li>
					<li class="tsd-kind-property tsd-parent-kind-class tsd-is-inherited"><span class="tsd-kind-icon">Inherited property</span></li>
					<li class="tsd-kind-method tsd-parent-kind-class tsd-is-inherited"><span class="tsd-kind-icon">Inherited method</span></li>
					<li class="tsd-kind-accessor tsd-parent-kind-class tsd-is-inherited"><span class="tsd-kind-icon">Inherited accessor</span></li>
				</ul>
				<ul class="tsd-legend">
					<li class="tsd-kind-property tsd-parent-kind-class tsd-is-protected"><span class="tsd-kind-icon">Protected property</span></li>
					<li class="tsd-kind-method tsd-parent-kind-class tsd-is-protected"><span class="tsd-kind-icon">Protected method</span></li>
					<li class="tsd-kind-accessor tsd-parent-kind-class tsd-is-protected"><span class="tsd-kind-icon">Protected accessor</span></li>
				</ul>
				<ul class="tsd-legend">
					<li class="tsd-kind-property tsd-parent-kind-class tsd-is-private"><span class="tsd-kind-icon">Private property</span></li>
					<li class="tsd-kind-method tsd-parent-kind-class tsd-is-private"><span class="tsd-kind-icon">Private method</span></li>
					<li class="tsd-kind-accessor tsd-parent-kind-class tsd-is-private"><span class="tsd-kind-icon">Private accessor</span></li>
				</ul>
				<ul class="tsd-legend">
					<li class="tsd-kind-property tsd-parent-kind-class tsd-is-static"><span class="tsd-kind-icon">Static property</span></li>
					<li class="tsd-kind-call-signature tsd-parent-kind-class tsd-is-static"><span class="tsd-kind-icon">Static method</span></li>
				</ul>
			</div>
		</div>
	</footer>
</div>
</div>
<script type="text/javascript">
!function(a,b){"object"==typeof module&&"object"==typeof module.exports?module.exports=a.document?b(a,!0):function(a){if(!a.document)throw new Error("jQuery requires a window with a document");return b(a)}:b(a)}("undefined"!=typeof window?window:this,function(a,b){function s(a){var b=a.length,c=n.type(a);return"function"!==c&&!n.isWindow(a)&&(!(1!==a.nodeType||!b)||("array"===c||0===b||"number"==typeof b&&b>0&&b-1 in a))}function x(a,b,c){if(n.isFunction(b))return n.grep(a,function(a,d){return!!b.call(a,d,a)!==c});if(b.nodeType)return n.grep(a,function(a){return a===b!==c});if("string"==typeof b){if(w.test(b))return n.filter(b,a,c);b=n.filter(b,a)}return n.grep(a,function(a){return g.call(b,a)>=0!==c})}function D(a,b){for(;(a=a[b])&&1!==a.nodeType;);return a}function G(a){var b=F[a]={};return n.each(a.match(E)||[],function(a,c){b[c]=!0}),b}function I(){l.removeEventListener("DOMContentLoaded",I,!1),a.removeEventListener("load",I,!1),n.ready()}function K(){Object.defineProperty(this.cache={},0,{get:function(){return{}}}),this.expando=n.expando+Math.random()}function P(a,b,c){var d;if(void 0===c&&1===a.nodeType)if(d="data-"+b.replace(O,"-$1").toLowerCase(),"string"==typeof(c=a.getAttribute(d))){try{c="true"===c||"false"!==c&&("null"===c?null:+c+""===c?+c:N.test(c)?n.parseJSON(c):c)}catch(e){}M.set(a,b,c)}else c=void 0;return c}function Z(){return!0}function $(){return!1}function _(){try{return l.activeElement}catch(a){}}function jb(a,b){return n.nodeName(a,"table")&&n.nodeName(11!==b.nodeType?b:b.firstChild,"tr")?a.getElementsByTagName("tbody")[0]||a.appendChild(a.ownerDocument.createElement("tbody")):a}function kb(a){return a.type=(null!==a.getAttribute("type"))+"/"+a.type,a}function lb(a){var b=gb.exec(a.type);return b?a.type=b[1]:a.removeAttribute("type"),a}function mb(a,b){for(var c=0,d=a.length;d>c;c++)L.set(a[c],"globalEval",!b||L.get(b[c],"globalEval"))}function nb(a,b){var c,d,e,f,g,h,i,j;if(1===b.nodeType){if(L.hasData(a)&&(f=L.access(a),g=L.set(b,f),j=f.events)){delete g.handle,g.events={};for(e in j)for(c=0,d=j[e].length;d>c;c++)n.event.add(b,e,j[e][c])}M.hasData(a)&&(h=M.access(a),i=n.extend({},h),M.set(b,i))}}function ob(a,b){var c=a.getElementsByTagName?a.getElementsByTagName(b||"*"):a.querySelectorAll?a.querySelectorAll(b||"*"):[];return void 0===b||b&&n.nodeName(a,b)?n.merge([a],c):c}function pb(a,b){var c=b.nodeName.toLowerCase();"input"===c&&T.test(a.type)?b.checked=a.checked:("input"===c||"textarea"===c)&&(b.defaultValue=a.defaultValue)}function sb(b,c){var d,e=n(c.createElement(b)).appendTo(c.body),f=a.getDefaultComputedStyle&&(d=a.getDefaultComputedStyle(e[0]))?d.display:n.css(e[0],"display");return e.detach(),f}function tb(a){var b=l,c=rb[a];return c||(c=sb(a,b),"none"!==c&&c||(qb=(qb||n("<iframe frameborder='0' width='0' height='0'/>")).appendTo(b.documentElement),b=qb[0].contentDocument,b.write(),b.close(),c=sb(a,b),qb.detach()),rb[a]=c),c}function xb(a,b,c){var d,e,f,g,h=a.style;return c=c||wb(a),c&&(g=c.getPropertyValue(b)||c[b]),c&&(""!==g||n.contains(a.ownerDocument,a)||(g=n.style(a,b)),vb.test(g)&&ub.test(b)&&(d=h.width,e=h.minWidth,f=h.maxWidth,h.minWidth=h.maxWidth=h.width=g,g=c.width,h.width=d,h.minWidth=e,h.maxWidth=f)),void 0!==g?g+"":g}function yb(a,b){return{get:function(){return a()?void delete this.get:(this.get=b).apply(this,arguments)}}}function Fb(a,b){if(b in a)return b;for(var c=b[0].toUpperCase()+b.slice(1),d=b,e=Eb.length;e--;)if((b=Eb[e]+c)in a)return b;return d}function Gb(a,b,c){var d=Ab.exec(b);return d?Math.max(0,d[1]-(c||0))+(d[2]||"px"):b}function Hb(a,b,c,d,e){for(var f=c===(d?"border":"content")?4:"width"===b?1:0,g=0;4>f;f+=2)"margin"===c&&(g+=n.css(a,c+R[f],!0,e)),d?("content"===c&&(g-=n.css(a,"padding"+R[f],!0,e)),"margin"!==c&&(g-=n.css(a,"border"+R[f]+"Width",!0,e))):(g+=n.css(a,"padding"+R[f],!0,e),"padding"!==c&&(g+=n.css(a,"border"+R[f]+"Width",!0,e)));return g}function Ib(a,b,c){var d=!0,e="width"===b?a.offsetWidth:a.offsetHeight,f=wb(a),g="border-box"===n.css(a,"boxSizing",!1,f);if(0>=e||null==e){if(e=xb(a,b,f),(0>e||null==e)&&(e=a.style[b]),vb.test(e))return e;d=g&&(k.boxSizingReliable()||e===a.style[b]),e=parseFloat(e)||0}return e+Hb(a,b,c||(g?"border":"content"),d,f)+"px"}function Jb(a,b){for(var c,d,e,f=[],g=0,h=a.length;h>g;g++)d=a[g],d.style&&(f[g]=L.get(d,"olddisplay"),c=d.style.display,b?(f[g]||"none"!==c||(d.style.display=""),""===d.style.display&&S(d)&&(f[g]=L.access(d,"olddisplay",tb(d.nodeName)))):(e=S(d),"none"===c&&e||L.set(d,"olddisplay",e?c:n.css(d,"display"))));for(g=0;h>g;g++)d=a[g],d.style&&(b&&"none"!==d.style.display&&""!==d.style.display||(d.style.display=b?f[g]||"":"none"));return a}function Kb(a,b,c,d,e){return new Kb.prototype.init(a,b,c,d,e)}function Sb(){return setTimeout(function(){Lb=void 0}),Lb=n.now()}function Tb(a,b){var c,d=0,e={height:a};for(b=b?1:0;4>d;d+=2-b)c=R[d],e["margin"+c]=e["padding"+c]=a;return b&&(e.opacity=e.width=a),e}function Ub(a,b,c){for(var d,e=(Rb[b]||[]).concat(Rb["*"]),f=0,g=e.length;g>f;f++)if(d=e[f].call(c,b,a))return d}function Vb(a,b,c){var d,e,f,g,h,i,j,l=this,m={},o=a.style,p=a.nodeType&&S(a),q=L.get(a,"fxshow");c.queue||(h=n._queueHooks(a,"fx"),null==h.unqueued&&(h.unqueued=0,i=h.empty.fire,h.empty.fire=function(){h.unqueued||i()}),h.unqueued++,l.always(function(){l.always(function(){h.unqueued--,n.queue(a,"fx").length||h.empty.fire()})})),1===a.nodeType&&("height"in b||"width"in b)&&(c.overflow=[o.overflow,o.overflowX,o.overflowY],j=n.css(a,"display"),"inline"===("none"===j?L.get(a,"olddisplay")||tb(a.nodeName):j)&&"none"===n.css(a,"float")&&(o.display="inline-block")),c.overflow&&(o.overflow="hidden",l.always(function(){o.overflow=c.overflow[0],o.overflowX=c.overflow[1],o.overflowY=c.overflow[2]}));for(d in b)if(e=b[d],Nb.exec(e)){if(delete b[d],f=f||"toggle"===e,e===(p?"hide":"show")){if("show"!==e||!q||void 0===q[d])continue;p=!0}m[d]=q&&q[d]||n.style(a,d)}else j=void 0;if(n.isEmptyObject(m))"inline"===("none"===j?tb(a.nodeName):j)&&(o.display=j);else{q?"hidden"in q&&(p=q.hidden):q=L.access(a,"fxshow",{}),f&&(q.hidden=!p),p?n(a).show():l.done(function(){n(a).hide()}),l.done(function(){var b;L.remove(a,"fxshow");for(b in m)n.style(a,b,m[b])});for(d in m)g=Ub(p?q[d]:0,d,l),d in q||(q[d]=g.start,p&&(g.end=g.start,g.start="width"===d||"height"===d?1:0))}}function Wb(a,b){var c,d,e,f,g;for(c in a)if(d=n.camelCase(c),e=b[d],f=a[c],n.isArray(f)&&(e=f[1],f=a[c]=f[0]),c!==d&&(a[d]=f,delete a[c]),(g=n.cssHooks[d])&&"expand"in g){f=g.expand(f),delete a[d];for(c in f)c in a||(a[c]=f[c],b[c]=e)}else b[d]=e}function Xb(a,b,c){var d,e,f=0,g=Qb.length,h=n.Deferred().always(function(){delete i.elem}),i=function(){if(e)return!1;for(var b=Lb||Sb(),c=Math.max(0,j.startTime+j.duration-b),d=c/j.duration||0,f=1-d,g=0,i=j.tweens.length;i>g;g++)j.tweens[g].run(f);return h.notifyWith(a,[j,f,c]),1>f&&i?c:(h.resolveWith(a,[j]),!1)},j=h.promise({elem:a,props:n.extend({},b),opts:n.extend(!0,{specialEasing:{}},c),originalProperties:b,originalOptions:c,startTime:Lb||Sb(),duration:c.duration,tweens:[],createTween:function(b,c){var d=n.Tween(a,j.opts,b,c,j.opts.specialEasing[b]||j.opts.easing);return j.tweens.push(d),d},stop:function(b){var c=0,d=b?j.tweens.length:0;if(e)return this;for(e=!0;d>c;c++)j.tweens[c].run(1);return b?h.resolveWith(a,[j,b]):h.rejectWith(a,[j,b]),this}}),k=j.props;for(Wb(k,j.opts.specialEasing);g>f;f++)if(d=Qb[f].call(j,a,k,j.opts))return d;return n.map(k,Ub,j),n.isFunction(j.opts.start)&&j.opts.start.call(a,j),n.fx.timer(n.extend(i,{elem:a,anim:j,queue:j.opts.queue})),j.progress(j.opts.progress).done(j.opts.done,j.opts.complete).fail(j.opts.fail).always(j.opts.always)}function rc(a){return function(b,c){"string"!=typeof b&&(c=b,b="*");var d,e=0,f=b.toLowerCase().match(E)||[];if(n.isFunction(c))for(;d=f[e++];)"+"===d[0]?(d=d.slice(1)||"*",(a[d]=a[d]||[]).unshift(c)):(a[d]=a[d]||[]).push(c)}}function sc(a,b,c,d){function g(h){var i;return e[h]=!0,n.each(a[h]||[],function(a,h){var j=h(b,c,d);return"string"!=typeof j||f||e[j]?f?!(i=j):void 0:(b.dataTypes.unshift(j),g(j),!1)}),i}var e={},f=a===oc;return g(b.dataTypes[0])||!e["*"]&&g("*")}function tc(a,b){var c,d,e=n.ajaxSettings.flatOptions||{};for(c in b)void 0!==b[c]&&((e[c]?a:d||(d={}))[c]=b[c]);return d&&n.extend(!0,a,d),a}function uc(a,b,c){for(var d,e,f,g,h=a.contents,i=a.dataTypes;"*"===i[0];)i.shift(),void 0===d&&(d=a.mimeType||b.getResponseHeader("Content-Type"));if(d)for(e in h)if(h[e]&&h[e].test(d)){i.unshift(e);break}if(i[0]in c)f=i[0];else{for(e in c){if(!i[0]||a.converters[e+" "+i[0]]){f=e;break}g||(g=e)}f=f||g}return f?(f!==i[0]&&i.unshift(f),c[f]):void 0}function vc(a,b,c,d){var e,f,g,h,i,j={},k=a.dataTypes.slice();if(k[1])for(g in a.converters)j[g.toLowerCase()]=a.converters[g];for(f=k.shift();f;)if(a.responseFields[f]&&(c[a.responseFields[f]]=b),!i&&d&&a.dataFilter&&(b=a.dataFilter(b,a.dataType)),i=f,f=k.shift())if("*"===f)f=i;else if("*"!==i&&i!==f){if(!(g=j[i+" "+f]||j["* "+f]))for(e in j)if(h=e.split(" "),h[1]===f&&(g=j[i+" "+h[0]]||j["* "+h[0]])){!0===g?g=j[e]:!0!==j[e]&&(f=h[0],k.unshift(h[1]));break}if(!0!==g)if(g&&a.throws)b=g(b);else try{b=g(b)}catch(l){return{state:"parsererror",error:g?l:"No conversion from "+i+" to "+f}}}return{state:"success",data:b}}function Bc(a,b,c,d){var e;if(n.isArray(b))n.each(b,function(b,e){c||xc.test(a)?d(a,e):Bc(a+"["+("object"==typeof e?b:"")+"]",e,c,d)});else if(c||"object"!==n.type(b))d(a,b);else for(e in b)Bc(a+"["+e+"]",b[e],c,d)}function Kc(a){return n.isWindow(a)?a:9===a.nodeType&&a.defaultView}var c=[],d=c.slice,e=c.concat,f=c.push,g=c.indexOf,h={},i=h.toString,j=h.hasOwnProperty,k={},l=a.document,m="2.1.1",n=function(a,b){return new n.fn.init(a,b)},r=function(a,b){return b.toUpperCase()};n.fn=n.prototype={jquery:m,constructor:n,selector:"",length:0,toArray:function(){return d.call(this)},get:function(a){return null!=a?0>a?this[a+this.length]:this[a]:d.call(this)},pushStack:function(a){var b=n.merge(this.constructor(),a);return b.prevObject=this,b.context=this.context,b},each:function(a,b){return n.each(this,a,b)},map:function(a){return this.pushStack(n.map(this,function(b,c){return a.call(b,c,b)}))},slice:function(){return this.pushStack(d.apply(this,arguments))},first:function(){return this.eq(0)},last:function(){return this.eq(-1)},eq:function(a){var b=this.length,c=+a+(0>a?b:0);return this.pushStack(c>=0&&b>c?[this[c]]:[])},end:function(){return this.prevObject||this.constructor(null)},push:f,sort:c.sort,splice:c.splice},n.extend=n.fn.extend=function(){var a,b,c,d,e,f,g=arguments[0]||{},h=1,i=arguments.length,j=!1;for("boolean"==typeof g&&(j=g,g=arguments[h]||{},h++),"object"==typeof g||n.isFunction(g)||(g={}),h===i&&(g=this,h--);i>h;h++)if(null!=(a=arguments[h]))for(b in a)c=g[b],d=a[b],g!==d&&(j&&d&&(n.isPlainObject(d)||(e=n.isArray(d)))?(e?(e=!1,f=c&&n.isArray(c)?c:[]):f=c&&n.isPlainObject(c)?c:{},g[b]=n.extend(j,f,d)):void 0!==d&&(g[b]=d));return g},n.extend({expando:"jQuery"+(m+Math.random()).replace(/\D/g,""),isReady:!0,error:function(a){throw new Error(a)},noop:function(){},isFunction:function(a){return"function"===n.type(a)},isArray:Array.isArray,isWindow:function(a){return null!=a&&a===a.window},isNumeric:function(a){return!n.isArray(a)&&a-parseFloat(a)>=0},isPlainObject:function(a){return"object"===n.type(a)&&!a.nodeType&&!n.isWindow(a)&&!(a.constructor&&!j.call(a.constructor.prototype,"isPrototypeOf"))},isEmptyObject:function(a){var b;for(b in a)return!1;return!0},type:function(a){return null==a?a+"":"object"==typeof a||"function"==typeof a?h[i.call(a)]||"object":typeof a},globalEval:function(a){var b,c=eval;(a=n.trim(a))&&(1===a.indexOf("use strict")?(b=l.createElement("script"),b.text=a,l.head.appendChild(b).parentNode.removeChild(b)):c(a))},camelCase:function(a){return a.replace(/^-ms-/,"ms-").replace(/-([\da-z])/gi,r)},nodeName:function(a,b){return a.nodeName&&a.nodeName.toLowerCase()===b.toLowerCase()},each:function(a,b,c){var e=0,f=a.length,g=s(a);if(c){if(g)for(;f>e&&!1!==b.apply(a[e],c);e++);else for(e in a)if(!1===b.apply(a[e],c))break}else if(g)for(;f>e&&!1!==b.call(a[e],e,a[e]);e++);else for(e in a)if(!1===b.call(a[e],e,a[e]))break;return a},trim:function(a){return null==a?"":(a+"").replace(/^[\s\uFEFF\xA0]+|[\s\uFEFF\xA0]+$/g,"")},makeArray:function(a,b){var c=b||[];return null!=a&&(s(Object(a))?n.merge(c,"string"==typeof a?[a]:a):f.call(c,a)),c},inArray:function(a,b,c){return null==b?-1:g.call(b,a,c)},merge:function(a,b){for(var c=+b.length,d=0,e=a.length;c>d;d++)a[e++]=b[d];return a.length=e,a},grep:function(a,b,c){for(var e=[],f=0,g=a.length,h=!c;g>f;f++)!b(a[f],f)!==h&&e.push(a[f]);return e},map:function(a,b,c){var d,f=0,g=a.length,h=s(a),i=[];if(h)for(;g>f;f++)null!=(d=b(a[f],f,c))&&i.push(d);else for(f in a)null!=(d=b(a[f],f,c))&&i.push(d);return e.apply([],i)},guid:1,proxy:function(a,b){var c,e,f;return"string"==typeof b&&(c=a[b],b=a,a=c),n.isFunction(a)?(e=d.call(arguments,2),f=function(){return a.apply(b||this,e.concat(d.call(arguments)))},f.guid=a.guid=a.guid||n.guid++,f):void 0},now:Date.now,support:k}),n.each("Boolean Number String Function Array Date RegExp Object Error".split(" "),function(a,b){h["[object "+b+"]"]=b.toLowerCase()});var t=function(a){function fb(a,b,d,e){var f,h,j,k,l,o,r,s,w,x;if((b?b.ownerDocument||b:v)!==n&&m(b),b=b||n,d=d||[],!a||"string"!=typeof a)return d;if(1!==(k=b.nodeType)&&9!==k)return[];if(p&&!e){if(f=_.exec(a))if(j=f[1]){if(9===k){if(!(h=b.getElementById(j))||!h.parentNode)return d;if(h.id===j)return d.push(h),d}else if(b.ownerDocument&&(h=b.ownerDocument.getElementById(j))&&t(b,h)&&h.id===j)return d.push(h),d}else{if(f[2])return I.apply(d,b.getElementsByTagName(a)),d;if((j=f[3])&&c.getElementsByClassName&&b.getElementsByClassName)return I.apply(d,b.getElementsByClassName(j)),d}if(c.qsa&&(!q||!q.test(a))){if(s=r=u,w=b,x=9===k&&a,1===k&&"object"!==b.nodeName.toLowerCase()){for(o=g(a),(r=b.getAttribute("id"))?s=r.replace(bb,"\\$&"):b.setAttribute("id",s),s="[id='"+s+"'] ",l=o.length;l--;)o[l]=s+qb(o[l]);w=ab.test(a)&&ob(b.parentNode)||b,x=o.join(",")}if(x)try{return I.apply(d,w.querySelectorAll(x)),d}catch(y){}finally{r||b.removeAttribute("id")}}}return i(a.replace(R,"$1"),b,d,e)}function gb(){function b(c,e){return a.push(c+" ")>d.cacheLength&&delete b[a.shift()],b[c+" "]=e}var a=[];return b}function hb(a){return a[u]=!0,a}function ib(a){var b=n.createElement("div");try{return!!a(b)}catch(c){return!1}finally{b.parentNode&&b.parentNode.removeChild(b),b=null}}function jb(a,b){for(var c=a.split("|"),e=a.length;e--;)d.attrHandle[c[e]]=b}function kb(a,b){var c=b&&a,d=c&&1===a.nodeType&&1===b.nodeType&&(~b.sourceIndex||D)-(~a.sourceIndex||D);if(d)return d;if(c)for(;c=c.nextSibling;)if(c===b)return-1;return a?1:-1}function nb(a){return hb(function(b){return b=+b,hb(function(c,d){for(var e,f=a([],c.length,b),g=f.length;g--;)c[e=f[g]]&&(c[e]=!(d[e]=c[e]))})})}function ob(a){return a&&typeof a.getElementsByTagName!==C&&a}function pb(){}function qb(a){for(var b=0,c=a.length,d="";c>b;b++)d+=a[b].value;return d}function rb(a,b,c){var d=b.dir,e=c&&"parentNode"===d,f=x++;return b.first?function(b,c,f){for(;b=b[d];)if(1===b.nodeType||e)return a(b,c,f)}:function(b,c,g){var h,i,j=[w,f];if(g){for(;b=b[d];)if((1===b.nodeType||e)&&a(b,c,g))return!0}else for(;b=b[d];)if(1===b.nodeType||e){if(i=b[u]||(b[u]={}),(h=i[d])&&h[0]===w&&h[1]===f)return j[2]=h[2];if(i[d]=j,j[2]=a(b,c,g))return!0}}}function sb(a){return a.length>1?function(b,c,d){for(var e=a.length;e--;)if(!a[e](b,c,d))return!1;return!0}:a[0]}function tb(a,b,c){for(var d=0,e=b.length;e>d;d++)fb(a,b[d],c);return c}function ub(a,b,c,d,e){for(var f,g=[],h=0,i=a.length,j=null!=b;i>h;h++)(f=a[h])&&(!c||c(f,d,e))&&(g.push(f),j&&b.push(h));return g}function vb(a,b,c,d,e,f){return d&&!d[u]&&(d=vb(d)),e&&!e[u]&&(e=vb(e,f)),hb(function(f,g,h,i){var j,k,l,m=[],n=[],o=g.length,p=f||tb(b||"*",h.nodeType?[h]:h,[]),q=!a||!f&&b?p:ub(p,m,a,h,i),r=c?e||(f?a:o||d)?[]:g:q;if(c&&c(q,r,h,i),d)for(j=ub(r,n),d(j,[],h,i),k=j.length;k--;)(l=j[k])&&(r[n[k]]=!(q[n[k]]=l));if(f){if(e||a){if(e){for(j=[],k=r.length;k--;)(l=r[k])&&j.push(q[k]=l);e(null,r=[],j,i)}for(k=r.length;k--;)(l=r[k])&&(j=e?K.call(f,l):m[k])>-1&&(f[j]=!(g[j]=l))}}else r=ub(r===g?r.splice(o,r.length):r),e?e(null,g,r,i):I.apply(g,r)})}function wb(a){for(var b,c,e,f=a.length,g=d.relative[a[0].type],h=g||d.relative[" "],i=g?1:0,k=rb(function(a){return a===b},h,!0),l=rb(function(a){return K.call(b,a)>-1},h,!0),m=[function(a,c,d){return!g&&(d||c!==j)||((b=c).nodeType?k(a,c,d):l(a,c,d))}];f>i;i++)if(c=d.relative[a[i].type])m=[rb(sb(m),c)];else{if(c=d.filter[a[i].type].apply(null,a[i].matches),c[u]){for(e=++i;f>e&&!d.relative[a[e].type];e++);return vb(i>1&&sb(m),i>1&&qb(a.slice(0,i-1).concat({value:" "===a[i-2].type?"*":""})).replace(R,"$1"),c,e>i&&wb(a.slice(i,e)),f>e&&wb(a=a.slice(e)),f>e&&qb(a))}m.push(c)}return sb(m)}function xb(a,b){var c=b.length>0,e=a.length>0,f=function(f,g,h,i,k){var l,m,o,p=0,q="0",r=f&&[],s=[],t=j,u=f||e&&d.find.TAG("*",k),v=w+=null==t?1:Math.random()||.1,x=u.length;for(k&&(j=g!==n&&g);q!==x&&null!=(l=u[q]);q++){if(e&&l){for(m=0;o=a[m++];)if(o(l,g,h)){i.push(l);break}k&&(w=v)}c&&((l=!o&&l)&&p--,f&&r.push(l))}if(p+=q,c&&q!==p){for(m=0;o=b[m++];)o(r,s,g,h);if(f){if(p>0)for(;q--;)r[q]||s[q]||(s[q]=G.call(i));s=ub(s)}I.apply(i,s),k&&!f&&s.length>0&&p+b.length>1&&fb.uniqueSort(i)}return k&&(w=v,j=t),r};return c?hb(f):f}var b,c,d,e,f,g,h,i,j,k,l,m,n,o,p,q,r,s,t,u="sizzle"+-new Date,v=a.document,w=0,x=0,y=gb(),z=gb(),A=gb(),B=function(a,b){return a===b&&(l=!0),0},C="undefined",D=1<<31,E={}.hasOwnProperty,F=[],G=F.pop,H=F.push,I=F.push,J=F.slice,K=F.indexOf||function(a){for(var b=0,c=this.length;c>b;b++)if(this[b]===a)return b;return-1},L="checked|selected|async|autofocus|autoplay|controls|defer|disabled|hidden|ismap|loop|multiple|open|readonly|required|scoped",M="[\\x20\\t\\r\\n\\f]",N="(?:\\\\.|[\\w-]|[^\\x00-\\xa0])+",O=N.replace("w","w#"),P="\\["+M+"*("+N+")(?:"+M+"*([*^$|!~]?=)"+M+"*(?:'((?:\\\\.|[^\\\\'])*)'|\"((?:\\\\.|[^\\\\\"])*)\"|("+O+"))|)"+M+"*\\]",Q=":("+N+")(?:\\((('((?:\\\\.|[^\\\\'])*)'|\"((?:\\\\.|[^\\\\\"])*)\")|((?:\\\\.|[^\\\\()[\\]]|"+P+")*)|.*)\\)|)",R=new RegExp("^"+M+"+|((?:^|[^\\\\])(?:\\\\.)*)"+M+"+$","g"),S=new RegExp("^"+M+"*,"+M+"*"),T=new RegExp("^"+M+"*([>+~]|"+M+")"+M+"*"),U=new RegExp("="+M+"*([^\\]'\"]*?)"+M+"*\\]","g"),V=new RegExp(Q),W=new RegExp("^"+O+"$"),X={ID:new RegExp("^#("+N+")"),CLASS:new RegExp("^\\.("+N+")"),TAG:new RegExp("^("+N.replace("w","w*")+")"),ATTR:new RegExp("^"+P),PSEUDO:new RegExp("^"+Q),CHILD:new RegExp("^:(only|first|last|nth|nth-last)-(child|of-type)(?:\\("+M+"*(even|odd|(([+-]|)(\\d*)n|)"+M+"*(?:([+-]|)"+M+"*(\\d+)|))"+M+"*\\)|)","i"),bool:new RegExp("^(?:"+L+")$","i"),needsContext:new RegExp("^"+M+"*[>+~]|:(even|odd|eq|gt|lt|nth|first|last)(?:\\("+M+"*((?:-\\d)?\\d*)"+M+"*\\)|)(?=[^-]|$)","i")},Y=/^(?:input|select|textarea|button)$/i,Z=/^h\d$/i,$=/^[^{]+\{\s*\[native \w/,_=/^(?:#([\w-]+)|(\w+)|\.([\w-]+))$/,ab=/[+~]/,bb=/'|\\/g,cb=new RegExp("\\\\([\\da-f]{1,6}"+M+"?|("+M+")|.)","ig"),db=function(a,b,c){var d="0x"+b-65536;return d!==d||c?b:0>d?String.fromCharCode(d+65536):String.fromCharCode(d>>10|55296,1023&d|56320)};try{I.apply(F=J.call(v.childNodes),v.childNodes),F[v.childNodes.length].nodeType}catch(eb){I={apply:F.length?function(a,b){H.apply(a,J.call(b))}:function(a,b){for(var c=a.length,d=0;a[c++]=b[d++];);a.length=c-1}}}c=fb.support={},f=fb.isXML=function(a){var b=a&&(a.ownerDocument||a).documentElement;return!!b&&"HTML"!==b.nodeName},m=fb.setDocument=function(a){var b,e=a?a.ownerDocument||a:v,g=e.defaultView;return e!==n&&9===e.nodeType&&e.documentElement?(n=e,o=e.documentElement,p=!f(e),g&&g!==g.top&&(g.addEventListener?g.addEventListener("unload",function(){m()},!1):g.attachEvent&&g.attachEvent("onunload",function(){m()})),c.attributes=ib(function(a){return a.className="i",!a.getAttribute("className")}),c.getElementsByTagName=ib(function(a){return a.appendChild(e.createComment("")),!a.getElementsByTagName("*").length}),c.getElementsByClassName=$.test(e.getElementsByClassName)&&ib(function(a){return a.innerHTML="<div class='a'></div><div class='a i'></div>",a.firstChild.className="i",2===a.getElementsByClassName("i").length}),c.getById=ib(function(a){return o.appendChild(a).id=u,!e.getElementsByName||!e.getElementsByName(u).length}),c.getById?(d.find.ID=function(a,b){if(typeof b.getElementById!==C&&p){var c=b.getElementById(a);return c&&c.parentNode?[c]:[]}},d.filter.ID=function(a){var b=a.replace(cb,db);return function(a){return a.getAttribute("id")===b}}):(delete d.find.ID,d.filter.ID=function(a){var b=a.replace(cb,db);return function(a){var c=typeof a.getAttributeNode!==C&&a.getAttributeNode("id");return c&&c.value===b}}),d.find.TAG=c.getElementsByTagName?function(a,b){return typeof b.getElementsByTagName!==C?b.getElementsByTagName(a):void 0}:function(a,b){var c,d=[],e=0,f=b.getElementsByTagName(a);if("*"===a){for(;c=f[e++];)1===c.nodeType&&d.push(c);return d}return f},d.find.CLASS=c.getElementsByClassName&&function(a,b){return typeof b.getElementsByClassName!==C&&p?b.getElementsByClassName(a):void 0},r=[],q=[],(c.qsa=$.test(e.querySelectorAll))&&(ib(function(a){a.innerHTML="<select msallowclip=''><option selected=''></option></select>",a.querySelectorAll("[msallowclip^='']").length&&q.push("[*^$]="+M+"*(?:''|\"\")"),a.querySelectorAll("[selected]").length||q.push("\\["+M+"*(?:value|"+L+")"),a.querySelectorAll(":checked").length||q.push(":checked")}),ib(function(a){var b=e.createElement("input");b.setAttribute("type","hidden"),a.appendChild(b).setAttribute("name","D"),a.querySelectorAll("[name=d]").length&&q.push("name"+M+"*[*^$|!~]?="),a.querySelectorAll(":enabled").length||q.push(":enabled",":disabled"),a.querySelectorAll("*,:x"),q.push(",.*:")})),(c.matchesSelector=$.test(s=o.matches||o.webkitMatchesSelector||o.mozMatchesSelector||o.oMatchesSelector||o.msMatchesSelector))&&ib(function(a){c.disconnectedMatch=s.call(a,"div"),s.call(a,"[s!='']:x"),r.push("!=",Q)}),q=q.length&&new RegExp(q.join("|")),r=r.length&&new RegExp(r.join("|")),b=$.test(o.compareDocumentPosition),t=b||$.test(o.contains)?function(a,b){var c=9===a.nodeType?a.documentElement:a,d=b&&b.parentNode;return a===d||!(!d||1!==d.nodeType||!(c.contains?c.contains(d):a.compareDocumentPosition&&16&a.compareDocumentPosition(d)))}:function(a,b){if(b)for(;b=b.parentNode;)if(b===a)return!0;return!1},B=b?function(a,b){if(a===b)return l=!0,0;var d=!a.compareDocumentPosition-!b.compareDocumentPosition;return d||(d=(a.ownerDocument||a)===(b.ownerDocument||b)?a.compareDocumentPosition(b):1,1&d||!c.sortDetached&&b.compareDocumentPosition(a)===d?a===e||a.ownerDocument===v&&t(v,a)?-1:b===e||b.ownerDocument===v&&t(v,b)?1:k?K.call(k,a)-K.call(k,b):0:4&d?-1:1)}:function(a,b){if(a===b)return l=!0,0;var c,d=0,f=a.parentNode,g=b.parentNode,h=[a],i=[b];if(!f||!g)return a===e?-1:b===e?1:f?-1:g?1:k?K.call(k,a)-K.call(k,b):0;if(f===g)return kb(a,b);for(c=a;c=c.parentNode;)h.unshift(c);for(c=b;c=c.parentNode;)i.unshift(c);for(;h[d]===i[d];)d++;return d?kb(h[d],i[d]):h[d]===v?-1:i[d]===v?1:0},e):n},fb.matches=function(a,b){return fb(a,null,null,b)},fb.matchesSelector=function(a,b){if((a.ownerDocument||a)!==n&&m(a),b=b.replace(U,"='$1']"),!(!c.matchesSelector||!p||r&&r.test(b)||q&&q.test(b)))try{var d=s.call(a,b);if(d||c.disconnectedMatch||a.document&&11!==a.document.nodeType)return d}catch(e){}return fb(b,n,null,[a]).length>0},fb.contains=function(a,b){return(a.ownerDocument||a)!==n&&m(a),t(a,b)},fb.attr=function(a,b){(a.ownerDocument||a)!==n&&m(a);var e=d.attrHandle[b.toLowerCase()],f=e&&E.call(d.attrHandle,b.toLowerCase())?e(a,b,!p):void 0;return void 0!==f?f:c.attributes||!p?a.getAttribute(b):(f=a.getAttributeNode(b))&&f.specified?f.value:null},fb.error=function(a){throw new Error("Syntax error, unrecognized expression: "+a)},fb.uniqueSort=function(a){var b,d=[],e=0,f=0;if(l=!c.detectDuplicates,k=!c.sortStable&&a.slice(0),a.sort(B),l){for(;b=a[f++];)b===a[f]&&(e=d.push(f));for(;e--;)a.splice(d[e],1)}return k=null,a},e=fb.getText=function(a){var b,c="",d=0,f=a.nodeType;if(f){if(1===f||9===f||11===f){if("string"==typeof a.textContent)return a.textContent;for(a=a.firstChild;a;a=a.nextSibling)c+=e(a)}else if(3===f||4===f)return a.nodeValue}else for(;b=a[d++];)c+=e(b);return c},d=fb.selectors={cacheLength:50,createPseudo:hb,match:X,attrHandle:{},find:{},relative:{">":{dir:"parentNode",first:!0}," ":{dir:"parentNode"},"+":{dir:"previousSibling",first:!0},"~":{dir:"previousSibling"}},preFilter:{ATTR:function(a){return a[1]=a[1].replace(cb,db),a[3]=(a[3]||a[4]||a[5]||"").replace(cb,db),"~="===a[2]&&(a[3]=" "+a[3]+" "),a.slice(0,4)},CHILD:function(a){return a[1]=a[1].toLowerCase(),"nth"===a[1].slice(0,3)?(a[3]||fb.error(a[0]),a[4]=+(a[4]?a[5]+(a[6]||1):2*("even"===a[3]||"odd"===a[3])),a[5]=+(a[7]+a[8]||"odd"===a[3])):a[3]&&fb.error(a[0]),a},PSEUDO:function(a){var b,c=!a[6]&&a[2];return X.CHILD.test(a[0])?null:(a[3]?a[2]=a[4]||a[5]||"":c&&V.test(c)&&(b=g(c,!0))&&(b=c.indexOf(")",c.length-b)-c.length)&&(a[0]=a[0].slice(0,b),a[2]=c.slice(0,b)),a.slice(0,3))}},filter:{TAG:function(a){var b=a.replace(cb,db).toLowerCase();return"*"===a?function(){return!0}:function(a){return a.nodeName&&a.nodeName.toLowerCase()===b}},CLASS:function(a){var b=y[a+" "];return b||(b=new RegExp("(^|"+M+")"+a+"("+M+"|$)"))&&y(a,function(a){return b.test("string"==typeof a.className&&a.className||typeof a.getAttribute!==C&&a.getAttribute("class")||"")})},ATTR:function(a,b,c){return function(d){var e=fb.attr(d,a);return null==e?"!="===b:!b||(e+="","="===b?e===c:"!="===b?e!==c:"^="===b?c&&0===e.indexOf(c):"*="===b?c&&e.indexOf(c)>-1:"$="===b?c&&e.slice(-c.length)===c:"~="===b?(" "+e+" ").indexOf(c)>-1:"|="===b&&(e===c||e.slice(0,c.length+1)===c+"-"))}},CHILD:function(a,b,c,d,e){var f="nth"!==a.slice(0,3),g="last"!==a.slice(-4),h="of-type"===b;return 1===d&&0===e?function(a){return!!a.parentNode}:function(b,c,i){var j,k,l,m,n,o,p=f!==g?"nextSibling":"previousSibling",q=b.parentNode,r=h&&b.nodeName.toLowerCase(),s=!i&&!h;if(q){if(f){for(;p;){for(l=b;l=l[p];)if(h?l.nodeName.toLowerCase()===r:1===l.nodeType)return!1;o=p="only"===a&&!o&&"nextSibling"}return!0}if(o=[g?q.firstChild:q.lastChild],g&&s){for(k=q[u]||(q[u]={}),j=k[a]||[],n=j[0]===w&&j[1],m=j[0]===w&&j[2],l=n&&q.childNodes[n];l=++n&&l&&l[p]||(m=n=0)||o.pop();)if(1===l.nodeType&&++m&&l===b){k[a]=[w,n,m];break}}else if(s&&(j=(b[u]||(b[u]={}))[a])&&j[0]===w)m=j[1];else for(;(l=++n&&l&&l[p]||(m=n=0)||o.pop())&&((h?l.nodeName.toLowerCase()!==r:1!==l.nodeType)||!++m||(s&&((l[u]||(l[u]={}))[a]=[w,m]),l!==b)););return(m-=e)===d||m%d==0&&m/d>=0}}},PSEUDO:function(a,b){var c,e=d.pseudos[a]||d.setFilters[a.toLowerCase()]||fb.error("unsupported pseudo: "+a);return e[u]?e(b):e.length>1?(c=[a,a,"",b],d.setFilters.hasOwnProperty(a.toLowerCase())?hb(function(a,c){for(var d,f=e(a,b),g=f.length;g--;)d=K.call(a,f[g]),a[d]=!(c[d]=f[g])}):function(a){return e(a,0,c)}):e}},pseudos:{not:hb(function(a){var b=[],c=[],d=h(a.replace(R,"$1"));return d[u]?hb(function(a,b,c,e){for(var f,g=d(a,null,e,[]),h=a.length;h--;)(f=g[h])&&(a[h]=!(b[h]=f))}):function(a,e,f){return b[0]=a,d(b,null,f,c),!c.pop()}}),has:hb(function(a){return function(b){return fb(a,b).length>0}}),contains:hb(function(a){return function(b){return(b.textContent||b.innerText||e(b)).indexOf(a)>-1}}),lang:hb(function(a){return W.test(a||"")||fb.error("unsupported lang: "+a),a=a.replace(cb,db).toLowerCase(),function(b){var c;do{if(c=p?b.lang:b.getAttribute("xml:lang")||b.getAttribute("lang"))return(c=c.toLowerCase())===a||0===c.indexOf(a+"-")}while((b=b.parentNode)&&1===b.nodeType);return!1}}),target:function(b){var c=a.location&&a.location.hash;return c&&c.slice(1)===b.id},root:function(a){return a===o},focus:function(a){return a===n.activeElement&&(!n.hasFocus||n.hasFocus())&&!!(a.type||a.href||~a.tabIndex)},enabled:function(a){return!1===a.disabled},disabled:function(a){return!0===a.disabled},checked:function(a){var b=a.nodeName.toLowerCase();return"input"===b&&!!a.checked||"option"===b&&!!a.selected},selected:function(a){return a.parentNode&&a.parentNode.selectedIndex,!0===a.selected},empty:function(a){for(a=a.firstChild;a;a=a.nextSibling)if(a.nodeType<6)return!1;return!0},parent:function(a){return!d.pseudos.empty(a)},header:function(a){return Z.test(a.nodeName)},input:function(a){return Y.test(a.nodeName)},button:function(a){var b=a.nodeName.toLowerCase();return"input"===b&&"button"===a.type||"button"===b},text:function(a){var b;return"input"===a.nodeName.toLowerCase()&&"text"===a.type&&(null==(b=a.getAttribute("type"))||"text"===b.toLowerCase())},first:nb(function(){return[0]}),last:nb(function(a,b){return[b-1]}),eq:nb(function(a,b,c){return[0>c?c+b:c]}),even:nb(function(a,b){for(var c=0;b>c;c+=2)a.push(c);return a}),odd:nb(function(a,b){for(var c=1;b>c;c+=2)a.push(c);return a}),lt:nb(function(a,b,c){for(var d=0>c?c+b:c;--d>=0;)a.push(d);return a}),gt:nb(function(a,b,c){for(var d=0>c?c+b:c;++d<b;)a.push(d);return a})}},d.pseudos.nth=d.pseudos.eq;for(b in{radio:!0,checkbox:!0,file:!0,password:!0,image:!0})d.pseudos[b]=function(a){return function(b){return"input"===b.nodeName.toLowerCase()&&b.type===a}}(b);for(b in{submit:!0,reset:!0})d.pseudos[b]=function(a){return function(b){var c=b.nodeName.toLowerCase();return("input"===c||"button"===c)&&b.type===a}}(b);return pb.prototype=d.filters=d.pseudos,d.setFilters=new pb,g=fb.tokenize=function(a,b){var c,e,f,g,h,i,j,k=z[a+" "];if(k)return b?0:k.slice(0);for(h=a,i=[],j=d.preFilter;h;){(!c||(e=S.exec(h)))&&(e&&(h=h.slice(e[0].length)||h),i.push(f=[])),c=!1,(e=T.exec(h))&&(c=e.shift(),f.push({value:c,type:e[0].replace(R," ")}),h=h.slice(c.length));for(g in d.filter)!(e=X[g].exec(h))||j[g]&&!(e=j[g](e))||(c=e.shift(),f.push({value:c,type:g,matches:e}),h=h.slice(c.length));if(!c)break}return b?h.length:h?fb.error(a):z(a,i).slice(0)},h=fb.compile=function(a,b){var c,d=[],e=[],f=A[a+" "];if(!f){for(b||(b=g(a)),c=b.length;c--;)f=wb(b[c]),f[u]?d.push(f):e.push(f);f=A(a,xb(e,d)),f.selector=a}return f},i=fb.select=function(a,b,e,f){var i,j,k,l,m,n="function"==typeof a&&a,o=!f&&g(a=n.selector||a);if(e=e||[],1===o.length){if(j=o[0]=o[0].slice(0),j.length>2&&"ID"===(k=j[0]).type&&c.getById&&9===b.nodeType&&p&&d.relative[j[1].type]){if(!(b=(d.find.ID(k.matches[0].replace(cb,db),b)||[])[0]))return e;n&&(b=b.parentNode),a=a.slice(j.shift().value.length)}for(i=X.needsContext.test(a)?0:j.length;i--&&(k=j[i],!d.relative[l=k.type]);)if((m=d.find[l])&&(f=m(k.matches[0].replace(cb,db),ab.test(j[0].type)&&ob(b.parentNode)||b))){if(j.splice(i,1),!(a=f.length&&qb(j)))return I.apply(e,f),e;break}}return(n||h(a,o))(f,b,!p,e,ab.test(a)&&ob(b.parentNode)||b),e},c.sortStable=u.split("").sort(B).join("")===u,c.detectDuplicates=!!l,m(),c.sortDetached=ib(function(a){return 1&a.compareDocumentPosition(n.createElement("div"))}),ib(function(a){return a.innerHTML="<a href='#'></a>","#"===a.firstChild.getAttribute("href")})||jb("type|href|height|width",function(a,b,c){return c?void 0:a.getAttribute(b,"type"===b.toLowerCase()?1:2)}),c.attributes&&ib(function(a){return a.innerHTML="<input/>",a.firstChild.setAttribute("value",""),""===a.firstChild.getAttribute("value")})||jb("value",function(a,b,c){return c||"input"!==a.nodeName.toLowerCase()?void 0:a.defaultValue}),ib(function(a){return null==a.getAttribute("disabled")})||jb(L,function(a,b,c){var d;return c?void 0:!0===a[b]?b.toLowerCase():(d=a.getAttributeNode(b))&&d.specified?d.value:null}),fb}(a);n.find=t,n.expr=t.selectors,n.expr[":"]=n.expr.pseudos,n.unique=t.uniqueSort,n.text=t.getText,n.isXMLDoc=t.isXML,n.contains=t.contains;var u=n.expr.match.needsContext,v=/^<(\w+)\s*\/?>(?:<\/\1>|)$/,w=/^.[^:#\[\.,]*$/;n.filter=function(a,b,c){var d=b[0];return c&&(a=":not("+a+")"),1===b.length&&1===d.nodeType?n.find.matchesSelector(d,a)?[d]:[]:n.find.matches(a,n.grep(b,function(a){return 1===a.nodeType}))},n.fn.extend({find:function(a){var b,c=this.length,d=[],e=this;if("string"!=typeof a)return this.pushStack(n(a).filter(function(){for(b=0;c>b;b++)if(n.contains(e[b],this))return!0
}));for(b=0;c>b;b++)n.find(a,e[b],d);return d=this.pushStack(c>1?n.unique(d):d),d.selector=this.selector?this.selector+" "+a:a,d},filter:function(a){return this.pushStack(x(this,a||[],!1))},not:function(a){return this.pushStack(x(this,a||[],!0))},is:function(a){return!!x(this,"string"==typeof a&&u.test(a)?n(a):a||[],!1).length}});var y,z=/^(?:\s*(<[\w\W]+>)[^>]*|#([\w-]*))$/;(n.fn.init=function(a,b){var c,d;if(!a)return this;if("string"==typeof a){if(!(c="<"===a[0]&&">"===a[a.length-1]&&a.length>=3?[null,a,null]:z.exec(a))||!c[1]&&b)return!b||b.jquery?(b||y).find(a):this.constructor(b).find(a);if(c[1]){if(b=b instanceof n?b[0]:b,n.merge(this,n.parseHTML(c[1],b&&b.nodeType?b.ownerDocument||b:l,!0)),v.test(c[1])&&n.isPlainObject(b))for(c in b)n.isFunction(this[c])?this[c](b[c]):this.attr(c,b[c]);return this}return d=l.getElementById(c[2]),d&&d.parentNode&&(this.length=1,this[0]=d),this.context=l,this.selector=a,this}return a.nodeType?(this.context=this[0]=a,this.length=1,this):n.isFunction(a)?void 0!==y.ready?y.ready(a):a(n):(void 0!==a.selector&&(this.selector=a.selector,this.context=a.context),n.makeArray(a,this))}).prototype=n.fn,y=n(l);var B=/^(?:parents|prev(?:Until|All))/,C={children:!0,contents:!0,next:!0,prev:!0};n.extend({dir:function(a,b,c){for(var d=[],e=void 0!==c;(a=a[b])&&9!==a.nodeType;)if(1===a.nodeType){if(e&&n(a).is(c))break;d.push(a)}return d},sibling:function(a,b){for(var c=[];a;a=a.nextSibling)1===a.nodeType&&a!==b&&c.push(a);return c}}),n.fn.extend({has:function(a){var b=n(a,this),c=b.length;return this.filter(function(){for(var a=0;c>a;a++)if(n.contains(this,b[a]))return!0})},closest:function(a,b){for(var c,d=0,e=this.length,f=[],g=u.test(a)||"string"!=typeof a?n(a,b||this.context):0;e>d;d++)for(c=this[d];c&&c!==b;c=c.parentNode)if(c.nodeType<11&&(g?g.index(c)>-1:1===c.nodeType&&n.find.matchesSelector(c,a))){f.push(c);break}return this.pushStack(f.length>1?n.unique(f):f)},index:function(a){return a?"string"==typeof a?g.call(n(a),this[0]):g.call(this,a.jquery?a[0]:a):this[0]&&this[0].parentNode?this.first().prevAll().length:-1},add:function(a,b){return this.pushStack(n.unique(n.merge(this.get(),n(a,b))))},addBack:function(a){return this.add(null==a?this.prevObject:this.prevObject.filter(a))}}),n.each({parent:function(a){var b=a.parentNode;return b&&11!==b.nodeType?b:null},parents:function(a){return n.dir(a,"parentNode")},parentsUntil:function(a,b,c){return n.dir(a,"parentNode",c)},next:function(a){return D(a,"nextSibling")},prev:function(a){return D(a,"previousSibling")},nextAll:function(a){return n.dir(a,"nextSibling")},prevAll:function(a){return n.dir(a,"previousSibling")},nextUntil:function(a,b,c){return n.dir(a,"nextSibling",c)},prevUntil:function(a,b,c){return n.dir(a,"previousSibling",c)},siblings:function(a){return n.sibling((a.parentNode||{}).firstChild,a)},children:function(a){return n.sibling(a.firstChild)},contents:function(a){return a.contentDocument||n.merge([],a.childNodes)}},function(a,b){n.fn[a]=function(c,d){var e=n.map(this,b,c);return"Until"!==a.slice(-5)&&(d=c),d&&"string"==typeof d&&(e=n.filter(d,e)),this.length>1&&(C[a]||n.unique(e),B.test(a)&&e.reverse()),this.pushStack(e)}});var E=/\S+/g,F={};n.Callbacks=function(a){a="string"==typeof a?F[a]||G(a):n.extend({},a);var b,c,d,e,f,g,h=[],i=!a.once&&[],j=function(l){for(b=a.memory&&l,c=!0,g=e||0,e=0,f=h.length,d=!0;h&&f>g;g++)if(!1===h[g].apply(l[0],l[1])&&a.stopOnFalse){b=!1;break}d=!1,h&&(i?i.length&&j(i.shift()):b?h=[]:k.disable())},k={add:function(){if(h){var c=h.length;!function g(b){n.each(b,function(b,c){var d=n.type(c);"function"===d?a.unique&&k.has(c)||h.push(c):c&&c.length&&"string"!==d&&g(c)})}(arguments),d?f=h.length:b&&(e=c,j(b))}return this},remove:function(){return h&&n.each(arguments,function(a,b){for(var c;(c=n.inArray(b,h,c))>-1;)h.splice(c,1),d&&(f>=c&&f--,g>=c&&g--)}),this},has:function(a){return a?n.inArray(a,h)>-1:!(!h||!h.length)},empty:function(){return h=[],f=0,this},disable:function(){return h=i=b=void 0,this},disabled:function(){return!h},lock:function(){return i=void 0,b||k.disable(),this},locked:function(){return!i},fireWith:function(a,b){return!h||c&&!i||(b=b||[],b=[a,b.slice?b.slice():b],d?i.push(b):j(b)),this},fire:function(){return k.fireWith(this,arguments),this},fired:function(){return!!c}};return k},n.extend({Deferred:function(a){var b=[["resolve","done",n.Callbacks("once memory"),"resolved"],["reject","fail",n.Callbacks("once memory"),"rejected"],["notify","progress",n.Callbacks("memory")]],c="pending",d={state:function(){return c},always:function(){return e.done(arguments).fail(arguments),this},then:function(){var a=arguments;return n.Deferred(function(c){n.each(b,function(b,f){var g=n.isFunction(a[b])&&a[b];e[f[1]](function(){var a=g&&g.apply(this,arguments);a&&n.isFunction(a.promise)?a.promise().done(c.resolve).fail(c.reject).progress(c.notify):c[f[0]+"With"](this===d?c.promise():this,g?[a]:arguments)})}),a=null}).promise()},promise:function(a){return null!=a?n.extend(a,d):d}},e={};return d.pipe=d.then,n.each(b,function(a,f){var g=f[2],h=f[3];d[f[1]]=g.add,h&&g.add(function(){c=h},b[1^a][2].disable,b[2][2].lock),e[f[0]]=function(){return e[f[0]+"With"](this===e?d:this,arguments),this},e[f[0]+"With"]=g.fireWith}),d.promise(e),a&&a.call(e,e),e},when:function(a){var i,j,k,b=0,c=d.call(arguments),e=c.length,f=1!==e||a&&n.isFunction(a.promise)?e:0,g=1===f?a:n.Deferred(),h=function(a,b,c){return function(e){b[a]=this,c[a]=arguments.length>1?d.call(arguments):e,c===i?g.notifyWith(b,c):--f||g.resolveWith(b,c)}};if(e>1)for(i=new Array(e),j=new Array(e),k=new Array(e);e>b;b++)c[b]&&n.isFunction(c[b].promise)?c[b].promise().done(h(b,k,c)).fail(g.reject).progress(h(b,j,i)):--f;return f||g.resolveWith(k,c),g.promise()}});var H;n.fn.ready=function(a){return n.ready.promise().done(a),this},n.extend({isReady:!1,readyWait:1,holdReady:function(a){a?n.readyWait++:n.ready(!0)},ready:function(a){(!0===a?--n.readyWait:n.isReady)||(n.isReady=!0,!0!==a&&--n.readyWait>0||(H.resolveWith(l,[n]),n.fn.triggerHandler&&(n(l).triggerHandler("ready"),n(l).off("ready"))))}}),n.ready.promise=function(b){return H||(H=n.Deferred(),"complete"===l.readyState?setTimeout(n.ready):(l.addEventListener("DOMContentLoaded",I,!1),a.addEventListener("load",I,!1))),H.promise(b)},n.ready.promise();var J=n.access=function(a,b,c,d,e,f,g){var h=0,i=a.length,j=null==c;if("object"===n.type(c)){e=!0;for(h in c)n.access(a,b,h,c[h],!0,f,g)}else if(void 0!==d&&(e=!0,n.isFunction(d)||(g=!0),j&&(g?(b.call(a,d),b=null):(j=b,b=function(a,b,c){return j.call(n(a),c)})),b))for(;i>h;h++)b(a[h],c,g?d:d.call(a[h],h,b(a[h],c)));return e?a:j?b.call(a):i?b(a[0],c):f};n.acceptData=function(a){return 1===a.nodeType||9===a.nodeType||!+a.nodeType},K.uid=1,K.accepts=n.acceptData,K.prototype={key:function(a){if(!K.accepts(a))return 0;var b={},c=a[this.expando];if(!c){c=K.uid++;try{b[this.expando]={value:c},Object.defineProperties(a,b)}catch(d){b[this.expando]=c,n.extend(a,b)}}return this.cache[c]||(this.cache[c]={}),c},set:function(a,b,c){var d,e=this.key(a),f=this.cache[e];if("string"==typeof b)f[b]=c;else if(n.isEmptyObject(f))n.extend(this.cache[e],b);else for(d in b)f[d]=b[d];return f},get:function(a,b){var c=this.cache[this.key(a)];return void 0===b?c:c[b]},access:function(a,b,c){var d;return void 0===b||b&&"string"==typeof b&&void 0===c?(d=this.get(a,b),void 0!==d?d:this.get(a,n.camelCase(b))):(this.set(a,b,c),void 0!==c?c:b)},remove:function(a,b){var c,d,e,f=this.key(a),g=this.cache[f];if(void 0===b)this.cache[f]={};else{n.isArray(b)?d=b.concat(b.map(n.camelCase)):(e=n.camelCase(b),b in g?d=[b,e]:(d=e,d=d in g?[d]:d.match(E)||[])),c=d.length;for(;c--;)delete g[d[c]]}},hasData:function(a){return!n.isEmptyObject(this.cache[a[this.expando]]||{})},discard:function(a){a[this.expando]&&delete this.cache[a[this.expando]]}};var L=new K,M=new K,N=/^(?:\{[\w\W]*\}|\[[\w\W]*\])$/,O=/([A-Z])/g;n.extend({hasData:function(a){return M.hasData(a)||L.hasData(a)},data:function(a,b,c){return M.access(a,b,c)},removeData:function(a,b){M.remove(a,b)},_data:function(a,b,c){return L.access(a,b,c)},_removeData:function(a,b){L.remove(a,b)}}),n.fn.extend({data:function(a,b){var c,d,e,f=this[0],g=f&&f.attributes;if(void 0===a){if(this.length&&(e=M.get(f),1===f.nodeType&&!L.get(f,"hasDataAttrs"))){for(c=g.length;c--;)g[c]&&(d=g[c].name,0===d.indexOf("data-")&&(d=n.camelCase(d.slice(5)),P(f,d,e[d])));L.set(f,"hasDataAttrs",!0)}return e}return"object"==typeof a?this.each(function(){M.set(this,a)}):J(this,function(b){var c,d=n.camelCase(a);if(f&&void 0===b){if(void 0!==(c=M.get(f,a)))return c;if(void 0!==(c=M.get(f,d)))return c;if(void 0!==(c=P(f,d,void 0)))return c}else this.each(function(){var c=M.get(this,d);M.set(this,d,b),-1!==a.indexOf("-")&&void 0!==c&&M.set(this,a,b)})},null,b,arguments.length>1,null,!0)},removeData:function(a){return this.each(function(){M.remove(this,a)})}}),n.extend({queue:function(a,b,c){var d;return a?(b=(b||"fx")+"queue",d=L.get(a,b),c&&(!d||n.isArray(c)?d=L.access(a,b,n.makeArray(c)):d.push(c)),d||[]):void 0},dequeue:function(a,b){b=b||"fx";var c=n.queue(a,b),d=c.length,e=c.shift(),f=n._queueHooks(a,b),g=function(){n.dequeue(a,b)};"inprogress"===e&&(e=c.shift(),d--),e&&("fx"===b&&c.unshift("inprogress"),delete f.stop,e.call(a,g,f)),!d&&f&&f.empty.fire()},_queueHooks:function(a,b){var c=b+"queueHooks";return L.get(a,c)||L.access(a,c,{empty:n.Callbacks("once memory").add(function(){L.remove(a,[b+"queue",c])})})}}),n.fn.extend({queue:function(a,b){var c=2;return"string"!=typeof a&&(b=a,a="fx",c--),arguments.length<c?n.queue(this[0],a):void 0===b?this:this.each(function(){var c=n.queue(this,a,b);n._queueHooks(this,a),"fx"===a&&"inprogress"!==c[0]&&n.dequeue(this,a)})},dequeue:function(a){return this.each(function(){n.dequeue(this,a)})},clearQueue:function(a){return this.queue(a||"fx",[])},promise:function(a,b){var c,d=1,e=n.Deferred(),f=this,g=this.length,h=function(){--d||e.resolveWith(f,[f])};for("string"!=typeof a&&(b=a,a=void 0),a=a||"fx";g--;)(c=L.get(f[g],a+"queueHooks"))&&c.empty&&(d++,c.empty.add(h));return h(),e.promise(b)}});var Q=/[+-]?(?:\d*\.|)\d+(?:[eE][+-]?\d+|)/.source,R=["Top","Right","Bottom","Left"],S=function(a,b){return a=b||a,"none"===n.css(a,"display")||!n.contains(a.ownerDocument,a)},T=/^(?:checkbox|radio)$/i;!function(){var a=l.createDocumentFragment(),b=a.appendChild(l.createElement("div")),c=l.createElement("input");c.setAttribute("type","radio"),c.setAttribute("checked","checked"),c.setAttribute("name","t"),b.appendChild(c),k.checkClone=b.cloneNode(!0).cloneNode(!0).lastChild.checked,b.innerHTML="<textarea>x</textarea>",k.noCloneChecked=!!b.cloneNode(!0).lastChild.defaultValue}();var U="undefined";k.focusinBubbles="onfocusin"in a;var V=/^key/,W=/^(?:mouse|pointer|contextmenu)|click/,X=/^(?:focusinfocus|focusoutblur)$/,Y=/^([^.]*)(?:\.(.+)|)$/;n.event={global:{},add:function(a,b,c,d,e){var f,g,h,i,j,k,l,m,o,p,q,r=L.get(a);if(r)for(c.handler&&(f=c,c=f.handler,e=f.selector),c.guid||(c.guid=n.guid++),(i=r.events)||(i=r.events={}),(g=r.handle)||(g=r.handle=function(b){return typeof n!==U&&n.event.triggered!==b.type?n.event.dispatch.apply(a,arguments):void 0}),b=(b||"").match(E)||[""],j=b.length;j--;)h=Y.exec(b[j])||[],o=q=h[1],p=(h[2]||"").split(".").sort(),o&&(l=n.event.special[o]||{},o=(e?l.delegateType:l.bindType)||o,l=n.event.special[o]||{},k=n.extend({type:o,origType:q,data:d,handler:c,guid:c.guid,selector:e,needsContext:e&&n.expr.match.needsContext.test(e),namespace:p.join(".")},f),(m=i[o])||(m=i[o]=[],m.delegateCount=0,l.setup&&!1!==l.setup.call(a,d,p,g)||a.addEventListener&&a.addEventListener(o,g,!1)),l.add&&(l.add.call(a,k),k.handler.guid||(k.handler.guid=c.guid)),e?m.splice(m.delegateCount++,0,k):m.push(k),n.event.global[o]=!0)},remove:function(a,b,c,d,e){var f,g,h,i,j,k,l,m,o,p,q,r=L.hasData(a)&&L.get(a);if(r&&(i=r.events)){for(b=(b||"").match(E)||[""],j=b.length;j--;)if(h=Y.exec(b[j])||[],o=q=h[1],p=(h[2]||"").split(".").sort(),o){for(l=n.event.special[o]||{},o=(d?l.delegateType:l.bindType)||o,m=i[o]||[],h=h[2]&&new RegExp("(^|\\.)"+p.join("\\.(?:.*\\.|)")+"(\\.|$)"),g=f=m.length;f--;)k=m[f],!e&&q!==k.origType||c&&c.guid!==k.guid||h&&!h.test(k.namespace)||d&&d!==k.selector&&("**"!==d||!k.selector)||(m.splice(f,1),k.selector&&m.delegateCount--,l.remove&&l.remove.call(a,k));g&&!m.length&&(l.teardown&&!1!==l.teardown.call(a,p,r.handle)||n.removeEvent(a,o,r.handle),delete i[o])}else for(o in i)n.event.remove(a,o+b[j],c,d,!0);n.isEmptyObject(i)&&(delete r.handle,L.remove(a,"events"))}},trigger:function(b,c,d,e){var f,g,h,i,k,m,o,p=[d||l],q=j.call(b,"type")?b.type:b,r=j.call(b,"namespace")?b.namespace.split("."):[];if(g=h=d=d||l,3!==d.nodeType&&8!==d.nodeType&&!X.test(q+n.event.triggered)&&(q.indexOf(".")>=0&&(r=q.split("."),q=r.shift(),r.sort()),k=q.indexOf(":")<0&&"on"+q,b=b[n.expando]?b:new n.Event(q,"object"==typeof b&&b),b.isTrigger=e?2:3,b.namespace=r.join("."),b.namespace_re=b.namespace?new RegExp("(^|\\.)"+r.join("\\.(?:.*\\.|)")+"(\\.|$)"):null,b.result=void 0,b.target||(b.target=d),c=null==c?[b]:n.makeArray(c,[b]),o=n.event.special[q]||{},e||!o.trigger||!1!==o.trigger.apply(d,c))){if(!e&&!o.noBubble&&!n.isWindow(d)){for(i=o.delegateType||q,X.test(i+q)||(g=g.parentNode);g;g=g.parentNode)p.push(g),h=g;h===(d.ownerDocument||l)&&p.push(h.defaultView||h.parentWindow||a)}for(f=0;(g=p[f++])&&!b.isPropagationStopped();)b.type=f>1?i:o.bindType||q,m=(L.get(g,"events")||{})[b.type]&&L.get(g,"handle"),m&&m.apply(g,c),(m=k&&g[k])&&m.apply&&n.acceptData(g)&&(b.result=m.apply(g,c),!1===b.result&&b.preventDefault());return b.type=q,e||b.isDefaultPrevented()||o._default&&!1!==o._default.apply(p.pop(),c)||!n.acceptData(d)||k&&n.isFunction(d[q])&&!n.isWindow(d)&&(h=d[k],h&&(d[k]=null),n.event.triggered=q,d[q](),n.event.triggered=void 0,h&&(d[k]=h)),b.result}},dispatch:function(a){a=n.event.fix(a);var b,c,e,f,g,h=[],i=d.call(arguments),j=(L.get(this,"events")||{})[a.type]||[],k=n.event.special[a.type]||{};if(i[0]=a,a.delegateTarget=this,!k.preDispatch||!1!==k.preDispatch.call(this,a)){for(h=n.event.handlers.call(this,a,j),b=0;(f=h[b++])&&!a.isPropagationStopped();)for(a.currentTarget=f.elem,c=0;(g=f.handlers[c++])&&!a.isImmediatePropagationStopped();)(!a.namespace_re||a.namespace_re.test(g.namespace))&&(a.handleObj=g,a.data=g.data,void 0!==(e=((n.event.special[g.origType]||{}).handle||g.handler).apply(f.elem,i))&&!1===(a.result=e)&&(a.preventDefault(),a.stopPropagation()));return k.postDispatch&&k.postDispatch.call(this,a),a.result}},handlers:function(a,b){var c,d,e,f,g=[],h=b.delegateCount,i=a.target;if(h&&i.nodeType&&(!a.button||"click"!==a.type))for(;i!==this;i=i.parentNode||this)if(!0!==i.disabled||"click"!==a.type){for(d=[],c=0;h>c;c++)f=b[c],e=f.selector+" ",void 0===d[e]&&(d[e]=f.needsContext?n(e,this).index(i)>=0:n.find(e,this,null,[i]).length),d[e]&&d.push(f);d.length&&g.push({elem:i,handlers:d})}return h<b.length&&g.push({elem:this,handlers:b.slice(h)}),g},props:"altKey bubbles cancelable ctrlKey currentTarget eventPhase metaKey relatedTarget shiftKey target timeStamp view which".split(" "),fixHooks:{},keyHooks:{props:"char charCode key keyCode".split(" "),filter:function(a,b){return null==a.which&&(a.which=null!=b.charCode?b.charCode:b.keyCode),a}},mouseHooks:{props:"button buttons clientX clientY offsetX offsetY pageX pageY screenX screenY toElement".split(" "),filter:function(a,b){var c,d,e,f=b.button;return null==a.pageX&&null!=b.clientX&&(c=a.target.ownerDocument||l,d=c.documentElement,e=c.body,a.pageX=b.clientX+(d&&d.scrollLeft||e&&e.scrollLeft||0)-(d&&d.clientLeft||e&&e.clientLeft||0),a.pageY=b.clientY+(d&&d.scrollTop||e&&e.scrollTop||0)-(d&&d.clientTop||e&&e.clientTop||0)),a.which||void 0===f||(a.which=1&f?1:2&f?3:4&f?2:0),a}},fix:function(a){if(a[n.expando])return a;var b,c,d,e=a.type,f=a,g=this.fixHooks[e];for(g||(this.fixHooks[e]=g=W.test(e)?this.mouseHooks:V.test(e)?this.keyHooks:{}),d=g.props?this.props.concat(g.props):this.props,a=new n.Event(f),b=d.length;b--;)c=d[b],a[c]=f[c];return a.target||(a.target=l),3===a.target.nodeType&&(a.target=a.target.parentNode),g.filter?g.filter(a,f):a},special:{load:{noBubble:!0},focus:{trigger:function(){return this!==_()&&this.focus?(this.focus(),!1):void 0},delegateType:"focusin"},blur:{trigger:function(){return this===_()&&this.blur?(this.blur(),!1):void 0},delegateType:"focusout"},click:{trigger:function(){return"checkbox"===this.type&&this.click&&n.nodeName(this,"input")?(this.click(),!1):void 0},_default:function(a){return n.nodeName(a.target,"a")}},beforeunload:{postDispatch:function(a){void 0!==a.result&&a.originalEvent&&(a.originalEvent.returnValue=a.result)}}},simulate:function(a,b,c,d){var e=n.extend(new n.Event,c,{type:a,isSimulated:!0,originalEvent:{}});d?n.event.trigger(e,null,b):n.event.dispatch.call(b,e),e.isDefaultPrevented()&&c.preventDefault()}},n.removeEvent=function(a,b,c){a.removeEventListener&&a.removeEventListener(b,c,!1)},n.Event=function(a,b){return this instanceof n.Event?(a&&a.type?(this.originalEvent=a,this.type=a.type,this.isDefaultPrevented=a.defaultPrevented||void 0===a.defaultPrevented&&!1===a.returnValue?Z:$):this.type=a,b&&n.extend(this,b),this.timeStamp=a&&a.timeStamp||n.now(),void(this[n.expando]=!0)):new n.Event(a,b)},n.Event.prototype={isDefaultPrevented:$,isPropagationStopped:$,isImmediatePropagationStopped:$,preventDefault:function(){var a=this.originalEvent;this.isDefaultPrevented=Z,a&&a.preventDefault&&a.preventDefault()},stopPropagation:function(){var a=this.originalEvent;this.isPropagationStopped=Z,a&&a.stopPropagation&&a.stopPropagation()},stopImmediatePropagation:function(){var a=this.originalEvent;this.isImmediatePropagationStopped=Z,a&&a.stopImmediatePropagation&&a.stopImmediatePropagation(),this.stopPropagation()}},n.each({mouseenter:"mouseover",mouseleave:"mouseout",pointerenter:"pointerover",pointerleave:"pointerout"},function(a,b){n.event.special[a]={delegateType:b,bindType:b,handle:function(a){var c,d=this,e=a.relatedTarget,f=a.handleObj;return(!e||e!==d&&!n.contains(d,e))&&(a.type=f.origType,c=f.handler.apply(this,arguments),a.type=b),c}}}),k.focusinBubbles||n.each({focus:"focusin",blur:"focusout"},function(a,b){var c=function(a){n.event.simulate(b,a.target,n.event.fix(a),!0)};n.event.special[b]={setup:function(){var d=this.ownerDocument||this,e=L.access(d,b);e||d.addEventListener(a,c,!0),L.access(d,b,(e||0)+1)},teardown:function(){var d=this.ownerDocument||this,e=L.access(d,b)-1;e?L.access(d,b,e):(d.removeEventListener(a,c,!0),L.remove(d,b))}}}),n.fn.extend({on:function(a,b,c,d,e){var f,g;if("object"==typeof a){"string"!=typeof b&&(c=c||b,b=void 0);for(g in a)this.on(g,b,c,a[g],e);return this}if(null==c&&null==d?(d=b,c=b=void 0):null==d&&("string"==typeof b?(d=c,c=void 0):(d=c,c=b,b=void 0)),!1===d)d=$;else if(!d)return this;return 1===e&&(f=d,d=function(a){return n().off(a),f.apply(this,arguments)},d.guid=f.guid||(f.guid=n.guid++)),this.each(function(){n.event.add(this,a,d,c,b)})},one:function(a,b,c,d){return this.on(a,b,c,d,1)},off:function(a,b,c){var d,e;if(a&&a.preventDefault&&a.handleObj)return d=a.handleObj,n(a.delegateTarget).off(d.namespace?d.origType+"."+d.namespace:d.origType,d.selector,d.handler),this;if("object"==typeof a){for(e in a)this.off(e,b,a[e]);return this}return(!1===b||"function"==typeof b)&&(c=b,b=void 0),!1===c&&(c=$),this.each(function(){n.event.remove(this,a,c,b)})},trigger:function(a,b){return this.each(function(){n.event.trigger(a,b,this)})},triggerHandler:function(a,b){var c=this[0];return c?n.event.trigger(a,b,c,!0):void 0}});var ab=/<(?!area|br|col|embed|hr|img|input|link|meta|param)(([\w:]+)[^>]*)\/>/gi,bb=/<([\w:]+)/,cb=/<|&#?\w+;/,db=/<(?:script|style|link)/i,eb=/checked\s*(?:[^=]|=\s*.checked.)/i,fb=/^$|\/(?:java|ecma)script/i,gb=/^true\/(.*)/,ib={option:[1,"<select multiple='multiple'>","</select>"],thead:[1,"<table>","</table>"],col:[2,"<table><colgroup>","</colgroup></table>"],tr:[2,"<table><tbody>","</tbody></table>"],td:[3,"<table><tbody><tr>","</tr></tbody></table>"],_default:[0,"",""]};ib.optgroup=ib.option,ib.tbody=ib.tfoot=ib.colgroup=ib.caption=ib.thead,ib.th=ib.td,n.extend({clone:function(a,b,c){var d,e,f,g,h=a.cloneNode(!0),i=n.contains(a.ownerDocument,a);if(!(k.noCloneChecked||1!==a.nodeType&&11!==a.nodeType||n.isXMLDoc(a)))for(g=ob(h),f=ob(a),d=0,e=f.length;e>d;d++)pb(f[d],g[d]);if(b)if(c)for(f=f||ob(a),g=g||ob(h),d=0,e=f.length;e>d;d++)nb(f[d],g[d]);else nb(a,h);return g=ob(h,"script"),g.length>0&&mb(g,!i&&ob(a,"script")),h},buildFragment:function(a,b,c,d){for(var e,f,g,h,i,j,k=b.createDocumentFragment(),l=[],m=0,o=a.length;o>m;m++)if((e=a[m])||0===e)if("object"===n.type(e))n.merge(l,e.nodeType?[e]:e);else if(cb.test(e)){for(f=f||k.appendChild(b.createElement("div")),g=(bb.exec(e)||["",""])[1].toLowerCase(),h=ib[g]||ib._default,f.innerHTML=h[1]+e.replace(ab,"<$1></$2>")+h[2],j=h[0];j--;)f=f.lastChild;n.merge(l,f.childNodes),f=k.firstChild,f.textContent=""}else l.push(b.createTextNode(e));for(k.textContent="",m=0;e=l[m++];)if((!d||-1===n.inArray(e,d))&&(i=n.contains(e.ownerDocument,e),f=ob(k.appendChild(e),"script"),i&&mb(f),c))for(j=0;e=f[j++];)fb.test(e.type||"")&&c.push(e);return k},cleanData:function(a){for(var b,c,d,e,f=n.event.special,g=0;void 0!==(c=a[g]);g++){if(n.acceptData(c)&&(e=c[L.expando])&&(b=L.cache[e])){if(b.events)for(d in b.events)f[d]?n.event.remove(c,d):n.removeEvent(c,d,b.handle);L.cache[e]&&delete L.cache[e]}delete M.cache[c[M.expando]]}}}),n.fn.extend({text:function(a){return J(this,function(a){return void 0===a?n.text(this):this.empty().each(function(){(1===this.nodeType||11===this.nodeType||9===this.nodeType)&&(this.textContent=a)})},null,a,arguments.length)},append:function(){return this.domManip(arguments,function(a){if(1===this.nodeType||11===this.nodeType||9===this.nodeType){jb(this,a).appendChild(a)}})},prepend:function(){return this.domManip(arguments,function(a){if(1===this.nodeType||11===this.nodeType||9===this.nodeType){var b=jb(this,a);b.insertBefore(a,b.firstChild)}})},before:function(){return this.domManip(arguments,function(a){this.parentNode&&this.parentNode.insertBefore(a,this)})},after:function(){return this.domManip(arguments,function(a){this.parentNode&&this.parentNode.insertBefore(a,this.nextSibling)})},remove:function(a,b){for(var c,d=a?n.filter(a,this):this,e=0;null!=(c=d[e]);e++)b||1!==c.nodeType||n.cleanData(ob(c)),c.parentNode&&(b&&n.contains(c.ownerDocument,c)&&mb(ob(c,"script")),c.parentNode.removeChild(c));return this},empty:function(){for(var a,b=0;null!=(a=this[b]);b++)1===a.nodeType&&(n.cleanData(ob(a,!1)),a.textContent="");return this},clone:function(a,b){return a=null!=a&&a,b=null==b?a:b,this.map(function(){return n.clone(this,a,b)})},html:function(a){return J(this,function(a){var b=this[0]||{},c=0,d=this.length;if(void 0===a&&1===b.nodeType)return b.innerHTML;if("string"==typeof a&&!db.test(a)&&!ib[(bb.exec(a)||["",""])[1].toLowerCase()]){a=a.replace(ab,"<$1></$2>");try{for(;d>c;c++)b=this[c]||{},1===b.nodeType&&(n.cleanData(ob(b,!1)),b.innerHTML=a);b=0}catch(e){}}b&&this.empty().append(a)},null,a,arguments.length)},replaceWith:function(){var a=arguments[0];return this.domManip(arguments,function(b){a=this.parentNode,n.cleanData(ob(this)),a&&a.replaceChild(b,this)}),a&&(a.length||a.nodeType)?this:this.remove()},detach:function(a){return this.remove(a,!0)},domManip:function(a,b){a=e.apply([],a);var c,d,f,g,h,i,j=0,l=this.length,m=this,o=l-1,p=a[0],q=n.isFunction(p);if(q||l>1&&"string"==typeof p&&!k.checkClone&&eb.test(p))return this.each(function(c){var d=m.eq(c);q&&(a[0]=p.call(this,c,d.html())),d.domManip(a,b)});if(l&&(c=n.buildFragment(a,this[0].ownerDocument,!1,this),d=c.firstChild,1===c.childNodes.length&&(c=d),d)){for(f=n.map(ob(c,"script"),kb),g=f.length;l>j;j++)h=c,j!==o&&(h=n.clone(h,!0,!0),g&&n.merge(f,ob(h,"script"))),b.call(this[j],h,j);if(g)for(i=f[f.length-1].ownerDocument,n.map(f,lb),j=0;g>j;j++)h=f[j],fb.test(h.type||"")&&!L.access(h,"globalEval")&&n.contains(i,h)&&(h.src?n._evalUrl&&n._evalUrl(h.src):n.globalEval(h.textContent.replace(/^\s*<!(?:\[CDATA\[|--)|(?:\]\]|--)>\s*$/g,"")))}return this}}),n.each({appendTo:"append",prependTo:"prepend",insertBefore:"before",insertAfter:"after",replaceAll:"replaceWith"},function(a,b){n.fn[a]=function(a){for(var c,d=[],e=n(a),g=e.length-1,h=0;g>=h;h++)c=h===g?this:this.clone(!0),n(e[h])[b](c),f.apply(d,c.get());return this.pushStack(d)}});var qb,rb={},ub=/^margin/,vb=new RegExp("^("+Q+")(?!px)[a-z%]+$","i"),wb=function(a){return a.ownerDocument.defaultView.getComputedStyle(a,null)};!function(){function g(){f.style.cssText="-webkit-box-sizing:border-box;-moz-box-sizing:border-box;box-sizing:border-box;display:block;margin-top:1%;top:1%;border:1px;padding:1px;width:4px;position:absolute",f.innerHTML="",d.appendChild(e);var g=a.getComputedStyle(f,null);b="1%"!==g.top,c="4px"===g.width,d.removeChild(e)}var b,c,d=l.documentElement,e=l.createElement("div"),f=l.createElement("div");f.style&&(f.style.backgroundClip="content-box",f.cloneNode(!0).style.backgroundClip="",k.clearCloneStyle="content-box"===f.style.backgroundClip,e.style.cssText="border:0;width:0;height:0;top:0;left:-9999px;margin-top:1px;position:absolute",e.appendChild(f),a.getComputedStyle&&n.extend(k,{pixelPosition:function(){return g(),b},boxSizingReliable:function(){return null==c&&g(),c},reliableMarginRight:function(){var b,c=f.appendChild(l.createElement("div"));return c.style.cssText=f.style.cssText="-webkit-box-sizing:content-box;-moz-box-sizing:content-box;box-sizing:content-box;display:block;margin:0;border:0;padding:0",c.style.marginRight=c.style.width="0",f.style.width="1px",d.appendChild(e),b=!parseFloat(a.getComputedStyle(c,null).marginRight),d.removeChild(e),b}}))}(),n.swap=function(a,b,c,d){var e,f,g={};for(f in b)g[f]=a.style[f],a.style[f]=b[f];e=c.apply(a,d||[]);for(f in b)a.style[f]=g[f];return e};var zb=/^(none|table(?!-c[ea]).+)/,Ab=new RegExp("^("+Q+")(.*)$","i"),Bb=new RegExp("^([+-])=("+Q+")","i"),Cb={position:"absolute",visibility:"hidden",display:"block"},Db={letterSpacing:"0",fontWeight:"400"},Eb=["Webkit","O","Moz","ms"];n.extend({cssHooks:{opacity:{get:function(a,b){if(b){var c=xb(a,"opacity");return""===c?"1":c}}}},cssNumber:{columnCount:!0,fillOpacity:!0,flexGrow:!0,flexShrink:!0,fontWeight:!0,lineHeight:!0,opacity:!0,order:!0,orphans:!0,widows:!0,zIndex:!0,zoom:!0},cssProps:{float:"cssFloat"},style:function(a,b,c,d){if(a&&3!==a.nodeType&&8!==a.nodeType&&a.style){var e,f,g,h=n.camelCase(b),i=a.style;return b=n.cssProps[h]||(n.cssProps[h]=Fb(i,h)),g=n.cssHooks[b]||n.cssHooks[h],void 0===c?g&&"get"in g&&void 0!==(e=g.get(a,!1,d))?e:i[b]:(f=typeof c,"string"===f&&(e=Bb.exec(c))&&(c=(e[1]+1)*e[2]+parseFloat(n.css(a,b)),f="number"),void(null!=c&&c===c&&("number"!==f||n.cssNumber[h]||(c+="px"),k.clearCloneStyle||""!==c||0!==b.indexOf("background")||(i[b]="inherit"),g&&"set"in g&&void 0===(c=g.set(a,c,d))||(i[b]=c))))}},css:function(a,b,c,d){var e,f,g,h=n.camelCase(b);return b=n.cssProps[h]||(n.cssProps[h]=Fb(a.style,h)),g=n.cssHooks[b]||n.cssHooks[h],g&&"get"in g&&(e=g.get(a,!0,c)),void 0===e&&(e=xb(a,b,d)),"normal"===e&&b in Db&&(e=Db[b]),""===c||c?(f=parseFloat(e),!0===c||n.isNumeric(f)?f||0:e):e}}),n.each(["height","width"],function(a,b){n.cssHooks[b]={get:function(a,c,d){return c?zb.test(n.css(a,"display"))&&0===a.offsetWidth?n.swap(a,Cb,function(){return Ib(a,b,d)}):Ib(a,b,d):void 0},set:function(a,c,d){var e=d&&wb(a);return Gb(a,c,d?Hb(a,b,d,"border-box"===n.css(a,"boxSizing",!1,e),e):0)}}}),n.cssHooks.marginRight=yb(k.reliableMarginRight,function(a,b){return b?n.swap(a,{display:"inline-block"},xb,[a,"marginRight"]):void 0}),n.each({margin:"",padding:"",border:"Width"},function(a,b){n.cssHooks[a+b]={expand:function(c){for(var d=0,e={},f="string"==typeof c?c.split(" "):[c];4>d;d++)e[a+R[d]+b]=f[d]||f[d-2]||f[0];return e}},ub.test(a)||(n.cssHooks[a+b].set=Gb)}),n.fn.extend({css:function(a,b){return J(this,function(a,b,c){var d,e,f={},g=0;if(n.isArray(b)){for(d=wb(a),e=b.length;e>g;g++)f[b[g]]=n.css(a,b[g],!1,d);return f}return void 0!==c?n.style(a,b,c):n.css(a,b)},a,b,arguments.length>1)},show:function(){return Jb(this,!0)},hide:function(){return Jb(this)},toggle:function(a){return"boolean"==typeof a?a?this.show():this.hide():this.each(function(){S(this)?n(this).show():n(this).hide()})}}),n.Tween=Kb,Kb.prototype={constructor:Kb,init:function(a,b,c,d,e,f){this.elem=a,this.prop=c,this.easing=e||"swing",this.options=b,this.start=this.now=this.cur(),this.end=d,this.unit=f||(n.cssNumber[c]?"":"px")},cur:function(){var a=Kb.propHooks[this.prop];return a&&a.get?a.get(this):Kb.propHooks._default.get(this)},run:function(a){var b,c=Kb.propHooks[this.prop];return this.pos=b=this.options.duration?n.easing[this.easing](a,this.options.duration*a,0,1,this.options.duration):a,this.now=(this.end-this.start)*b+this.start,this.options.step&&this.options.step.call(this.elem,this.now,this),c&&c.set?c.set(this):Kb.propHooks._default.set(this),this}},Kb.prototype.init.prototype=Kb.prototype,Kb.propHooks={_default:{get:function(a){var b;return null==a.elem[a.prop]||a.elem.style&&null!=a.elem.style[a.prop]?(b=n.css(a.elem,a.prop,""),b&&"auto"!==b?b:0):a.elem[a.prop]},set:function(a){n.fx.step[a.prop]?n.fx.step[a.prop](a):a.elem.style&&(null!=a.elem.style[n.cssProps[a.prop]]||n.cssHooks[a.prop])?n.style(a.elem,a.prop,a.now+a.unit):a.elem[a.prop]=a.now}}},Kb.propHooks.scrollTop=Kb.propHooks.scrollLeft={set:function(a){a.elem.nodeType&&a.elem.parentNode&&(a.elem[a.prop]=a.now)}},n.easing={linear:function(a){return a},swing:function(a){return.5-Math.cos(a*Math.PI)/2}},n.fx=Kb.prototype.init,n.fx.step={};var Lb,Mb,Nb=/^(?:toggle|show|hide)$/,Ob=new RegExp("^(?:([+-])=|)("+Q+")([a-z%]*)$","i"),Pb=/queueHooks$/,Qb=[Vb],Rb={"*":[function(a,b){var c=this.createTween(a,b),d=c.cur(),e=Ob.exec(b),f=e&&e[3]||(n.cssNumber[a]?"":"px"),g=(n.cssNumber[a]||"px"!==f&&+d)&&Ob.exec(n.css(c.elem,a)),h=1,i=20;if(g&&g[3]!==f){f=f||g[3],e=e||[],g=+d||1;do{h=h||".5",g/=h,n.style(c.elem,a,g+f)}while(h!==(h=c.cur()/d)&&1!==h&&--i)}return e&&(g=c.start=+g||+d||0,c.unit=f,c.end=e[1]?g+(e[1]+1)*e[2]:+e[2]),c}]};n.Animation=n.extend(Xb,{tweener:function(a,b){n.isFunction(a)?(b=a,a=["*"]):a=a.split(" ");for(var c,d=0,e=a.length;e>d;d++)c=a[d],Rb[c]=Rb[c]||[],Rb[c].unshift(b)},prefilter:function(a,b){b?Qb.unshift(a):Qb.push(a)}}),n.speed=function(a,b,c){var d=a&&"object"==typeof a?n.extend({},a):{complete:c||!c&&b||n.isFunction(a)&&a,duration:a,easing:c&&b||b&&!n.isFunction(b)&&b};return d.duration=n.fx.off?0:"number"==typeof d.duration?d.duration:d.duration in n.fx.speeds?n.fx.speeds[d.duration]:n.fx.speeds._default,(null==d.queue||!0===d.queue)&&(d.queue="fx"),d.old=d.complete,d.complete=function(){n.isFunction(d.old)&&d.old.call(this),d.queue&&n.dequeue(this,d.queue)},d},n.fn.extend({fadeTo:function(a,b,c,d){return this.filter(S).css("opacity",0).show().end().animate({opacity:b},a,c,d)},animate:function(a,b,c,d){var e=n.isEmptyObject(a),f=n.speed(b,c,d),g=function(){var b=Xb(this,n.extend({},a),f);(e||L.get(this,"finish"))&&b.stop(!0)};return g.finish=g,e||!1===f.queue?this.each(g):this.queue(f.queue,g)},stop:function(a,b,c){var d=function(a){var b=a.stop;delete a.stop,b(c)};return"string"!=typeof a&&(c=b,b=a,a=void 0),b&&!1!==a&&this.queue(a||"fx",[]),this.each(function(){var b=!0,e=null!=a&&a+"queueHooks",f=n.timers,g=L.get(this);if(e)g[e]&&g[e].stop&&d(g[e]);else for(e in g)g[e]&&g[e].stop&&Pb.test(e)&&d(g[e]);for(e=f.length;e--;)f[e].elem!==this||null!=a&&f[e].queue!==a||(f[e].anim.stop(c),b=!1,f.splice(e,1));(b||!c)&&n.dequeue(this,a)})},finish:function(a){return!1!==a&&(a=a||"fx"),this.each(function(){var b,c=L.get(this),d=c[a+"queue"],e=c[a+"queueHooks"],f=n.timers,g=d?d.length:0;for(c.finish=!0,n.queue(this,a,[]),e&&e.stop&&e.stop.call(this,!0),b=f.length;b--;)f[b].elem===this&&f[b].queue===a&&(f[b].anim.stop(!0),f.splice(b,1));for(b=0;g>b;b++)d[b]&&d[b].finish&&d[b].finish.call(this);delete c.finish})}}),n.each(["toggle","show","hide"],function(a,b){var c=n.fn[b];n.fn[b]=function(a,d,e){
return null==a||"boolean"==typeof a?c.apply(this,arguments):this.animate(Tb(b,!0),a,d,e)}}),n.each({slideDown:Tb("show"),slideUp:Tb("hide"),slideToggle:Tb("toggle"),fadeIn:{opacity:"show"},fadeOut:{opacity:"hide"},fadeToggle:{opacity:"toggle"}},function(a,b){n.fn[a]=function(a,c,d){return this.animate(b,a,c,d)}}),n.timers=[],n.fx.tick=function(){var a,b=0,c=n.timers;for(Lb=n.now();b<c.length;b++)(a=c[b])()||c[b]!==a||c.splice(b--,1);c.length||n.fx.stop(),Lb=void 0},n.fx.timer=function(a){n.timers.push(a),a()?n.fx.start():n.timers.pop()},n.fx.interval=13,n.fx.start=function(){Mb||(Mb=setInterval(n.fx.tick,n.fx.interval))},n.fx.stop=function(){clearInterval(Mb),Mb=null},n.fx.speeds={slow:600,fast:200,_default:400},n.fn.delay=function(a,b){return a=n.fx?n.fx.speeds[a]||a:a,b=b||"fx",this.queue(b,function(b,c){var d=setTimeout(b,a);c.stop=function(){clearTimeout(d)}})},function(){var a=l.createElement("input"),b=l.createElement("select"),c=b.appendChild(l.createElement("option"));a.type="checkbox",k.checkOn=""!==a.value,k.optSelected=c.selected,b.disabled=!0,k.optDisabled=!c.disabled,a=l.createElement("input"),a.value="t",a.type="radio",k.radioValue="t"===a.value}();var Zb,$b=n.expr.attrHandle;n.fn.extend({attr:function(a,b){return J(this,n.attr,a,b,arguments.length>1)},removeAttr:function(a){return this.each(function(){n.removeAttr(this,a)})}}),n.extend({attr:function(a,b,c){var d,e,f=a.nodeType;if(a&&3!==f&&8!==f&&2!==f)return typeof a.getAttribute===U?n.prop(a,b,c):(1===f&&n.isXMLDoc(a)||(b=b.toLowerCase(),d=n.attrHooks[b]||(n.expr.match.bool.test(b)?Zb:void 0)),void 0===c?d&&"get"in d&&null!==(e=d.get(a,b))?e:(e=n.find.attr(a,b),null==e?void 0:e):null!==c?d&&"set"in d&&void 0!==(e=d.set(a,c,b))?e:(a.setAttribute(b,c+""),c):void n.removeAttr(a,b))},removeAttr:function(a,b){var c,d,e=0,f=b&&b.match(E);if(f&&1===a.nodeType)for(;c=f[e++];)d=n.propFix[c]||c,n.expr.match.bool.test(c)&&(a[d]=!1),a.removeAttribute(c)},attrHooks:{type:{set:function(a,b){if(!k.radioValue&&"radio"===b&&n.nodeName(a,"input")){var c=a.value;return a.setAttribute("type",b),c&&(a.value=c),b}}}}}),Zb={set:function(a,b,c){return!1===b?n.removeAttr(a,c):a.setAttribute(c,c),c}},n.each(n.expr.match.bool.source.match(/\w+/g),function(a,b){var c=$b[b]||n.find.attr;$b[b]=function(a,b,d){var e,f;return d||(f=$b[b],$b[b]=e,e=null!=c(a,b,d)?b.toLowerCase():null,$b[b]=f),e}});var _b=/^(?:input|select|textarea|button)$/i;n.fn.extend({prop:function(a,b){return J(this,n.prop,a,b,arguments.length>1)},removeProp:function(a){return this.each(function(){delete this[n.propFix[a]||a]})}}),n.extend({propFix:{for:"htmlFor",class:"className"},prop:function(a,b,c){var d,e,f,g=a.nodeType;if(a&&3!==g&&8!==g&&2!==g)return f=1!==g||!n.isXMLDoc(a),f&&(b=n.propFix[b]||b,e=n.propHooks[b]),void 0!==c?e&&"set"in e&&void 0!==(d=e.set(a,c,b))?d:a[b]=c:e&&"get"in e&&null!==(d=e.get(a,b))?d:a[b]},propHooks:{tabIndex:{get:function(a){return a.hasAttribute("tabindex")||_b.test(a.nodeName)||a.href?a.tabIndex:-1}}}}),k.optSelected||(n.propHooks.selected={get:function(a){var b=a.parentNode;return b&&b.parentNode&&b.parentNode.selectedIndex,null}}),n.each(["tabIndex","readOnly","maxLength","cellSpacing","cellPadding","rowSpan","colSpan","useMap","frameBorder","contentEditable"],function(){n.propFix[this.toLowerCase()]=this});var ac=/[\t\r\n\f]/g;n.fn.extend({addClass:function(a){var b,c,d,e,f,g,h="string"==typeof a&&a,i=0,j=this.length;if(n.isFunction(a))return this.each(function(b){n(this).addClass(a.call(this,b,this.className))});if(h)for(b=(a||"").match(E)||[];j>i;i++)if(c=this[i],d=1===c.nodeType&&(c.className?(" "+c.className+" ").replace(ac," "):" ")){for(f=0;e=b[f++];)d.indexOf(" "+e+" ")<0&&(d+=e+" ");g=n.trim(d),c.className!==g&&(c.className=g)}return this},removeClass:function(a){var b,c,d,e,f,g,h=0===arguments.length||"string"==typeof a&&a,i=0,j=this.length;if(n.isFunction(a))return this.each(function(b){n(this).removeClass(a.call(this,b,this.className))});if(h)for(b=(a||"").match(E)||[];j>i;i++)if(c=this[i],d=1===c.nodeType&&(c.className?(" "+c.className+" ").replace(ac," "):"")){for(f=0;e=b[f++];)for(;d.indexOf(" "+e+" ")>=0;)d=d.replace(" "+e+" "," ");g=a?n.trim(d):"",c.className!==g&&(c.className=g)}return this},toggleClass:function(a,b){var c=typeof a;return"boolean"==typeof b&&"string"===c?b?this.addClass(a):this.removeClass(a):this.each(n.isFunction(a)?function(c){n(this).toggleClass(a.call(this,c,this.className,b),b)}:function(){if("string"===c)for(var b,d=0,e=n(this),f=a.match(E)||[];b=f[d++];)e.hasClass(b)?e.removeClass(b):e.addClass(b);else(c===U||"boolean"===c)&&(this.className&&L.set(this,"__className__",this.className),this.className=this.className||!1===a?"":L.get(this,"__className__")||"")})},hasClass:function(a){for(var b=" "+a+" ",c=0,d=this.length;d>c;c++)if(1===this[c].nodeType&&(" "+this[c].className+" ").replace(ac," ").indexOf(b)>=0)return!0;return!1}});n.fn.extend({val:function(a){var b,c,d,e=this[0];return arguments.length?(d=n.isFunction(a),this.each(function(c){var e;1===this.nodeType&&(e=d?a.call(this,c,n(this).val()):a,null==e?e="":"number"==typeof e?e+="":n.isArray(e)&&(e=n.map(e,function(a){return null==a?"":a+""})),(b=n.valHooks[this.type]||n.valHooks[this.nodeName.toLowerCase()])&&"set"in b&&void 0!==b.set(this,e,"value")||(this.value=e))})):e?(b=n.valHooks[e.type]||n.valHooks[e.nodeName.toLowerCase()],b&&"get"in b&&void 0!==(c=b.get(e,"value"))?c:(c=e.value,"string"==typeof c?c.replace(/\r/g,""):null==c?"":c)):void 0}}),n.extend({valHooks:{option:{get:function(a){var b=n.find.attr(a,"value");return null!=b?b:n.trim(n.text(a))}},select:{get:function(a){for(var b,c,d=a.options,e=a.selectedIndex,f="select-one"===a.type||0>e,g=f?null:[],h=f?e+1:d.length,i=0>e?h:f?e:0;h>i;i++)if(c=d[i],!(!c.selected&&i!==e||(k.optDisabled?c.disabled:null!==c.getAttribute("disabled"))||c.parentNode.disabled&&n.nodeName(c.parentNode,"optgroup"))){if(b=n(c).val(),f)return b;g.push(b)}return g},set:function(a,b){for(var c,d,e=a.options,f=n.makeArray(b),g=e.length;g--;)d=e[g],(d.selected=n.inArray(d.value,f)>=0)&&(c=!0);return c||(a.selectedIndex=-1),f}}}}),n.each(["radio","checkbox"],function(){n.valHooks[this]={set:function(a,b){return n.isArray(b)?a.checked=n.inArray(n(a).val(),b)>=0:void 0}},k.checkOn||(n.valHooks[this].get=function(a){return null===a.getAttribute("value")?"on":a.value})}),n.each("blur focus focusin focusout load resize scroll unload click dblclick mousedown mouseup mousemove mouseover mouseout mouseenter mouseleave change select submit keydown keypress keyup error contextmenu".split(" "),function(a,b){n.fn[b]=function(a,c){return arguments.length>0?this.on(b,null,a,c):this.trigger(b)}}),n.fn.extend({hover:function(a,b){return this.mouseenter(a).mouseleave(b||a)},bind:function(a,b,c){return this.on(a,null,b,c)},unbind:function(a,b){return this.off(a,null,b)},delegate:function(a,b,c,d){return this.on(b,a,c,d)},undelegate:function(a,b,c){return 1===arguments.length?this.off(a,"**"):this.off(b,a||"**",c)}});var cc=n.now(),dc=/\?/;n.parseJSON=function(a){return JSON.parse(a+"")},n.parseXML=function(a){var b,c;if(!a||"string"!=typeof a)return null;try{c=new DOMParser,b=c.parseFromString(a,"text/xml")}catch(d){b=void 0}return(!b||b.getElementsByTagName("parsererror").length)&&n.error("Invalid XML: "+a),b};var ec,fc,hc=/([?&])_=[^&]*/,ic=/^(.*?):[ \t]*([^\r\n]*)$/gm,jc=/^(?:about|app|app-storage|.+-extension|file|res|widget):$/,kc=/^(?:GET|HEAD)$/,mc=/^([\w.+-]+:)(?:\/\/(?:[^\/?#]*@|)([^\/?#:]*)(?::(\d+)|)|)/,nc={},oc={},pc="*/".concat("*");try{fc=location.href}catch(qc){fc=l.createElement("a"),fc.href="",fc=fc.href}ec=mc.exec(fc.toLowerCase())||[],n.extend({active:0,lastModified:{},etag:{},ajaxSettings:{url:fc,type:"GET",isLocal:jc.test(ec[1]),global:!0,processData:!0,async:!0,contentType:"application/x-www-form-urlencoded; charset=UTF-8",accepts:{"*":pc,text:"text/plain",html:"text/html",xml:"application/xml, text/xml",json:"application/json, text/javascript"},contents:{xml:/xml/,html:/html/,json:/json/},responseFields:{xml:"responseXML",text:"responseText",json:"responseJSON"},converters:{"* text":String,"text html":!0,"text json":n.parseJSON,"text xml":n.parseXML},flatOptions:{url:!0,context:!0}},ajaxSetup:function(a,b){return b?tc(tc(a,n.ajaxSettings),b):tc(n.ajaxSettings,a)},ajaxPrefilter:rc(nc),ajaxTransport:rc(oc),ajax:function(a,b){function x(a,b,f,h){var j,r,s,u,w,x=b;2!==t&&(t=2,g&&clearTimeout(g),c=void 0,e=h||"",v.readyState=a>0?4:0,j=a>=200&&300>a||304===a,f&&(u=uc(k,v,f)),u=vc(k,u,v,j),j?(k.ifModified&&(w=v.getResponseHeader("Last-Modified"),w&&(n.lastModified[d]=w),(w=v.getResponseHeader("etag"))&&(n.etag[d]=w)),204===a||"HEAD"===k.type?x="nocontent":304===a?x="notmodified":(x=u.loadingState,r=u.data,s=u.error,j=!s)):(s=x,(a||!x)&&(x="error",0>a&&(a=0))),v.status=a,v.statusText=(b||x)+"",j?o.resolveWith(l,[r,x,v]):o.rejectWith(l,[v,x,s]),v.statusCode(q),q=void 0,i&&m.trigger(j?"ajaxSuccess":"ajaxError",[v,k,j?r:s]),p.fireWith(l,[v,x]),i&&(m.trigger("ajaxComplete",[v,k]),--n.active||n.event.trigger("ajaxStop")))}"object"==typeof a&&(b=a,a=void 0),b=b||{};var c,d,e,f,g,h,i,j,k=n.ajaxSetup({},b),l=k.context||k,m=k.context&&(l.nodeType||l.jquery)?n(l):n.event,o=n.Deferred(),p=n.Callbacks("once memory"),q=k.statusCode||{},r={},s={},t=0,u="canceled",v={readyState:0,getResponseHeader:function(a){var b;if(2===t){if(!f)for(f={};b=ic.exec(e);)f[b[1].toLowerCase()]=b[2];b=f[a.toLowerCase()]}return null==b?null:b},getAllResponseHeaders:function(){return 2===t?e:null},setRequestHeader:function(a,b){var c=a.toLowerCase();return t||(a=s[c]=s[c]||a,r[a]=b),this},overrideMimeType:function(a){return t||(k.mimeType=a),this},statusCode:function(a){var b;if(a)if(2>t)for(b in a)q[b]=[q[b],a[b]];else v.always(a[v.status]);return this},abort:function(a){var b=a||u;return c&&c.abort(b),x(0,b),this}};if(o.promise(v).complete=p.add,v.success=v.done,v.error=v.fail,k.url=((a||k.url||fc)+"").replace(/#.*$/,"").replace(/^\/\//,ec[1]+"//"),k.type=b.method||b.type||k.method||k.type,k.dataTypes=n.trim(k.dataType||"*").toLowerCase().match(E)||[""],null==k.crossDomain&&(h=mc.exec(k.url.toLowerCase()),k.crossDomain=!(!h||h[1]===ec[1]&&h[2]===ec[2]&&(h[3]||("http:"===h[1]?"80":"443"))===(ec[3]||("http:"===ec[1]?"80":"443")))),k.data&&k.processData&&"string"!=typeof k.data&&(k.data=n.param(k.data,k.traditional)),sc(nc,k,b,v),2===t)return v;i=k.global,i&&0==n.active++&&n.event.trigger("ajaxStart"),k.type=k.type.toUpperCase(),k.hasContent=!kc.test(k.type),d=k.url,k.hasContent||(k.data&&(d=k.url+=(dc.test(d)?"&":"?")+k.data,delete k.data),!1===k.cache&&(k.url=hc.test(d)?d.replace(hc,"$1_="+cc++):d+(dc.test(d)?"&":"?")+"_="+cc++)),k.ifModified&&(n.lastModified[d]&&v.setRequestHeader("If-Modified-Since",n.lastModified[d]),n.etag[d]&&v.setRequestHeader("If-None-Match",n.etag[d])),(k.data&&k.hasContent&&!1!==k.contentType||b.contentType)&&v.setRequestHeader("Content-Type",k.contentType),v.setRequestHeader("Accept",k.dataTypes[0]&&k.accepts[k.dataTypes[0]]?k.accepts[k.dataTypes[0]]+("*"!==k.dataTypes[0]?", "+pc+"; q=0.01":""):k.accepts["*"]);for(j in k.headers)v.setRequestHeader(j,k.headers[j]);if(k.beforeSend&&(!1===k.beforeSend.call(l,v,k)||2===t))return v.abort();u="abort";for(j in{success:1,error:1,complete:1})v[j](k[j]);if(c=sc(oc,k,b,v)){v.readyState=1,i&&m.trigger("ajaxSend",[v,k]),k.async&&k.timeout>0&&(g=setTimeout(function(){v.abort("timeout")},k.timeout));try{t=1,c.send(r,x)}catch(w){if(!(2>t))throw w;x(-1,w)}}else x(-1,"No Transport");return v},getJSON:function(a,b,c){return n.get(a,b,c,"json")},getScript:function(a,b){return n.get(a,void 0,b,"script")}}),n.each(["get","post"],function(a,b){n[b]=function(a,c,d,e){return n.isFunction(c)&&(e=e||d,d=c,c=void 0),n.ajax({url:a,type:b,dataType:e,data:c,success:d})}}),n.each(["ajaxStart","ajaxStop","ajaxComplete","ajaxError","ajaxSuccess","ajaxSend"],function(a,b){n.fn[b]=function(a){return this.on(b,a)}}),n._evalUrl=function(a){return n.ajax({url:a,type:"GET",dataType:"script",async:!1,global:!1,throws:!0})},n.fn.extend({wrapAll:function(a){var b;return n.isFunction(a)?this.each(function(b){n(this).wrapAll(a.call(this,b))}):(this[0]&&(b=n(a,this[0].ownerDocument).eq(0).clone(!0),this[0].parentNode&&b.insertBefore(this[0]),b.map(function(){for(var a=this;a.firstElementChild;)a=a.firstElementChild;return a}).append(this)),this)},wrapInner:function(a){return this.each(n.isFunction(a)?function(b){n(this).wrapInner(a.call(this,b))}:function(){var b=n(this),c=b.contents();c.length?c.wrapAll(a):b.append(a)})},wrap:function(a){var b=n.isFunction(a);return this.each(function(c){n(this).wrapAll(b?a.call(this,c):a)})},unwrap:function(){return this.parent().each(function(){n.nodeName(this,"body")||n(this).replaceWith(this.childNodes)}).end()}}),n.expr.filters.hidden=function(a){return a.offsetWidth<=0&&a.offsetHeight<=0},n.expr.filters.visible=function(a){return!n.expr.filters.hidden(a)};var xc=/\[\]$/,zc=/^(?:submit|button|image|reset|file)$/i,Ac=/^(?:input|select|textarea|keygen)/i;n.param=function(a,b){var c,d=[],e=function(a,b){b=n.isFunction(b)?b():null==b?"":b,d[d.length]=encodeURIComponent(a)+"="+encodeURIComponent(b)};if(void 0===b&&(b=n.ajaxSettings&&n.ajaxSettings.traditional),n.isArray(a)||a.jquery&&!n.isPlainObject(a))n.each(a,function(){e(this.name,this.value)});else for(c in a)Bc(c,a[c],b,e);return d.join("&").replace(/%20/g,"+")},n.fn.extend({serialize:function(){return n.param(this.serializeArray())},serializeArray:function(){return this.map(function(){var a=n.prop(this,"elements");return a?n.makeArray(a):this}).filter(function(){var a=this.type;return this.name&&!n(this).is(":disabled")&&Ac.test(this.nodeName)&&!zc.test(a)&&(this.checked||!T.test(a))}).map(function(a,b){var c=n(this).val();return null==c?null:n.isArray(c)?n.map(c,function(a){return{name:b.name,value:a.replace(/\r?\n/g,"\r\n")}}):{name:b.name,value:c.replace(/\r?\n/g,"\r\n")}}).get()}}),n.ajaxSettings.xhr=function(){try{return new XMLHttpRequest}catch(a){}};var Cc=0,Dc={},Ec={0:200,1223:204},Fc=n.ajaxSettings.xhr();a.ActiveXObject&&n(a).on("unload",function(){for(var a in Dc)Dc[a]()}),k.cors=!!Fc&&"withCredentials"in Fc,k.ajax=Fc=!!Fc,n.ajaxTransport(function(a){var b;return k.cors||Fc&&!a.crossDomain?{send:function(c,d){var e,f=a.xhr(),g=++Cc;if(f.open(a.type,a.url,a.async,a.username,a.password),a.xhrFields)for(e in a.xhrFields)f[e]=a.xhrFields[e];a.mimeType&&f.overrideMimeType&&f.overrideMimeType(a.mimeType),a.crossDomain||c["X-Requested-With"]||(c["X-Requested-With"]="XMLHttpRequest");for(e in c)f.setRequestHeader(e,c[e]);b=function(a){return function(){b&&(delete Dc[g],b=f.onload=f.onerror=null,"abort"===a?f.abort():"error"===a?d(f.status,f.statusText):d(Ec[f.status]||f.status,f.statusText,"string"==typeof f.responseText?{text:f.responseText}:void 0,f.getAllResponseHeaders()))}},f.onload=b(),f.onerror=b("error"),b=Dc[g]=b("abort");try{f.send(a.hasContent&&a.data||null)}catch(h){if(b)throw h}},abort:function(){b&&b()}}:void 0}),n.ajaxSetup({accepts:{script:"text/javascript, application/javascript, application/ecmascript, application/x-ecmascript"},contents:{script:/(?:java|ecma)script/},converters:{"text script":function(a){return n.globalEval(a),a}}}),n.ajaxPrefilter("script",function(a){void 0===a.cache&&(a.cache=!1),a.crossDomain&&(a.type="GET")}),n.ajaxTransport("script",function(a){if(a.crossDomain){var b,c;return{send:function(d,e){b=n("<script>").prop({async:!0,charset:a.scriptCharset,src:a.url}).on("load error",c=function(a){b.remove(),c=null,a&&e("error"===a.type?404:200,a.type)}),l.head.appendChild(b[0])},abort:function(){c&&c()}}}});var Gc=[],Hc=/(=)\?(?=&|$)|\?\?/;n.ajaxSetup({jsonp:"callback",jsonpCallback:function(){var a=Gc.pop()||n.expando+"_"+cc++;return this[a]=!0,a}}),n.ajaxPrefilter("json jsonp",function(b,c,d){var e,f,g,h=!1!==b.jsonp&&(Hc.test(b.url)?"url":"string"==typeof b.data&&!(b.contentType||"").indexOf("application/x-www-form-urlencoded")&&Hc.test(b.data)&&"data");return h||"jsonp"===b.dataTypes[0]?(e=b.jsonpCallback=n.isFunction(b.jsonpCallback)?b.jsonpCallback():b.jsonpCallback,h?b[h]=b[h].replace(Hc,"$1"+e):!1!==b.jsonp&&(b.url+=(dc.test(b.url)?"&":"?")+b.jsonp+"="+e),b.converters["script json"]=function(){return g||n.error(e+" was not called"),g[0]},b.dataTypes[0]="json",f=a[e],a[e]=function(){g=arguments},d.always(function(){a[e]=f,b[e]&&(b.jsonpCallback=c.jsonpCallback,Gc.push(e)),g&&n.isFunction(f)&&f(g[0]),g=f=void 0}),"script"):void 0}),n.parseHTML=function(a,b,c){if(!a||"string"!=typeof a)return null;"boolean"==typeof b&&(c=b,b=!1),b=b||l;var d=v.exec(a),e=!c&&[];return d?[b.createElement(d[1])]:(d=n.buildFragment([a],b,e),e&&e.length&&n(e).remove(),n.merge([],d.childNodes))};var Ic=n.fn.load;n.fn.load=function(a,b,c){if("string"!=typeof a&&Ic)return Ic.apply(this,arguments);var d,e,f,g=this,h=a.indexOf(" ");return h>=0&&(d=n.trim(a.slice(h)),a=a.slice(0,h)),n.isFunction(b)?(c=b,b=void 0):b&&"object"==typeof b&&(e="POST"),g.length>0&&n.ajax({url:a,type:e,dataType:"html",data:b}).done(function(a){f=arguments,g.html(d?n("<div>").append(n.parseHTML(a)).find(d):a)}).complete(c&&function(a,b){g.each(c,f||[a.responseText,b,a])}),this},n.expr.filters.animated=function(a){return n.grep(n.timers,function(b){return a===b.elem}).length};var Jc=a.document.documentElement;n.offset={setOffset:function(a,b,c){var d,e,f,g,h,i,j,k=n.css(a,"position"),l=n(a),m={};"static"===k&&(a.style.position="relative"),h=l.offset(),f=n.css(a,"top"),i=n.css(a,"left"),j=("absolute"===k||"fixed"===k)&&(f+i).indexOf("auto")>-1,j?(d=l.position(),g=d.top,e=d.left):(g=parseFloat(f)||0,e=parseFloat(i)||0),n.isFunction(b)&&(b=b.call(a,c,h)),null!=b.top&&(m.top=b.top-h.top+g),null!=b.left&&(m.left=b.left-h.left+e),"using"in b?b.using.call(a,m):l.css(m)}},n.fn.extend({offset:function(a){if(arguments.length)return void 0===a?this:this.each(function(b){n.offset.setOffset(this,a,b)});var b,c,d=this[0],e={top:0,left:0},f=d&&d.ownerDocument;return f?(b=f.documentElement,n.contains(b,d)?(typeof d.getBoundingClientRect!==U&&(e=d.getBoundingClientRect()),c=Kc(f),{top:e.top+c.pageYOffset-b.clientTop,left:e.left+c.pageXOffset-b.clientLeft}):e):void 0},position:function(){if(this[0]){var a,b,c=this[0],d={top:0,left:0};return"fixed"===n.css(c,"position")?b=c.getBoundingClientRect():(a=this.offsetParent(),b=this.offset(),n.nodeName(a[0],"html")||(d=a.offset()),d.top+=n.css(a[0],"borderTopWidth",!0),d.left+=n.css(a[0],"borderLeftWidth",!0)),{top:b.top-d.top-n.css(c,"marginTop",!0),left:b.left-d.left-n.css(c,"marginLeft",!0)}}},offsetParent:function(){return this.map(function(){for(var a=this.offsetParent||Jc;a&&!n.nodeName(a,"html")&&"static"===n.css(a,"position");)a=a.offsetParent;return a||Jc})}}),n.each({scrollLeft:"pageXOffset",scrollTop:"pageYOffset"},function(b,c){var d="pageYOffset"===c;n.fn[b]=function(e){return J(this,function(b,e,f){var g=Kc(b);return void 0===f?g?g[c]:b[e]:void(g?g.scrollTo(d?a.pageXOffset:f,d?f:a.pageYOffset):b[e]=f)},b,e,arguments.length,null)}}),n.each(["top","left"],function(a,b){n.cssHooks[b]=yb(k.pixelPosition,function(a,c){return c?(c=xb(a,b),vb.test(c)?n(a).position()[b]+"px":c):void 0})}),n.each({Height:"height",Width:"width"},function(a,b){n.each({padding:"inner"+a,content:b,"":"outer"+a},function(c,d){n.fn[d]=function(d,e){var f=arguments.length&&(c||"boolean"!=typeof d),g=c||(!0===d||!0===e?"margin":"border");return J(this,function(b,c,d){var e;return n.isWindow(b)?b.document.documentElement["client"+a]:9===b.nodeType?(e=b.documentElement,Math.max(b.body["scroll"+a],e["scroll"+a],b.body["offset"+a],e["offset"+a],e["client"+a])):void 0===d?n.css(b,c,g):n.style(b,c,d,g)},b,f?d:void 0,f,null)}})}),n.fn.size=function(){return this.length},n.fn.andSelf=n.fn.addBack,"function"==typeof define&&define.amd&&define("jquery",[],function(){return n});var Lc=a.jQuery,Mc=a.$;return n.noConflict=function(b){return a.$===n&&(a.$=Mc),b&&a.jQuery===n&&(a.jQuery=Lc),n},typeof b===U&&(a.jQuery=a.$=n),n}),function(){var n=this,t=n._,r={},e=Array.prototype,u=Object.prototype,i=Function.prototype,a=e.push,o=e.slice,c=e.concat,l=u.toString,f=u.hasOwnProperty,s=e.forEach,p=e.map,h=e.reduce,v=e.reduceRight,g=e.filter,d=e.every,m=e.some,y=e.indexOf,b=e.lastIndexOf,x=Array.isArray,w=Object.keys,_=i.bind,j=function(n){return n instanceof j?n:this instanceof j?void(this._wrapped=n):new j(n)};"undefined"!=typeof exports?("undefined"!=typeof module&&module.exports&&(exports=module.exports=j),exports._=j):n._=j,j.VERSION="1.6.0";var A=j.each=j.forEach=function(n,t,e){if(null==n)return n;if(s&&n.forEach===s)n.forEach(t,e);else if(n.length===+n.length){for(var u=0,i=n.length;i>u;u++)if(t.call(e,n[u],u,n)===r)return}else for(var a=j.keys(n),u=0,i=a.length;i>u;u++)if(t.call(e,n[a[u]],a[u],n)===r)return;return n};j.map=j.collect=function(n,t,r){var e=[];return null==n?e:p&&n.map===p?n.map(t,r):(A(n,function(n,u,i){e.push(t.call(r,n,u,i))}),e)};var O="Reduce of empty array with no initial value";j.reduce=j.foldl=j.inject=function(n,t,r,e){var u=arguments.length>2;if(null==n&&(n=[]),h&&n.reduce===h)return e&&(t=j.bind(t,e)),u?n.reduce(t,r):n.reduce(t);if(A(n,function(n,i,a){u?r=t.call(e,r,n,i,a):(r=n,u=!0)}),!u)throw new TypeError(O);return r},j.reduceRight=j.foldr=function(n,t,r,e){var u=arguments.length>2;if(null==n&&(n=[]),v&&n.reduceRight===v)return e&&(t=j.bind(t,e)),u?n.reduceRight(t,r):n.reduceRight(t);var i=n.length;if(i!==+i){var a=j.keys(n);i=a.length}if(A(n,function(o,c,l){c=a?a[--i]:--i,u?r=t.call(e,r,n[c],c,l):(r=n[c],u=!0)}),!u)throw new TypeError(O);return r},j.find=j.detect=function(n,t,r){var e;return k(n,function(n,u,i){return t.call(r,n,u,i)?(e=n,!0):void 0}),e},j.filter=j.select=function(n,t,r){var e=[];return null==n?e:g&&n.filter===g?n.filter(t,r):(A(n,function(n,u,i){t.call(r,n,u,i)&&e.push(n)}),e)},j.reject=function(n,t,r){return j.filter(n,function(n,e,u){return!t.call(r,n,e,u)},r)},j.every=j.all=function(n,t,e){t||(t=j.identity);var u=!0;return null==n?u:d&&n.every===d?n.every(t,e):(A(n,function(n,i,a){return(u=u&&t.call(e,n,i,a))?void 0:r}),!!u)};var k=j.some=j.any=function(n,t,e){t||(t=j.identity);var u=!1;return null==n?u:m&&n.some===m?n.some(t,e):(A(n,function(n,i,a){return u||(u=t.call(e,n,i,a))?r:void 0}),!!u)};j.contains=j.include=function(n,t){return null!=n&&(y&&n.indexOf===y?-1!=n.indexOf(t):k(n,function(n){return n===t}))},j.invoke=function(n,t){var r=o.call(arguments,2),e=j.isFunction(t);return j.map(n,function(n){return(e?t:n[t]).apply(n,r)})},j.pluck=function(n,t){return j.map(n,j.property(t))},j.where=function(n,t){return j.filter(n,j.matches(t))},j.findWhere=function(n,t){return j.find(n,j.matches(t))},j.max=function(n,t,r){if(!t&&j.isArray(n)&&n[0]===+n[0]&&n.length<65535)return Math.max.apply(Math,n);var e=-1/0,u=-1/0;return A(n,function(n,i,a){var o=t?t.call(r,n,i,a):n;o>u&&(e=n,u=o)}),e},j.min=function(n,t,r){if(!t&&j.isArray(n)&&n[0]===+n[0]&&n.length<65535)return Math.min.apply(Math,n);var e=1/0,u=1/0;return A(n,function(n,i,a){var o=t?t.call(r,n,i,a):n;u>o&&(e=n,u=o)}),e},j.shuffle=function(n){var t,r=0,e=[];return A(n,function(n){t=j.random(r++),e[r-1]=e[t],e[t]=n}),e},j.sample=function(n,t,r){return null==t||r?(n.length!==+n.length&&(n=j.values(n)),n[j.random(n.length-1)]):j.shuffle(n).slice(0,Math.max(0,t))};var E=function(n){return null==n?j.identity:j.isFunction(n)?n:j.property(n)};j.sortBy=function(n,t,r){return t=E(t),j.pluck(j.map(n,function(n,e,u){return{value:n,index:e,criteria:t.call(r,n,e,u)}}).sort(function(n,t){var r=n.criteria,e=t.criteria;if(r!==e){if(r>e||void 0===r)return 1;if(e>r||void 0===e)return-1}return n.index-t.index}),"value")};var F=function(n){return function(t,r,e){var u={};return r=E(r),A(t,function(i,a){var o=r.call(e,i,a,t);n(u,o,i)}),u}};j.groupBy=F(function(n,t,r){j.has(n,t)?n[t].push(r):n[t]=[r]}),j.indexBy=F(function(n,t,r){n[t]=r}),j.countBy=F(function(n,t){j.has(n,t)?n[t]++:n[t]=1}),j.sortedIndex=function(n,t,r,e){r=E(r);for(var u=r.call(e,t),i=0,a=n.length;a>i;){var o=i+a>>>1;r.call(e,n[o])<u?i=o+1:a=o}return i},j.toArray=function(n){return n?j.isArray(n)?o.call(n):n.length===+n.length?j.map(n,j.identity):j.values(n):[]},j.size=function(n){return null==n?0:n.length===+n.length?n.length:j.keys(n).length},j.first=j.head=j.take=function(n,t,r){return null==n?void 0:null==t||r?n[0]:0>t?[]:o.call(n,0,t)},j.initial=function(n,t,r){return o.call(n,0,n.length-(null==t||r?1:t))},j.last=function(n,t,r){return null==n?void 0:null==t||r?n[n.length-1]:o.call(n,Math.max(n.length-t,0))},j.rest=j.tail=j.drop=function(n,t,r){return o.call(n,null==t||r?1:t)},j.compact=function(n){return j.filter(n,j.identity)};var M=function(n,t,r){return t&&j.every(n,j.isArray)?c.apply(r,n):(A(n,function(n){j.isArray(n)||j.isArguments(n)?t?a.apply(r,n):M(n,t,r):r.push(n)}),r)};j.flatten=function(n,t){return M(n,t,[])},j.without=function(n){return j.difference(n,o.call(arguments,1))},j.partition=function(n,t){var r=[],e=[];return A(n,function(n){(t(n)?r:e).push(n)}),[r,e]},j.uniq=j.unique=function(n,t,r,e){j.isFunction(t)&&(e=r,r=t,t=!1);var u=r?j.map(n,r,e):n,i=[],a=[];return A(u,function(r,e){(t?e&&a[a.length-1]===r:j.contains(a,r))||(a.push(r),i.push(n[e]))}),i},j.union=function(){return j.uniq(j.flatten(arguments,!0))},j.intersection=function(n){var t=o.call(arguments,1);return j.filter(j.uniq(n),function(n){return j.every(t,function(t){return j.contains(t,n)})})},j.difference=function(n){var t=c.apply(e,o.call(arguments,1));return j.filter(n,function(n){return!j.contains(t,n)})},j.zip=function(){for(var n=j.max(j.pluck(arguments,"length").concat(0)),t=new Array(n),r=0;n>r;r++)t[r]=j.pluck(arguments,""+r);return t},j.object=function(n,t){if(null==n)return{};for(var r={},e=0,u=n.length;u>e;e++)t?r[n[e]]=t[e]:r[n[e][0]]=n[e][1];return r},j.indexOf=function(n,t,r){if(null==n)return-1;var e=0,u=n.length;if(r){if("number"!=typeof r)return e=j.sortedIndex(n,t),n[e]===t?e:-1;e=0>r?Math.max(0,u+r):r}if(y&&n.indexOf===y)return n.indexOf(t,r);for(;u>e;e++)if(n[e]===t)return e;return-1},j.lastIndexOf=function(n,t,r){if(null==n)return-1;var e=null!=r;if(b&&n.lastIndexOf===b)return e?n.lastIndexOf(t,r):n.lastIndexOf(t);for(var u=e?r:n.length;u--;)if(n[u]===t)return u;return-1},j.range=function(n,t,r){arguments.length<=1&&(t=n||0,n=0),r=arguments[2]||1;for(var e=Math.max(Math.ceil((t-n)/r),0),u=0,i=new Array(e);e>u;)i[u++]=n,n+=r;return i};var R=function(){};j.bind=function(n,t){var r,e;if(_&&n.bind===_)return _.apply(n,o.call(arguments,1));if(!j.isFunction(n))throw new TypeError;return r=o.call(arguments,2),e=function(){if(!(this instanceof e))return n.apply(t,r.concat(o.call(arguments)));R.prototype=n.prototype;var u=new R;R.prototype=null;var i=n.apply(u,r.concat(o.call(arguments)));return Object(i)===i?i:u}},j.partial=function(n){var t=o.call(arguments,1);return function(){for(var r=0,e=t.slice(),u=0,i=e.length;i>u;u++)e[u]===j&&(e[u]=arguments[r++]);for(;r<arguments.length;)e.push(arguments[r++]);return n.apply(this,e)}},j.bindAll=function(n){var t=o.call(arguments,1);if(0===t.length)throw new Error("bindAll must be passed function names");return A(t,function(t){n[t]=j.bind(n[t],n)}),n},j.memoize=function(n,t){var r={};return t||(t=j.identity),function(){var e=t.apply(this,arguments);return j.has(r,e)?r[e]:r[e]=n.apply(this,arguments)}},j.delay=function(n,t){var r=o.call(arguments,2);return setTimeout(function(){return n.apply(null,r)},t)},j.defer=function(n){return j.delay.apply(j,[n,1].concat(o.call(arguments,1)))},j.throttle=function(n,t,r){var e,u,i,a=null,o=0;r||(r={});var c=function(){o=!1===r.leading?0:j.now(),a=null,i=n.apply(e,u),e=u=null};return function(){var l=j.now();o||!1!==r.leading||(o=l);var f=t-(l-o);return e=this,u=arguments,0>=f?(clearTimeout(a),a=null,o=l,i=n.apply(e,u),e=u=null):a||!1===r.trailing||(a=setTimeout(c,f)),i}},j.debounce=function(n,t,r){var e,u,i,a,o,c=function(){var l=j.now()-a;t>l?e=setTimeout(c,t-l):(e=null,r||(o=n.apply(i,u),i=u=null))};return function(){i=this,u=arguments,a=j.now();var l=r&&!e;return e||(e=setTimeout(c,t)),l&&(o=n.apply(i,u),i=u=null),o}},j.once=function(n){var t,r=!1;return function(){return r?t:(r=!0,t=n.apply(this,arguments),n=null,t)}},j.wrap=function(n,t){return j.partial(t,n)},j.compose=function(){var n=arguments;return function(){for(var t=arguments,r=n.length-1;r>=0;r--)t=[n[r].apply(this,t)];return t[0]}},j.after=function(n,t){return function(){return--n<1?t.apply(this,arguments):void 0}},j.keys=function(n){if(!j.isObject(n))return[];if(w)return w(n);var t=[];for(var r in n)j.has(n,r)&&t.push(r);return t},j.values=function(n){for(var t=j.keys(n),r=t.length,e=new Array(r),u=0;r>u;u++)e[u]=n[t[u]];return e},j.pairs=function(n){for(var t=j.keys(n),r=t.length,e=new Array(r),u=0;r>u;u++)e[u]=[t[u],n[t[u]]];return e},j.invert=function(n){for(var t={},r=j.keys(n),e=0,u=r.length;u>e;e++)t[n[r[e]]]=r[e];return t},j.functions=j.methods=function(n){var t=[];for(var r in n)j.isFunction(n[r])&&t.push(r);return t.sort()},j.extend=function(n){return A(o.call(arguments,1),function(t){if(t)for(var r in t)n[r]=t[r]}),n},j.pick=function(n){var t={},r=c.apply(e,o.call(arguments,1));return A(r,function(r){r in n&&(t[r]=n[r])}),t},j.omit=function(n){var t={},r=c.apply(e,o.call(arguments,1));for(var u in n)j.contains(r,u)||(t[u]=n[u]);return t},j.defaults=function(n){return A(o.call(arguments,1),function(t){if(t)for(var r in t)void 0===n[r]&&(n[r]=t[r])}),n},j.clone=function(n){return j.isObject(n)?j.isArray(n)?n.slice():j.extend({},n):n},j.tap=function(n,t){return t(n),n};var S=function(n,t,r,e){if(n===t)return 0!==n||1/n==1/t;if(null==n||null==t)return n===t;n instanceof j&&(n=n._wrapped),t instanceof j&&(t=t._wrapped);var u=l.call(n);if(u!=l.call(t))return!1;switch(u){case"[object String]":return n==String(t);case"[object Number]":return n!=+n?t!=+t:0==n?1/n==1/t:n==+t;case"[object Date]":case"[object Boolean]":return+n==+t;case"[object RegExp]":return n.source==t.source&&n.global==t.global&&n.multiline==t.multiline&&n.ignoreCase==t.ignoreCase}if("object"!=typeof n||"object"!=typeof t)return!1;for(var i=r.length;i--;)if(r[i]==n)return e[i]==t;var a=n.constructor,o=t.constructor;if(a!==o&&!(j.isFunction(a)&&a instanceof a&&j.isFunction(o)&&o instanceof o)&&"constructor"in n&&"constructor"in t)return!1;r.push(n),e.push(t);var c=0,f=!0;if("[object Array]"==u){if(c=n.length,f=c==t.length)for(;c--&&(f=S(n[c],t[c],r,e)););}else{for(var s in n)if(j.has(n,s)&&(c++,!(f=j.has(t,s)&&S(n[s],t[s],r,e))))break;if(f){for(s in t)if(j.has(t,s)&&!c--)break;f=!c}}return r.pop(),e.pop(),f};j.isEqual=function(n,t){return S(n,t,[],[])},j.isEmpty=function(n){if(null==n)return!0;if(j.isArray(n)||j.isString(n))return 0===n.length;for(var t in n)if(j.has(n,t))return!1;return!0},j.isElement=function(n){return!(!n||1!==n.nodeType)},j.isArray=x||function(n){return"[object Array]"==l.call(n)},j.isObject=function(n){return n===Object(n)},A(["Arguments","Function","String","Number","Date","RegExp"],function(n){j["is"+n]=function(t){return l.call(t)=="[object "+n+"]"}}),j.isArguments(arguments)||(j.isArguments=function(n){return!(!n||!j.has(n,"callee"))}),"function"!=typeof/./&&(j.isFunction=function(n){return"function"==typeof n}),j.isFinite=function(n){return isFinite(n)&&!isNaN(parseFloat(n))},j.isNaN=function(n){return j.isNumber(n)&&n!=+n},j.isBoolean=function(n){return!0===n||!1===n||"[object Boolean]"==l.call(n)},j.isNull=function(n){return null===n},j.isUndefined=function(n){return void 0===n},j.has=function(n,t){return f.call(n,t)},j.noConflict=function(){return n._=t,this},j.identity=function(n){return n},j.constant=function(n){return function(){return n}},j.property=function(n){return function(t){return t[n]}},j.matches=function(n){return function(t){if(t===n)return!0;for(var r in n)if(n[r]!==t[r])return!1;return!0}},j.times=function(n,t,r){for(var e=Array(Math.max(0,n)),u=0;n>u;u++)e[u]=t.call(r,u);return e},j.random=function(n,t){return null==t&&(t=n,n=0),n+Math.floor(Math.random()*(t-n+1))},j.now=Date.now||function(){return(new Date).getTime()};var T={escape:{
"&":"&amp;","<":"&lt;",">":"&gt;",'"':"&quot;","'":"&#x27;"}};T.unescape=j.invert(T.escape);var I={escape:new RegExp("["+j.keys(T.escape).join("")+"]","g"),unescape:new RegExp("("+j.keys(T.unescape).join("|")+")","g")};j.each(["escape","unescape"],function(n){j[n]=function(t){return null==t?"":(""+t).replace(I[n],function(t){return T[n][t]})}}),j.result=function(n,t){if(null!=n){var r=n[t];return j.isFunction(r)?r.call(n):r}},j.mixin=function(n){A(j.functions(n),function(t){var r=j[t]=n[t];j.prototype[t]=function(){var n=[this._wrapped];return a.apply(n,arguments),z.call(this,r.apply(j,n))}})};var N=0;j.uniqueId=function(n){var t=++N+"";return n?n+t:t},j.templateSettings={evaluate:/<%([\s\S]+?)%>/g,interpolate:/<%=([\s\S]+?)%>/g,escape:/<%-([\s\S]+?)%>/g};var q=/(.)^/,B={"'":"'","\\":"\\","\r":"r","\n":"n","\t":"t","\u2028":"u2028","\u2029":"u2029"};j.template=function(n,t,r){var e;r=j.defaults({},r,j.templateSettings);var u=new RegExp([(r.escape||q).source,(r.interpolate||q).source,(r.evaluate||q).source].join("|")+"|$","g"),i=0,a="__p+='";n.replace(u,function(t,r,e,u,o){return a+=n.slice(i,o).replace(/\\|'|\r|\n|\t|\u2028|\u2029/g,function(n){return"\\"+B[n]}),r&&(a+="'+\n((__t=("+r+"))==null?'':_.escape(__t))+\n'"),e&&(a+="'+\n((__t=("+e+"))==null?'':__t)+\n'"),u&&(a+="';\n"+u+"\n__p+='"),i=o+t.length,t}),a+="';\n",r.variable||(a="with(obj||{}){\n"+a+"}\n"),a="var __t,__p='',__j=Array.prototype.join,print=function(){__p+=__j.call(arguments,'');};\n"+a+"return __p;\n";try{e=new Function(r.variable||"obj","_",a)}catch(o){throw o.source=a,o}if(t)return e(t,j);var c=function(n){return e.call(this,n,j)};return c.source="function("+(r.variable||"obj")+"){\n"+a+"}",c},j.chain=function(n){return j(n).chain()};var z=function(n){return this._chain?j(n).chain():n};j.mixin(j),A(["pop","push","reverse","shift","sort","splice","unshift"],function(n){var t=e[n];j.prototype[n]=function(){var r=this._wrapped;return t.apply(r,arguments),"shift"!=n&&"splice"!=n||0!==r.length||delete r[0],z.call(this,r)}}),A(["concat","join","slice"],function(n){var t=e[n];j.prototype[n]=function(){return z.call(this,t.apply(this._wrapped,arguments))}}),j.extend(j.prototype,{chain:function(){return this._chain=!0,this},value:function(){return this._wrapped}}),"function"==typeof define&&define.amd&&define("underscore",[],function(){return j})}.call(this),function(t,e){if("function"==typeof define&&define.amd)define(["underscore","jquery","exports"],function(i,r,s){t.Backbone=e(t,s,i,r)});else if("undefined"!=typeof exports){var i=require("underscore");e(t,exports,i)}else t.Backbone=e(t,{},t._,t.jQuery||t.Zepto||t.ender||t.$)}(this,function(t,e,i,r){var s=t.Backbone,n=[],o=n.slice;e.VERSION="1.1.2",e.$=r,e.noConflict=function(){return t.Backbone=s,this},e.emulateHTTP=!1,e.emulateJSON=!1;var u=e.Events={on:function(t,e,i){return c(this,"on",t,[e,i])&&e?(this._events||(this._events={}),(this._events[t]||(this._events[t]=[])).push({callback:e,context:i,ctx:i||this}),this):this},once:function(t,e,r){if(!c(this,"once",t,[e,r])||!e)return this;var s=this,n=i.once(function(){s.off(t,n),e.apply(this,arguments)});return n._callback=e,this.on(t,n,r)},off:function(t,e,r){var s,n,a,o,h,u,l,f;if(!this._events||!c(this,"off",t,[e,r]))return this;if(!t&&!e&&!r)return this._events=void 0,this;for(o=t?[t]:i.keys(this._events),h=0,u=o.length;h<u;h++)if(t=o[h],a=this._events[t]){if(this._events[t]=s=[],e||r)for(l=0,f=a.length;l<f;l++)n=a[l],(e&&e!==n.callback&&e!==n.callback._callback||r&&r!==n.context)&&s.push(n);s.length||delete this._events[t]}return this},trigger:function(t){if(!this._events)return this;var e=o.call(arguments,1);if(!c(this,"trigger",t,e))return this;var i=this._events[t],r=this._events.all;return i&&f(i,e),r&&f(r,arguments),this},stopListening:function(t,e,r){var s=this._listeningTo;if(!s)return this;var n=!e&&!r;r||"object"!=typeof e||(r=this),t&&((s={})[t._listenId]=t);for(var a in s)t=s[a],t.off(e,r,this),(n||i.isEmpty(t._events))&&delete this._listeningTo[a];return this}},l=/\s+/,c=function(t,e,i,r){if(!i)return!0;if("object"==typeof i){for(var s in i)t[e].apply(t,[s,i[s]].concat(r));return!1}if(l.test(i)){for(var n=i.split(l),a=0,o=n.length;a<o;a++)t[e].apply(t,[n[a]].concat(r));return!1}return!0},f=function(t,e){var i,r=-1,s=t.length,n=e[0],a=e[1],o=e[2];switch(e.length){case 0:for(;++r<s;)(i=t[r]).callback.call(i.ctx);return;case 1:for(;++r<s;)(i=t[r]).callback.call(i.ctx,n);return;case 2:for(;++r<s;)(i=t[r]).callback.call(i.ctx,n,a);return;case 3:for(;++r<s;)(i=t[r]).callback.call(i.ctx,n,a,o);return;default:for(;++r<s;)(i=t[r]).callback.apply(i.ctx,e);return}},d={listenTo:"on",listenToOnce:"once"};i.each(d,function(t,e){u[e]=function(e,r,s){return(this._listeningTo||(this._listeningTo={}))[e._listenId||(e._listenId=i.uniqueId("l"))]=e,s||"object"!=typeof r||(s=this),e[t](r,s,this),this}}),u.bind=u.on,u.unbind=u.off,i.extend(e,u);var p=e.Model=function(t,e){var r=t||{};e||(e={}),this.cid=i.uniqueId("c"),this.attributes={},e.collection&&(this.collection=e.collection),e.parse&&(r=this.parse(r,e)||{}),r=i.defaults({},r,i.result(this,"defaults")),this.set(r,e),this.changed={},this.initialize.apply(this,arguments)};i.extend(p.prototype,u,{changed:null,validationError:null,idAttribute:"id",initialize:function(){},toJSON:function(t){return i.clone(this.attributes)},sync:function(){return e.sync.apply(this,arguments)},get:function(t){return this.attributes[t]},escape:function(t){return i.escape(this.get(t))},has:function(t){return null!=this.get(t)},set:function(t,e,r){var s,n,a,o,h,u,l,c;if(null==t)return this;if("object"==typeof t?(n=t,r=e):(n={})[t]=e,r||(r={}),!this._validate(n,r))return!1;a=r.unset,h=r.silent,o=[],u=this._changing,this._changing=!0,u||(this._previousAttributes=i.clone(this.attributes),this.changed={}),c=this.attributes,l=this._previousAttributes,this.idAttribute in n&&(this.id=n[this.idAttribute]);for(s in n)e=n[s],i.isEqual(c[s],e)||o.push(s),i.isEqual(l[s],e)?delete this.changed[s]:this.changed[s]=e,a?delete c[s]:c[s]=e;if(!h){o.length&&(this._pending=r);for(var f=0,d=o.length;f<d;f++)this.trigger("change:"+o[f],this,c[o[f]],r)}if(u)return this;if(!h)for(;this._pending;)r=this._pending,this._pending=!1,this.trigger("change",this,r);return this._pending=!1,this._changing=!1,this},unset:function(t,e){return this.set(t,void 0,i.extend({},e,{unset:!0}))},clear:function(t){var e={};for(var r in this.attributes)e[r]=void 0;return this.set(e,i.extend({},t,{unset:!0}))},hasChanged:function(t){return null==t?!i.isEmpty(this.changed):i.has(this.changed,t)},changedAttributes:function(t){if(!t)return!!this.hasChanged()&&i.clone(this.changed);var e,r=!1,s=this._changing?this._previousAttributes:this.attributes;for(var n in t)i.isEqual(s[n],e=t[n])||((r||(r={}))[n]=e);return r},previous:function(t){return null!=t&&this._previousAttributes?this._previousAttributes[t]:null},previousAttributes:function(){return i.clone(this._previousAttributes)},fetch:function(t){t=t?i.clone(t):{},void 0===t.parse&&(t.parse=!0);var e=this,r=t.success;return t.success=function(i){if(!e.set(e.parse(i,t),t))return!1;r&&r(e,i,t),e.trigger("sync",e,i,t)},q(this,t),this.sync("read",this,t)},save:function(t,e,r){var s,n,a,o=this.attributes;if(null==t||"object"==typeof t?(s=t,r=e):(s={})[t]=e,r=i.extend({validate:!0},r),s&&!r.wait){if(!this.set(s,r))return!1}else if(!this._validate(s,r))return!1;s&&r.wait&&(this.attributes=i.extend({},o,s)),void 0===r.parse&&(r.parse=!0);var h=this,u=r.success;return r.success=function(t){h.attributes=o;var e=h.parse(t,r);if(r.wait&&(e=i.extend(s||{},e)),i.isObject(e)&&!h.set(e,r))return!1;u&&u(h,t,r),h.trigger("sync",h,t,r)},q(this,r),n=this.isNew()?"create":r.patch?"patch":"update","patch"===n&&(r.attrs=s),a=this.sync(n,this,r),s&&r.wait&&(this.attributes=o),a},destroy:function(t){t=t?i.clone(t):{};var e=this,r=t.success,s=function(){e.trigger("destroy",e,e.collection,t)};if(t.success=function(i){(t.wait||e.isNew())&&s(),r&&r(e,i,t),e.isNew()||e.trigger("sync",e,i,t)},this.isNew())return t.success(),!1;q(this,t);var n=this.sync("delete",this,t);return t.wait||s(),n},url:function(){var t=i.result(this,"urlRoot")||i.result(this.collection,"url")||M();return this.isNew()?t:t.replace(/([^\/])$/,"$1/")+encodeURIComponent(this.id)},parse:function(t,e){return t},clone:function(){return new this.constructor(this.attributes)},isNew:function(){return!this.has(this.idAttribute)},isValid:function(t){return this._validate({},i.extend(t||{},{validate:!0}))},_validate:function(t,e){if(!e.validate||!this.validate)return!0;t=i.extend({},this.attributes,t);var r=this.validationError=this.validate(t,e)||null;return!r||(this.trigger("invalid",this,r,i.extend(e,{validationError:r})),!1)}});var v=["keys","values","pairs","invert","pick","omit"];i.each(v,function(t){p.prototype[t]=function(){var e=o.call(arguments);return e.unshift(this.attributes),i[t].apply(i,e)}});var g=e.Collection=function(t,e){e||(e={}),e.model&&(this.model=e.model),void 0!==e.comparator&&(this.comparator=e.comparator),this._reset(),this.initialize.apply(this,arguments),t&&this.reset(t,i.extend({silent:!0},e))},m={add:!0,remove:!0,merge:!0},y={add:!0,remove:!1};i.extend(g.prototype,u,{model:p,initialize:function(){},toJSON:function(t){return this.map(function(e){return e.toJSON(t)})},sync:function(){return e.sync.apply(this,arguments)},add:function(t,e){return this.set(t,i.extend({merge:!1},e,y))},remove:function(t,e){var r=!i.isArray(t);t=r?[t]:i.clone(t),e||(e={});var s,n,a,o;for(s=0,n=t.length;s<n;s++)(o=t[s]=this.get(t[s]))&&(delete this._byId[o.id],delete this._byId[o.cid],a=this.indexOf(o),this.models.splice(a,1),this.length--,e.silent||(e.index=a,o.trigger("remove",o,this,e)),this._removeReference(o,e));return r?t[0]:t},set:function(t,e){e=i.defaults({},e,m),e.parse&&(t=this.parse(t,e));var r=!i.isArray(t);t=r?t?[t]:[]:i.clone(t);var s,n,a,o,h,u,l,c=e.at,f=this.model,d=this.comparator&&null==c&&!1!==e.sort,v=i.isString(this.comparator)?this.comparator:null,g=[],y=[],_={},b=e.add,w=e.merge,x=e.remove,E=!(d||!b||!x)&&[];for(s=0,n=t.length;s<n;s++){if(h=t[s]||{},a=h instanceof p?o=h:h[f.prototype.idAttribute||"id"],u=this.get(a))x&&(_[u.cid]=!0),w&&(h=h===o?o.attributes:h,e.parse&&(h=u.parse(h,e)),u.set(h,e),d&&!l&&u.hasChanged(v)&&(l=!0)),t[s]=u;else if(b){if(!(o=t[s]=this._prepareModel(h,e)))continue;g.push(o),this._addReference(o,e)}o=u||o,!E||!o.isNew()&&_[o.id]||E.push(o),_[o.id]=!0}if(x){for(s=0,n=this.length;s<n;++s)_[(o=this.models[s]).cid]||y.push(o);y.length&&this.remove(y,e)}if(g.length||E&&E.length)if(d&&(l=!0),this.length+=g.length,null!=c)for(s=0,n=g.length;s<n;s++)this.models.splice(c+s,0,g[s]);else{E&&(this.models.length=0);var k=E||g;for(s=0,n=k.length;s<n;s++)this.models.push(k[s])}if(l&&this.sort({silent:!0}),!e.silent){for(s=0,n=g.length;s<n;s++)(o=g[s]).trigger("add",o,this,e);(l||E&&E.length)&&this.trigger("sort",this,e)}return r?t[0]:t},reset:function(t,e){e||(e={});for(var r=0,s=this.models.length;r<s;r++)this._removeReference(this.models[r],e);return e.previousModels=this.models,this._reset(),t=this.add(t,i.extend({silent:!0},e)),e.silent||this.trigger("reset",this,e),t},push:function(t,e){return this.add(t,i.extend({at:this.length},e))},pop:function(t){var e=this.at(this.length-1);return this.remove(e,t),e},unshift:function(t,e){return this.add(t,i.extend({at:0},e))},shift:function(t){var e=this.at(0);return this.remove(e,t),e},slice:function(){return o.apply(this.models,arguments)},get:function(t){if(null!=t)return this._byId[t]||this._byId[t.id]||this._byId[t.cid]},at:function(t){return this.models[t]},where:function(t,e){return i.isEmpty(t)?e?void 0:[]:this[e?"find":"filter"](function(e){for(var i in t)if(t[i]!==e.get(i))return!1;return!0})},findWhere:function(t){return this.where(t,!0)},sort:function(t){if(!this.comparator)throw new Error("Cannot sort a set without a comparator");return t||(t={}),i.isString(this.comparator)||1===this.comparator.length?this.models=this.sortBy(this.comparator,this):this.models.sort(i.bind(this.comparator,this)),t.silent||this.trigger("sort",this,t),this},pluck:function(t){return i.invoke(this.models,"get",t)},fetch:function(t){t=t?i.clone(t):{},void 0===t.parse&&(t.parse=!0);var e=t.success,r=this;return t.success=function(i){var s=t.reset?"reset":"set";r[s](i,t),e&&e(r,i,t),r.trigger("sync",r,i,t)},q(this,t),this.sync("read",this,t)},create:function(t,e){if(e=e?i.clone(e):{},!(t=this._prepareModel(t,e)))return!1;e.wait||this.add(t,e);var r=this,s=e.success;return e.success=function(t,i){e.wait&&r.add(t,e),s&&s(t,i,e)},t.save(null,e),t},parse:function(t,e){return t},clone:function(){return new this.constructor(this.models)},_reset:function(){this.length=0,this.models=[],this._byId={}},_prepareModel:function(t,e){if(t instanceof p)return t;e=e?i.clone(e):{},e.collection=this;var r=new this.model(t,e);return r.validationError?(this.trigger("invalid",this,r.validationError,e),!1):r},_addReference:function(t,e){this._byId[t.cid]=t,null!=t.id&&(this._byId[t.id]=t),t.collection||(t.collection=this),t.on("all",this._onModelEvent,this)},_removeReference:function(t,e){this===t.collection&&delete t.collection,t.off("all",this._onModelEvent,this)},_onModelEvent:function(t,e,i,r){("add"!==t&&"remove"!==t||i===this)&&("destroy"===t&&this.remove(e,r),e&&t==="change:"+e.idAttribute&&(delete this._byId[e.previous(e.idAttribute)],null!=e.id&&(this._byId[e.id]=e)),this.trigger.apply(this,arguments))}});var _=["forEach","each","map","collect","reduce","foldl","inject","reduceRight","foldr","find","detect","filter","select","reject","every","all","some","any","include","contains","invoke","max","min","toArray","size","first","head","take","initial","rest","tail","drop","last","without","difference","indexOf","shuffle","lastIndexOf","isEmpty","chain","sample"];i.each(_,function(t){g.prototype[t]=function(){var e=o.call(arguments);return e.unshift(this.models),i[t].apply(i,e)}});var b=["groupBy","countBy","sortBy","indexBy"];i.each(b,function(t){g.prototype[t]=function(e,r){var s=i.isFunction(e)?e:function(t){return t.get(e)};return i[t](this.models,s,r)}});var w=e.View=function(t){this.cid=i.uniqueId("view"),t||(t={}),i.extend(this,i.pick(t,E)),this._ensureElement(),this.initialize.apply(this,arguments),this.delegateEvents()},E=["model","collection","el","id","attributes","className","tagName","events"];i.extend(w.prototype,u,{tagName:"div",$:function(t){return this.$el.find(t)},initialize:function(){},render:function(){return this},remove:function(){return this.$el.remove(),this.stopListening(),this},setElement:function(t,i){return this.$el&&this.undelegateEvents(),this.$el=t instanceof e.$?t:e.$(t),this.el=this.$el[0],!1!==i&&this.delegateEvents(),this},delegateEvents:function(t){if(!t&&!(t=i.result(this,"events")))return this;this.undelegateEvents();for(var e in t){var r=t[e];if(i.isFunction(r)||(r=this[t[e]]),r){var s=e.match(/^(\S+)\s*(.*)$/),n=s[1],a=s[2];r=i.bind(r,this),n+=".delegateEvents"+this.cid,""===a?this.$el.on(n,r):this.$el.on(n,a,r)}}return this},undelegateEvents:function(){return this.$el.off(".delegateEvents"+this.cid),this},_ensureElement:function(){if(this.el)this.setElement(i.result(this,"el"),!1);else{var t=i.extend({},i.result(this,"attributes"));this.id&&(t.id=i.result(this,"id")),this.className&&(t.class=i.result(this,"className"));var r=e.$("<"+i.result(this,"tagName")+">").attr(t);this.setElement(r,!1)}}}),e.sync=function(t,r,s){var n=T[t];i.defaults(s||(s={}),{emulateHTTP:e.emulateHTTP,emulateJSON:e.emulateJSON});var a={type:n,dataType:"json"};if(s.url||(a.url=i.result(r,"url")||M()),null!=s.data||!r||"create"!==t&&"update"!==t&&"patch"!==t||(a.contentType="application/json",a.data=JSON.stringify(s.attrs||r.toJSON(s))),s.emulateJSON&&(a.contentType="application/x-www-form-urlencoded",a.data=a.data?{model:a.data}:{}),s.emulateHTTP&&("PUT"===n||"DELETE"===n||"PATCH"===n)){a.type="POST",s.emulateJSON&&(a.data._method=n);var o=s.beforeSend;s.beforeSend=function(t){if(t.setRequestHeader("X-HTTP-Method-Override",n),o)return o.apply(this,arguments)}}"GET"===a.type||s.emulateJSON||(a.processData=!1),"PATCH"===a.type&&k&&(a.xhr=function(){return new ActiveXObject("Microsoft.XMLHTTP")});var h=s.xhr=e.ajax(i.extend(a,s));return r.trigger("request",r,h,s),h};var k=!("undefined"==typeof window||!window.ActiveXObject||window.XMLHttpRequest&&(new XMLHttpRequest).dispatchEvent),T={create:"POST",update:"PUT",patch:"PATCH",delete:"DELETE",read:"GET"};e.ajax=function(){return e.$.ajax.apply(e.$,arguments)};var $=e.Router=function(t){t||(t={}),t.routes&&(this.routes=t.routes),this._bindRoutes(),this.initialize.apply(this,arguments)};i.extend($.prototype,u,{initialize:function(){},route:function(t,r,s){i.isRegExp(t)||(t=this._routeToRegExp(t)),i.isFunction(r)&&(s=r,r=""),s||(s=this[r]);var n=this;return e.history.route(t,function(i){var a=n._extractParameters(t,i);n.execute(s,a),n.trigger.apply(n,["route:"+r].concat(a)),n.trigger("route",r,a),e.history.trigger("route",n,r,a)}),this},execute:function(t,e){t&&t.apply(this,e)},navigate:function(t,i){return e.history.navigate(t,i),this},_bindRoutes:function(){if(this.routes){this.routes=i.result(this,"routes");for(var t,e=i.keys(this.routes);null!=(t=e.pop());)this.route(t,this.routes[t])}},_routeToRegExp:function(t){return t=t.replace(/[\-{}\[\]+?.,\\\^$|#\s]/g,"\\$&").replace(/\((.*?)\)/g,"(?:$1)?").replace(/(\(\?)?:\w+/g,function(t,e){return e?t:"([^/?]+)"}).replace(/\*\w+/g,"([^?]*?)"),new RegExp("^"+t+"(?:\\?([\\s\\S]*))?$")},_extractParameters:function(t,e){var r=t.exec(e).slice(1);return i.map(r,function(t,e){return e===r.length-1?t||null:t?decodeURIComponent(t):null})}});var N=e.History=function(){this.handlers=[],i.bindAll(this,"checkUrl"),"undefined"!=typeof window&&(this.location=window.location,this.history=window.history)},R=/^[#\/]|\s+$/g,P=/msie [\w.]+/;N.started=!1,i.extend(N.prototype,u,{interval:50,atRoot:function(){return this.location.pathname.replace(/[^\/]$/,"$&/")===this.root},getHash:function(t){var e=(t||this).location.href.match(/#(.*)$/);return e?e[1]:""},getFragment:function(t,e){if(null==t)if(this._hasPushState||!this._wantsHashChange||e){t=decodeURI(this.location.pathname+this.location.search);var i=this.root.replace(/\/$/,"");t.indexOf(i)||(t=t.slice(i.length))}else t=this.getHash();return t.replace(R,"")},start:function(t){if(N.started)throw new Error("Backbone.history has already been started");N.started=!0,this.options=i.extend({root:"/"},this.options,t),this.root=this.options.root,this._wantsHashChange=!1!==this.options.hashChange,this._wantsPushState=!!this.options.pushState,this._hasPushState=!!(this.options.pushState&&this.history&&this.history.pushState);var r=this.getFragment(),s=document.documentMode,n=P.exec(navigator.userAgent.toLowerCase())&&(!s||s<=7);if(this.root=("/"+this.root+"/").replace(/^\/+|\/+$/g,"/"),n&&this._wantsHashChange){var a=e.$('<iframe src="javascript:0" tabindex="-1">');this.iframe=a.hide().appendTo("body")[0].contentWindow,this.navigate(r)}this._hasPushState?e.$(window).on("popstate",this.checkUrl):this._wantsHashChange&&"onhashchange"in window&&!n?e.$(window).on("hashchange",this.checkUrl):this._wantsHashChange&&(this._checkUrlInterval=setInterval(this.checkUrl,this.interval)),this.fragment=r;var o=this.location;if(this._wantsHashChange&&this._wantsPushState){if(!this._hasPushState&&!this.atRoot())return this.fragment=this.getFragment(null,!0),this.location.replace(this.root+"#"+this.fragment),!0;this._hasPushState&&this.atRoot()&&o.hash&&(this.fragment=this.getHash().replace(R,""),this.history.replaceState({},document.title,this.root+this.fragment))}if(!this.options.silent)return this.loadUrl()},stop:function(){e.$(window).off("popstate",this.checkUrl).off("hashchange",this.checkUrl),this._checkUrlInterval&&clearInterval(this._checkUrlInterval),N.started=!1},route:function(t,e){this.handlers.unshift({route:t,callback:e})},checkUrl:function(t){var e=this.getFragment();if(e===this.fragment&&this.iframe&&(e=this.getFragment(this.getHash(this.iframe))),e===this.fragment)return!1;this.iframe&&this.navigate(e),this.loadUrl()},loadUrl:function(t){return t=this.fragment=this.getFragment(t),i.any(this.handlers,function(e){if(e.route.test(t))return e.callback(t),!0})},navigate:function(t,e){if(!N.started)return!1;e&&!0!==e||(e={trigger:!!e});var i=this.root+(t=this.getFragment(t||""));if(t=t.replace(/#.*$/,""),this.fragment!==t){if(this.fragment=t,""===t&&"/"!==i&&(i=i.slice(0,-1)),this._hasPushState)this.history[e.replace?"replaceState":"pushState"]({},document.title,i);else{if(!this._wantsHashChange)return this.location.assign(i);this._updateHash(this.location,t,e.replace),this.iframe&&t!==this.getFragment(this.getHash(this.iframe))&&(e.replace||this.iframe.document.open().close(),this._updateHash(this.iframe.location,t,e.replace))}return e.trigger?this.loadUrl(t):void 0}},_updateHash:function(t,e,i){if(i){var r=t.href.replace(/(javascript:|#).*$/,"");t.replace(r+"#"+e)}else t.hash="#"+e}}),e.history=new N;var U=function(t,e){var s,r=this;s=t&&i.has(t,"constructor")?t.constructor:function(){return r.apply(this,arguments)},i.extend(s,r,e);var n=function(){this.constructor=s};return n.prototype=r.prototype,s.prototype=new n,t&&i.extend(s.prototype,t),s.__super__=r.prototype,s};p.extend=g.extend=$.extend=w.extend=N.extend=U;var M=function(){throw new Error('A "url" property or function must be specified')},q=function(t,e){var i=e.error;e.error=function(r){i&&i(t,r,e),t.trigger("error",t,r,e)}};return e}),function(){var t=function(e){var n=new t.Index;return n.pipeline.add(t.trimmer,t.stopWordFilter,t.stemmer),e&&e.call(n,n),n};t.version="0.5.3",t.utils={},t.utils.warn=function(t){return function(e){t.console&&console.warn&&console.warn(e)}}(this),t.EventEmitter=function(){this.events={}},t.EventEmitter.prototype.addListener=function(){var t=Array.prototype.slice.call(arguments),e=t.pop(),n=t;if("function"!=typeof e)throw new TypeError("last argument must be a function");n.forEach(function(t){this.hasHandler(t)||(this.events[t]=[]),this.events[t].push(e)},this)},t.EventEmitter.prototype.removeListener=function(t,e){if(this.hasHandler(t)){var n=this.events[t].indexOf(e);this.events[t].splice(n,1),this.events[t].length||delete this.events[t]}},t.EventEmitter.prototype.emit=function(t){if(this.hasHandler(t)){var e=Array.prototype.slice.call(arguments,1);this.events[t].forEach(function(t){t.apply(void 0,e)})}},t.EventEmitter.prototype.hasHandler=function(t){return t in this.events},t.tokenizer=function(t){if(!arguments.length||null==t||void 0==t)return[];if(Array.isArray(t))return t.map(function(t){return t.toLowerCase()});for(var e=t.toString().replace(/^\s+/,""),n=e.length-1;n>=0;n--)if(/\S/.test(e.charAt(n))){e=e.substring(0,n+1);break}return e.split(/\s+/).map(function(t){return t.toLowerCase()})},t.Pipeline=function(){this._stack=[]},t.Pipeline.registeredFunctions={},t.Pipeline.registerFunction=function(e,n){n in this.registeredFunctions&&t.utils.warn("Overwriting existing registered function: "+n),e.label=n,t.Pipeline.registeredFunctions[e.label]=e},t.Pipeline.warnIfFunctionNotRegistered=function(e){e.label&&e.label in this.registeredFunctions||t.utils.warn("Function is not registered with pipeline. This may cause problems when serialising the index.\n",e)},t.Pipeline.load=function(e){var n=new t.Pipeline;return e.forEach(function(e){var i=t.Pipeline.registeredFunctions[e];if(!i)throw new Error("Cannot load un-registered function: "+e);n.add(i)}),n},t.Pipeline.prototype.add=function(){Array.prototype.slice.call(arguments).forEach(function(e){t.Pipeline.warnIfFunctionNotRegistered(e),this._stack.push(e)},this)},t.Pipeline.prototype.after=function(e,n){t.Pipeline.warnIfFunctionNotRegistered(n);var i=this._stack.indexOf(e)+1;this._stack.splice(i,0,n)},t.Pipeline.prototype.before=function(e,n){t.Pipeline.warnIfFunctionNotRegistered(n);var i=this._stack.indexOf(e);this._stack.splice(i,0,n)},t.Pipeline.prototype.remove=function(t){var e=this._stack.indexOf(t);this._stack.splice(e,1)},t.Pipeline.prototype.run=function(t){for(var e=[],n=t.length,i=this._stack.length,o=0;n>o;o++){for(var r=t[o],s=0;i>s&&void 0!==(r=this._stack[s](r,o,t));s++);void 0!==r&&e.push(r)}return e},t.Pipeline.prototype.reset=function(){this._stack=[]},t.Pipeline.prototype.toJSON=function(){return this._stack.map(function(e){return t.Pipeline.warnIfFunctionNotRegistered(e),e.label})},t.Vector=function(){this._magnitude=null,this.list=void 0,this.length=0},t.Vector.Node=function(t,e,n){this.idx=t,this.val=e,this.next=n},t.Vector.prototype.insert=function(e,n){var i=this.list;if(!i)return this.list=new t.Vector.Node(e,n,i),this.length++;for(var o=i,r=i.next;void 0!=r;){if(e<r.idx)return o.next=new t.Vector.Node(e,n,r),this.length++;o=r,r=r.next}return o.next=new t.Vector.Node(e,n,r),this.length++},t.Vector.prototype.magnitude=function(){if(this._magniture)return this._magnitude;for(var t,e=this.list,n=0;e;)t=e.val,n+=t*t,e=e.next;return this._magnitude=Math.sqrt(n)},t.Vector.prototype.dot=function(t){for(var e=this.list,n=t.list,i=0;e&&n;)e.idx<n.idx?e=e.next:e.idx>n.idx?n=n.next:(i+=e.val*n.val,e=e.next,n=n.next);return i},t.Vector.prototype.similarity=function(t){return this.dot(t)/(this.magnitude()*t.magnitude())},t.SortedSet=function(){this.length=0,this.elements=[]},t.SortedSet.load=function(t){var e=new this;return e.elements=t,e.length=t.length,e},t.SortedSet.prototype.add=function(){Array.prototype.slice.call(arguments).forEach(function(t){~this.indexOf(t)||this.elements.splice(this.locationFor(t),0,t)},this),this.length=this.elements.length},t.SortedSet.prototype.toArray=function(){return this.elements.slice()},t.SortedSet.prototype.map=function(t,e){return this.elements.map(t,e)},t.SortedSet.prototype.forEach=function(t,e){return this.elements.forEach(t,e)},t.SortedSet.prototype.indexOf=function(t,e,n){var e=e||0,n=n||this.elements.length,i=n-e,o=e+Math.floor(i/2),r=this.elements[o];return 1>=i?r===t?o:-1:t>r?this.indexOf(t,o,n):r>t?this.indexOf(t,e,o):r===t?o:void 0},t.SortedSet.prototype.locationFor=function(t,e,n){var e=e||0,n=n||this.elements.length,i=n-e,o=e+Math.floor(i/2),r=this.elements[o];if(1>=i){if(r>t)return o;if(t>r)return o+1}return t>r?this.locationFor(t,o,n):r>t?this.locationFor(t,e,o):void 0},t.SortedSet.prototype.intersect=function(e){for(var n=new t.SortedSet,i=0,o=0,r=this.length,s=e.length,a=this.elements,h=e.elements;!(i>r-1||o>s-1);)a[i]!==h[o]?a[i]<h[o]?i++:a[i]>h[o]&&o++:(n.add(a[i]),i++,o++);return n},t.SortedSet.prototype.clone=function(){var e=new t.SortedSet;return e.elements=this.toArray(),e.length=e.elements.length,e},t.SortedSet.prototype.union=function(t){var e,n,i;return this.length>=t.length?(e=this,n=t):(e=t,n=this),i=e.clone(),i.add.apply(i,n.toArray()),i},t.SortedSet.prototype.toJSON=function(){return this.toArray()},t.Index=function(){this._fields=[],this._ref="id",this.pipeline=new t.Pipeline,this.documentStore=new t.Store,this.tokenStore=new t.TokenStore,this.corpusTokens=new t.SortedSet,this.eventEmitter=new t.EventEmitter,this._idfCache={},this.on("add","remove","update",function(){this._idfCache={}}.bind(this))},t.Index.prototype.on=function(){var t=Array.prototype.slice.call(arguments);return this.eventEmitter.addListener.apply(this.eventEmitter,t)},t.Index.prototype.off=function(t,e){return this.eventEmitter.removeListener(t,e)},t.Index.load=function(e){e.version!==t.version&&t.utils.warn("version mismatch: current "+t.version+" importing "+e.version);var n=new this;return n._fields=e.fields,n._ref=e.ref,n.documentStore=t.Store.load(e.documentStore),n.tokenStore=t.TokenStore.load(e.tokenStore),n.corpusTokens=t.SortedSet.load(e.corpusTokens),n.pipeline=t.Pipeline.load(e.pipeline),n},t.Index.prototype.field=function(t,e){var e=e||{},n={name:t,boost:e.boost||1};return this._fields.push(n),this},t.Index.prototype.ref=function(t){return this._ref=t,this},t.Index.prototype.add=function(e,n){var i={},o=new t.SortedSet,r=e[this._ref],n=void 0===n||n;this._fields.forEach(function(n){var r=this.pipeline.run(t.tokenizer(e[n.name]));i[n.name]=r,t.SortedSet.prototype.add.apply(o,r)},this),this.documentStore.set(r,o),t.SortedSet.prototype.add.apply(this.corpusTokens,o.toArray());for(var s=0;s<o.length;s++){var a=o.elements[s],h=this._fields.reduce(function(t,e){var n=i[e.name].length;return n?t+i[e.name].filter(function(t){return t===a}).length/n*e.boost:t},0);this.tokenStore.add(a,{ref:r,tf:h})}n&&this.eventEmitter.emit("add",e,this)},t.Index.prototype.remove=function(t,e){var n=t[this._ref],e=void 0===e||e;if(this.documentStore.has(n)){var i=this.documentStore.get(n);this.documentStore.remove(n),i.forEach(function(t){this.tokenStore.remove(t,n)},this),e&&this.eventEmitter.emit("remove",t,this)}},t.Index.prototype.update=function(t,e){var e=void 0===e||e;this.remove(t,!1),this.add(t,!1),e&&this.eventEmitter.emit("update",t,this)},t.Index.prototype.idf=function(t){var e="@"+t;if(Object.prototype.hasOwnProperty.call(this._idfCache,e))return this._idfCache[e];var n=this.tokenStore.count(t),i=1;return n>0&&(i=1+Math.log(this.tokenStore.length/n)),this._idfCache[e]=i},t.Index.prototype.search=function(e){var n=this.pipeline.run(t.tokenizer(e)),i=new t.Vector,o=[],r=this._fields.reduce(function(t,e){return t+e.boost},0);return n.some(function(t){return this.tokenStore.has(t)},this)?(n.forEach(function(e,n,s){var a=1/s.length*this._fields.length*r,h=this,l=this.tokenStore.expand(e).reduce(function(n,o){var r=h.corpusTokens.indexOf(o),s=h.idf(o),l=1,u=new t.SortedSet;if(o!==e){var c=Math.max(3,o.length-e.length);l=1/Math.log(c)}return r>-1&&i.insert(r,a*s*l),Object.keys(h.tokenStore.get(o)).forEach(function(t){u.add(t)}),n.union(u)},new t.SortedSet);o.push(l)},this),o.reduce(function(t,e){return t.intersect(e)}).map(function(t){return{ref:t,score:i.similarity(this.documentVector(t))}},this).sort(function(t,e){return e.score-t.score})):[]},t.Index.prototype.documentVector=function(e){for(var n=this.documentStore.get(e),i=n.length,o=new t.Vector,r=0;i>r;r++){var s=n.elements[r],a=this.tokenStore.get(s)[e].tf,h=this.idf(s);o.insert(this.corpusTokens.indexOf(s),a*h)}return o},t.Index.prototype.toJSON=function(){return{version:t.version,fields:this._fields,ref:this._ref,documentStore:this.documentStore.toJSON(),tokenStore:this.tokenStore.toJSON(),corpusTokens:this.corpusTokens.toJSON(),pipeline:this.pipeline.toJSON()}},t.Index.prototype.use=function(t){var e=Array.prototype.slice.call(arguments,1);e.unshift(this),t.apply(this,e)},t.Store=function(){this.store={},this.length=0},t.Store.load=function(e){var n=new this;return n.length=e.length,n.store=Object.keys(e.store).reduce(function(n,i){return n[i]=t.SortedSet.load(e.store[i]),n},{}),n},t.Store.prototype.set=function(t,e){this.store[t]=e,this.length=Object.keys(this.store).length},t.Store.prototype.get=function(t){return this.store[t]},t.Store.prototype.has=function(t){return t in this.store},t.Store.prototype.remove=function(t){this.has(t)&&(delete this.store[t],this.length--)},t.Store.prototype.toJSON=function(){return{store:this.store,length:this.length}},t.stemmer=function(){var t={ational:"ate",tional:"tion",enci:"ence",anci:"ance",izer:"ize",bli:"ble",alli:"al",entli:"ent",eli:"e",ousli:"ous",ization:"ize",ation:"ate",ator:"ate",alism:"al",iveness:"ive",fulness:"ful",ousness:"ous",aliti:"al",iviti:"ive",biliti:"ble",logi:"log"},e={icate:"ic",ative:"",alize:"al",iciti:"ic",ical:"ic",ful:"",ness:""},i="[aeiouy]",o="[^aeiou][^aeiouy]*",r=i+"[aeiou]*",s="^("+o+")?"+r+o,h="^("+o+")?"+r+o+r+o;return function(n){var r,u,c,p,f,d,v;if(n.length<3)return n;if(c=n.substr(0,1),"y"==c&&(n=c.toUpperCase()+n.substr(1)),p=/^(.+?)(ss|i)es$/,f=/^(.+?)([^s])s$/,p.test(n)?n=n.replace(p,"$1$2"):f.test(n)&&(n=n.replace(f,"$1$2")),p=/^(.+?)eed$/,f=/^(.+?)(ed|ing)$/,p.test(n)){var m=p.exec(n);p=new RegExp(s),p.test(m[1])&&(p=/.$/,n=n.replace(p,""))}else if(f.test(n)){var m=f.exec(n);r=m[1],f=new RegExp("^([^aeiou][^aeiouy]*)?[aeiouy]"),f.test(r)&&(n=r,
f=/(at|bl|iz)$/,d=new RegExp("([^aeiouylsz])\\1$"),v=new RegExp("^"+o+i+"[^aeiouwxy]$"),f.test(n)?n+="e":d.test(n)?(p=/.$/,n=n.replace(p,"")):v.test(n)&&(n+="e"))}if(p=/^(.+?[^aeiou])y$/,p.test(n)){var m=p.exec(n);r=m[1],n=r+"i"}if(p=/^(.+?)(ational|tional|enci|anci|izer|bli|alli|entli|eli|ousli|ization|ation|ator|alism|iveness|fulness|ousness|aliti|iviti|biliti|logi)$/,p.test(n)){var m=p.exec(n);r=m[1],u=m[2],p=new RegExp(s),p.test(r)&&(n=r+t[u])}if(p=/^(.+?)(icate|ative|alize|iciti|ical|ful|ness)$/,p.test(n)){var m=p.exec(n);r=m[1],u=m[2],p=new RegExp(s),p.test(r)&&(n=r+e[u])}if(p=/^(.+?)(al|ance|ence|er|ic|able|ible|ant|ement|ment|ent|ou|ism|ate|iti|ous|ive|ize)$/,f=/^(.+?)(s|t)(ion)$/,p.test(n)){var m=p.exec(n);r=m[1],p=new RegExp(h),p.test(r)&&(n=r)}else if(f.test(n)){var m=f.exec(n);r=m[1]+m[2],f=new RegExp(h),f.test(r)&&(n=r)}if(p=/^(.+?)e$/,p.test(n)){var m=p.exec(n);r=m[1],p=new RegExp(h),f=new RegExp("^([^aeiou][^aeiouy]*)?[aeiouy][aeiou]*[^aeiou][^aeiouy]*([aeiouy][aeiou]*)?$"),d=new RegExp("^"+o+i+"[^aeiouwxy]$"),(p.test(r)||f.test(r)&&!d.test(r))&&(n=r)}return p=/ll$/,f=new RegExp(h),p.test(n)&&f.test(n)&&(p=/.$/,n=n.replace(p,"")),"y"==c&&(n=c.toLowerCase()+n.substr(1)),n}}(),t.Pipeline.registerFunction(t.stemmer,"stemmer"),t.stopWordFilter=function(e){return-1===t.stopWordFilter.stopWords.indexOf(e)?e:void 0},t.stopWordFilter.stopWords=new t.SortedSet,t.stopWordFilter.stopWords.length=119,t.stopWordFilter.stopWords.elements=["","a","able","about","across","after","all","almost","also","am","among","an","and","any","are","as","at","be","because","been","but","by","can","cannot","could","dear","did","do","does","either","else","ever","every","for","from","get","got","had","has","have","he","her","hers","him","his","how","however","i","if","in","into","is","it","its","just","least","let","like","likely","may","me","might","most","must","my","neither","no","nor","not","of","off","often","on","only","or","other","our","own","rather","said","say","says","she","should","since","so","some","than","that","the","their","them","then","there","these","they","this","tis","to","too","twas","us","wants","was","we","were","what","when","where","which","while","who","whom","why","will","with","would","yet","you","your"],t.Pipeline.registerFunction(t.stopWordFilter,"stopWordFilter"),t.trimmer=function(t){return t.replace(/^\W+/,"").replace(/\W+$/,"")},t.Pipeline.registerFunction(t.trimmer,"trimmer"),t.TokenStore=function(){this.root={docs:{}},this.length=0},t.TokenStore.load=function(t){var e=new this;return e.root=t.root,e.length=t.length,e},t.TokenStore.prototype.add=function(t,e,n){var n=n||this.root,i=t[0],o=t.slice(1);return i in n||(n[i]={docs:{}}),0===o.length?(n[i].docs[e.ref]=e,void(this.length+=1)):this.add(o,e,n[i])},t.TokenStore.prototype.has=function(t){if(!t)return!1;for(var e=this.root,n=0;n<t.length;n++){if(!e[t[n]])return!1;e=e[t[n]]}return!0},t.TokenStore.prototype.getNode=function(t){if(!t)return{};for(var e=this.root,n=0;n<t.length;n++){if(!e[t[n]])return{};e=e[t[n]]}return e},t.TokenStore.prototype.get=function(t,e){return this.getNode(t,e).docs||{}},t.TokenStore.prototype.count=function(t,e){return Object.keys(this.get(t,e)).length},t.TokenStore.prototype.remove=function(t,e){if(t){for(var n=this.root,i=0;i<t.length;i++){if(!(t[i]in n))return;n=n[t[i]]}delete n.docs[e]}},t.TokenStore.prototype.expand=function(t,e){var n=this.getNode(t),i=n.docs||{},e=e||[];return Object.keys(i).length&&e.push(t),Object.keys(n).forEach(function(n){"docs"!==n&&e.concat(this.expand(t+n,e))},this),e},t.TokenStore.prototype.toJSON=function(){return{root:this.root,length:this.length}},function(t,e){"function"==typeof define&&define.amd?define(e):"object"==typeof exports?module.exports=e():t.lunr=e()}(this,function(){return t})}();var __extends=this&&this.__extends||function(){var extendStatics=Object.setPrototypeOf||{__proto__:[]}instanceof Array&&function(d,b){d.__proto__=b}||function(d,b){for(var p in b)b.hasOwnProperty(p)&&(d[p]=b[p])};return function(d,b){function __(){this.constructor=d}extendStatics(d,b),d.prototype=null===b?Object.create(b):(__.prototype=b.prototype,new __)}}(),typedoc;!function(typedoc){function registerService(constructor,name,priority){void 0===priority&&(priority=0),services.push({constructor:constructor,name:name,priority:priority,instance:null}),services.sort(function(a,b){return a.priority-b.priority})}function registerComponent(constructor,selector,priority,namespace){void 0===priority&&(priority=0),void 0===namespace&&(namespace="*"),components.push({selector:selector,constructor:constructor,priority:priority,namespace:namespace}),components.sort(function(a,b){return a.priority-b.priority})}typedoc.$html=$("html");var services=[],components=[];typedoc.$document=$(document),typedoc.$window=$(window),typedoc.$body=$("body"),typedoc.registerService=registerService,typedoc.registerComponent=registerComponent,"undefined"!=typeof Backbone&&(typedoc.Events=function(){var res=function(){};return _.extend(res.prototype,Backbone.Events),res}());var Application=function(_super){function Application(){var _this=_super.call(this)||this;return _this.createServices(),_this.createComponents(typedoc.$body),_this}return __extends(Application,_super),Application.prototype.createServices=function(){_(services).forEach(function(c){c.instance=new c.constructor,typedoc[c.name]=c.instance})},Application.prototype.createComponents=function($context,namespace){void 0===namespace&&(namespace="default");var result=[];return _(components).forEach(function(c){c.namespace!=namespace&&"*"!=c.namespace||$context.find(c.selector).each(function(m,el){var instance,$el=$(el);(instance=$el.data("component"))?-1==_(result).indexOf(instance)&&result.push(instance):(instance=new c.constructor({el:el}),$el.data("component",instance),result.push(instance))})}),result},Application}(typedoc.Events);typedoc.Application=Application}(typedoc||(typedoc={}));var typedoc;!function(typedoc){var FilterItem=function(){function FilterItem(key,value){this.key=key,this.value=value,this.defaultValue=value,this.initialize(),window.localStorage[this.key]&&this.setValue(this.fromLocalStorage(window.localStorage[this.key]))}return FilterItem.prototype.initialize=function(){},FilterItem.prototype.handleValueChange=function(oldValue,newValue){},FilterItem.prototype.fromLocalStorage=function(value){return value},FilterItem.prototype.toLocalStorage=function(value){return value},FilterItem.prototype.setValue=function(value){if(this.value!=value){var oldValue=this.value;this.value=value,window.localStorage[this.key]=this.toLocalStorage(value),this.handleValueChange(oldValue,value)}},FilterItem}(),FilterItemCheckbox=function(_super){function FilterItemCheckbox(){return null!==_super&&_super.apply(this,arguments)||this}return __extends(FilterItemCheckbox,_super),FilterItemCheckbox.prototype.initialize=function(){var _this=this;this.$checkbox=$("#tsd-filter-"+this.key),this.$checkbox.on("change",function(){_this.setValue(_this.$checkbox.prop("checked"))})},FilterItemCheckbox.prototype.handleValueChange=function(oldValue,newValue){this.$checkbox.prop("checked",this.value),typedoc.$html.toggleClass("toggle-"+this.key,this.value!=this.defaultValue)},FilterItemCheckbox.prototype.fromLocalStorage=function(value){return"true"==value},FilterItemCheckbox.prototype.toLocalStorage=function(value){return value?"true":"false"},FilterItemCheckbox}(FilterItem),FilterItemSelect=function(_super){function FilterItemSelect(){return null!==_super&&_super.apply(this,arguments)||this}return __extends(FilterItemSelect,_super),FilterItemSelect.prototype.initialize=function(){var _this=this;typedoc.$html.addClass("toggle-"+this.key+this.value),this.$select=$("#tsd-filter-"+this.key),this.$select.on(typedoc.pointerDown+" mouseover",function(){_this.$select.addClass("active")}).on("mouseleave",function(){_this.$select.removeClass("active")}).on(typedoc.pointerUp,"li",function(e){_this.$select.removeClass("active"),_this.setValue($(e.target).attr("data-value"))}),typedoc.$document.on(typedoc.pointerDown,function(e){$(e.target).parents().addBack().is(_this.$select)||_this.$select.removeClass("active")})},FilterItemSelect.prototype.handleValueChange=function(oldValue,newValue){this.$select.find("li.selected").removeClass("selected"),this.$select.find(".tsd-select-label").text(this.$select.find('li[data-value="'+newValue+'"]').addClass("selected").text()),typedoc.$html.removeClass("toggle-"+oldValue),typedoc.$html.addClass("toggle-"+newValue)},FilterItemSelect}(FilterItem),Filter=function(_super){function Filter(options){var _this=_super.call(this,options)||this;return _this.optionVisibility=new FilterItemSelect("visibility","private"),_this.optionInherited=new FilterItemCheckbox("inherited",!0),_this.optionExternals=new FilterItemCheckbox("externals",!0),_this.optionOnlyExported=new FilterItemCheckbox("only-exported",!1),_this}return __extends(Filter,_super),Filter.isSupported=function(){try{return void 0!==window.localStorage}catch(e){return!1}},Filter}(Backbone.View);Filter.isSupported()?typedoc.registerComponent(Filter,"#tsd-filter"):typedoc.$html.addClass("no-filter")}(typedoc||(typedoc={}));var typedoc;!function(typedoc){var MenuHighlight=function(_super){function MenuHighlight(options){var _this=_super.call(this,options)||this;return _this.index=0,_this.listenTo(typedoc.viewport,"resize",_this.onResize),_this.listenTo(typedoc.viewport,"scroll",_this.onScroll),_this.createAnchors(),_this}return __extends(MenuHighlight,_super),MenuHighlight.prototype.createAnchors=function(){var _this=this;this.index=0,this.anchors=[{position:0}];var base=window.location.href;-1!=base.indexOf("#")&&(base=base.substr(0,base.indexOf("#"))),this.$el.find("a").each(function(index,el){var href=el.href;if(-1!=href.indexOf("#")&&href.substr(0,base.length)==base){var hash=href.substr(href.indexOf("#")+1),$anchor=$("a.tsd-anchor[name="+hash+"]");0!=$anchor.length&&_this.anchors.push({$link:$(el.parentNode),$anchor:$anchor,position:0})}}),this.onResize()},MenuHighlight.prototype.onResize=function(){for(var anchor,index=1,count=this.anchors.length;index<count;index++)anchor=this.anchors[index],anchor.position=anchor.$anchor.offset().top;this.anchors.sort(function(a,b){return a.position-b.position}),this.onScroll(typedoc.viewport.scrollTop)},MenuHighlight.prototype.onScroll=function(scrollTop){var anchors=this.anchors,index=this.index,count=anchors.length-1;for(scrollTop+=5;index>0&&anchors[index].position>scrollTop;)index-=1;for(;index<count&&anchors[index+1].position<scrollTop;)index+=1;this.index!=index&&(this.index>0&&this.anchors[this.index].$link.removeClass("focus"),this.index=index,this.index>0&&this.anchors[this.index].$link.addClass("focus"))},MenuHighlight}(Backbone.View);typedoc.MenuHighlight=MenuHighlight,typedoc.registerComponent(MenuHighlight,".menu-highlight")}(typedoc||(typedoc={}));var typedoc;!function(typedoc){var StickyMode,hasPositionSticky=typedoc.$html.hasClass("csspositionsticky");!function(StickyMode){StickyMode[StickyMode.None=0]="None",StickyMode[StickyMode.Secondary=1]="Secondary",StickyMode[StickyMode.Current=2]="Current"}(StickyMode||(StickyMode={}));var MenuSticky=function(_super){function MenuSticky(options){var _this=_super.call(this,options)||this;return _this.state="",_this.stickyMode=StickyMode.None,_this.$current=_this.$el.find("> ul.current"),_this.$navigation=_this.$el.parents(".menu-sticky-wrap"),_this.$container=_this.$el.parents(".row"),_this.listenTo(typedoc.viewport,"resize",_this.onResize),hasPositionSticky||_this.listenTo(typedoc.viewport,"scroll",_this.onScroll),_this.onResize(typedoc.viewport.width,typedoc.viewport.height),_this}return __extends(MenuSticky,_super),MenuSticky.prototype.setState=function(state){this.state!=state&&(""!=this.state&&this.$navigation.removeClass(this.state),this.state=state,""!=this.state&&this.$navigation.addClass(this.state))},MenuSticky.prototype.onResize=function(width,height){this.stickyMode=StickyMode.None,this.setState("");var containerTop=this.$container.offset().top,containerHeight=this.$container.height(),bottom=containerTop+containerHeight;if(this.$navigation.height()<containerHeight){var elHeight=this.$el.height(),elTop=this.$el.offset().top;if(this.$current.length){var currentHeight=this.$current.height(),currentTop=this.$current.offset().top;this.$navigation.css("top",containerTop-currentTop+20),currentHeight<height&&(this.stickyMode=StickyMode.Current,this.stickyTop=currentTop,this.stickyBottom=bottom-elHeight+(currentTop-elTop)-20)}elHeight<height&&(this.$navigation.css("top",containerTop-elTop+20),this.stickyMode=StickyMode.Secondary,this.stickyTop=elTop,this.stickyBottom=bottom-elHeight-20)}hasPositionSticky?this.stickyMode==StickyMode.Current?this.setState("sticky-current"):this.stickyMode==StickyMode.Secondary?this.setState("sticky"):this.setState(""):(this.$navigation.css("left",this.$navigation.offset().left),this.onScroll(typedoc.viewport.scrollTop))},MenuSticky.prototype.onScroll=function(scrollTop){this.stickyMode==StickyMode.Current?scrollTop>this.stickyBottom?this.setState("sticky-bottom"):this.setState(scrollTop+20>this.stickyTop?"sticky-current":""):this.stickyMode==StickyMode.Secondary&&(scrollTop>this.stickyBottom?this.setState("sticky-bottom"):this.setState(scrollTop+20>this.stickyTop?"sticky":""))},MenuSticky}(Backbone.View);typedoc.MenuSticky=MenuSticky,typedoc.registerComponent(MenuSticky,".menu-sticky")}(typedoc||(typedoc={}));var typedoc;!function(typedoc){var search;!function(search){function createIndex(){function batch(){for(var cycles=0;cycles++<100;)if(index.add(rows[pos]),++pos==length)return setLoadingState(SearchLoadingState.Ready);setTimeout(batch,10)}index=new lunr.Index,index.pipeline.add(lunr.trimmer),index.field("name",{boost:10}),index.field("parent"),index.ref("id");var rows=search.data.rows,pos=0,length=rows.length;batch()}function loadIndex(){loadingState==SearchLoadingState.Idle&&(setTimeout(function(){loadingState==SearchLoadingState.Idle&&setLoadingState(SearchLoadingState.Loading)},500),void 0!==search.data?createIndex():$.get($el.attr("data-index")).done(function(source){eval(source),createIndex()}).fail(function(){setLoadingState(SearchLoadingState.Failure)}))}function updateResults(){if(loadingState==SearchLoadingState.Ready){$results.empty();for(var res=index.search(query),i=0,c=Math.min(10,res.length);i<c;i++){var row=search.data.rows[res[i].ref],name=row.name;row.parent&&(name='<span class="parent">'+row.parent+".</span>"+name),$results.append('<li class="'+row.classes+'"><a href="'+base+row.url+'" class="tsd-kind-icon">'+name+"</li>")}}}function setLoadingState(value){loadingState!=value&&($el.removeClass(SearchLoadingState[loadingState].toLowerCase()),loadingState=value,$el.addClass(SearchLoadingState[loadingState].toLowerCase()),value==SearchLoadingState.Ready&&updateResults())}function setHasFocus(value){hasFocus!=value&&(hasFocus=value,$el.toggleClass("has-focus"),value?(setQuery(""),$field.val("")):$field.val(query))}function setQuery(value){query=$.trim(value),updateResults()}function setCurrentResult(dir){var $current=$results.find(".current");if(0==$current.length)$results.find(1==dir?"li:first-child":"li:last-child").addClass("current");else{var $rel=1==dir?$current.next("li"):$current.prev("li");$rel.length>0&&($current.removeClass("current"),$rel.addClass("current"))}}function gotoCurrentResult(){var $current=$results.find(".current");0==$current.length&&($current=$results.find("li:first-child")),$current.length>0&&(window.location.href=$current.find("a").prop("href"),$field.blur())}var SearchLoadingState;!function(SearchLoadingState){SearchLoadingState[SearchLoadingState.Idle=0]="Idle",SearchLoadingState[SearchLoadingState.Loading=1]="Loading",SearchLoadingState[SearchLoadingState.Ready=2]="Ready",SearchLoadingState[SearchLoadingState.Failure=3]="Failure"}(SearchLoadingState||(SearchLoadingState={}));var $el=$("#tsd-search"),$field=$("#tsd-search-field"),$results=$(".results"),base=$el.attr("data-base")+"/",query="",loadingState=SearchLoadingState.Idle,hasFocus=!1,preventPress=!1,index;$field.on("focusin",function(){setHasFocus(!0),loadIndex()}).on("focusout",function(){setTimeout(function(){return setHasFocus(!1)},100)}).on("input",function(){setQuery($.trim($field.val()))}).on("keydown",function(e){13==e.keyCode||27==e.keyCode||38==e.keyCode||40==e.keyCode?(preventPress=!0,e.preventDefault(),13==e.keyCode?gotoCurrentResult():27==e.keyCode?$field.blur():38==e.keyCode?setCurrentResult(-1):40==e.keyCode&&setCurrentResult(1)):preventPress=!1}).on("keypress",function(e){preventPress&&e.preventDefault()}),$("body").on("keydown",function(e){e.altKey||e.ctrlKey||e.metaKey||!hasFocus&&e.keyCode>47&&e.keyCode<112&&$field.focus()})}(search=typedoc.search||(typedoc.search={}))}(typedoc||(typedoc={}));var typedoc;!function(typedoc){var SignatureGroup=function(){function SignatureGroup($signature,$description){this.$signature=$signature,this.$description=$description}return SignatureGroup.prototype.addClass=function(className){return this.$signature.addClass(className),this.$description.addClass(className),this},SignatureGroup.prototype.removeClass=function(className){return this.$signature.removeClass(className),this.$description.removeClass(className),this},SignatureGroup}(),Signature=function(_super){function Signature(options){var _this=_super.call(this,options)||this;return _this.index=-1,_this.createGroups(),_this.groups&&(_this.$el.addClass("active").on("touchstart",".tsd-signature",function(event){return _this.onClick(event)}).on("click",".tsd-signature",function(event){return _this.onClick(event)}),_this.$container.addClass("active"),_this.setIndex(0)),_this}return __extends(Signature,_super),Signature.prototype.setIndex=function(index){if(index<0&&(index=0),index>this.groups.length-1&&(index=this.groups.length-1),this.index!=index){var to=this.groups[index];if(this.index>-1){var from=this.groups[this.index];typedoc.animateHeight(this.$container,function(){from.removeClass("current").addClass("fade-out"),to.addClass("current fade-in"),typedoc.viewport.triggerResize()}),setTimeout(function(){from.removeClass("fade-out"),to.removeClass("fade-in")},300)}else to.addClass("current"),typedoc.viewport.triggerResize();this.index=index}},Signature.prototype.createGroups=function(){var _this=this,$signatures=this.$el.find("> .tsd-signature");if(!($signatures.length<2)){this.$container=this.$el.siblings(".tsd-descriptions");var $descriptions=this.$container.find("> .tsd-description");this.groups=[],$signatures.each(function(index,el){_this.groups.push(new SignatureGroup($(el),$descriptions.eq(index)))})}},Signature.prototype.onClick=function(e){var _this=this;e.preventDefault(),_(this.groups).forEach(function(group,index){group.$signature.is(e.currentTarget)&&_this.setIndex(index)})},Signature}(Backbone.View);typedoc.registerComponent(Signature,".tsd-signatures")}(typedoc||(typedoc={}));var typedoc;!function(typedoc){var Toggle=function(_super){function Toggle(options){var _this=_super.call(this,options)||this;return _this.className=_this.$el.attr("data-toggle"),_this.$el.on(typedoc.pointerUp,function(e){return _this.onPointerUp(e)}),_this.$el.on("click",function(e){return e.preventDefault()}),typedoc.$document.on(typedoc.pointerDown,function(e){return _this.onDocumentPointerDown(e)}),typedoc.$document.on(typedoc.pointerUp,function(e){return _this.onDocumentPointerUp(e)}),_this}return __extends(Toggle,_super),Toggle.prototype.setActive=function(value){if(this.active!=value){this.active=value,typedoc.$html.toggleClass("has-"+this.className,value),this.$el.toggleClass("active",value);var transition=(this.active?"to-has-":"from-has-")+this.className;typedoc.$html.addClass(transition),setTimeout(function(){return typedoc.$html.removeClass(transition)},500)}},Toggle.prototype.onPointerUp=function(event){typedoc.hasPointerMoved||(this.setActive(!0),event.preventDefault())},Toggle.prototype.onDocumentPointerDown=function(e){if(this.active){var $path=$(e.target).parents().addBack();if($path.hasClass("col-menu"))return;if($path.hasClass("tsd-filter-group"))return;this.setActive(!1)}},Toggle.prototype.onDocumentPointerUp=function(e){var _this=this;if(!typedoc.hasPointerMoved&&this.active){var $path=$(e.target).parents().addBack();if($path.hasClass("col-menu")){var $link=$path.filter("a");if($link.length){var href=window.location.href;-1!=href.indexOf("#")&&(href=href.substr(0,href.indexOf("#"))),$link.prop("href").substr(0,href.length)==href&&setTimeout(function(){return _this.setActive(!1)},250)}}}},Toggle}(Backbone.View);typedoc.registerComponent(Toggle,"a[data-toggle]")}(typedoc||(typedoc={}));var typedoc;!function(typedoc){var Viewport=function(_super){function Viewport(){var _this=_super.call(this)||this;return _this.scrollTop=0,_this.width=0,_this.height=0,typedoc.$window.on("scroll",_(function(){return _this.onScroll()}).throttle(10)),typedoc.$window.on("resize",_(function(){return _this.onResize()}).throttle(10)),_this.onResize(),_this.onScroll(),_this}return __extends(Viewport,_super),Viewport.prototype.triggerResize=function(){this.trigger("resize",this.width,this.height)},Viewport.prototype.onResize=function(){this.width=typedoc.$window.width(),this.height=typedoc.$window.height(),this.trigger("resize",this.width,this.height)},Viewport.prototype.onScroll=function(){this.scrollTop=typedoc.$window.scrollTop(),this.trigger("scroll",this.scrollTop)},Viewport}(typedoc.Events);typedoc.Viewport=Viewport,typedoc.registerService(Viewport,"viewport")}(typedoc||(typedoc={}));var typedoc;!function(typedoc){typedoc.pointerDown="mousedown",typedoc.pointerMove="mousemove",typedoc.pointerUp="mouseup",typedoc.pointerDownPosition={x:0,y:0},typedoc.preventNextClick=!1,typedoc.isPointerDown=!1,typedoc.isPointerTouch=!1,typedoc.hasPointerMoved=!1,typedoc.isMobile=/Android|webOS|iPhone|iPad|iPod|BlackBerry|IEMobile|Opera Mini/i.test(navigator.userAgent),typedoc.$html.addClass(typedoc.isMobile?"is-mobile":"not-mobile"),typedoc.isMobile&&"ontouchstart"in document.documentElement&&(typedoc.isPointerTouch=!0,typedoc.pointerDown="touchstart",typedoc.pointerMove="touchmove",typedoc.pointerUp="touchend"),typedoc.$document.on(typedoc.pointerDown,function(e){typedoc.isPointerDown=!0,typedoc.hasPointerMoved=!1;var t="touchstart"==typedoc.pointerDown?e.originalEvent.targetTouches[0]:e;typedoc.pointerDownPosition.x=t.pageX,typedoc.pointerDownPosition.y=t.pageY}).on(typedoc.pointerMove,function(e){if(typedoc.isPointerDown&&!typedoc.hasPointerMoved){var t="touchstart"==typedoc.pointerDown?e.originalEvent.targetTouches[0]:e,x=typedoc.pointerDownPosition.x-t.pageX,y=typedoc.pointerDownPosition.y-t.pageY;typedoc.hasPointerMoved=Math.sqrt(x*x+y*y)>10}}).on(typedoc.pointerUp,function(e){typedoc.isPointerDown=!1}).on("click",function(e){typedoc.preventNextClick&&(e.preventDefault(),e.stopImmediatePropagation(),typedoc.preventNextClick=!1)})}(typedoc||(typedoc={}));var typedoc;!function(typedoc){function noTransition($el,callback){$el.addClass("no-transition"),callback(),$el.offset(),$el.removeClass("no-transition")}function animateHeight($el,callback,success){var to,from=$el.height();noTransition($el,function(){callback(),$el.css("height",""),to=$el.height(),from!=to&&typedoc.transition&&$el.css("height",from)}),from!=to&&typedoc.transition?($el.css("height",to),$el.on(typedoc.transition.endEvent,function(){noTransition($el,function(){$el.off(typedoc.transition.endEvent).css("height",""),success&&success()})})):success&&success()}typedoc.transition=function(tuples){for(var name in tuples)if(tuples.hasOwnProperty(name)&&void 0!==document.body.style[name])return{name:name,endEvent:tuples[name]};return null}({transition:"transitionend",OTransition:"oTransitionEnd",msTransition:"msTransitionEnd",MozTransition:"transitionend",WebkitTransition:"webkitTransitionEnd"}),typedoc.noTransition=noTransition,typedoc.animateHeight=animateHeight}(typedoc||(typedoc={}));var typedoc;!function(typedoc){typedoc.app=new typedoc.Application}(typedoc||(typedoc={}));
</script>
<!-- Global site tag (gtag.js) - Google Analytics -->
<script async src="https://www.googletagmanager.com/gtag/js?id=UA-115615468-1"></script>
<script>
  window.dataLayer = window.dataLayer || [];
  function gtag(){dataLayer.push(arguments);}
  gtag('js', new Date());

  gtag('config', 'UA-115615468-1');
</script>
</body>
</html><|MERGE_RESOLUTION|>--- conflicted
+++ resolved
@@ -1041,11 +1041,7 @@
 					<aside class="tsd-sources">
 						<p>Inherited from <a href="internalgeoclass.html">InternalGeoClass</a>.<a href="internalgeoclass.html#constructor">constructor</a></p>
 						<ul>
-<<<<<<< HEAD
-							<li>Defined in <a href="https://github.com/aws-amplify/amplify-js/blob/346091cd8/packages/geo/src/internals/InternalGeo.ts#L43">packages/geo/src/internals/InternalGeo.ts:43</a></li>
-=======
 							<li>Defined in <a href="https://github.com/aws-amplify/amplify-js/blob/d35fc7e10/packages/geo/src/internals/InternalGeo.ts#L43">packages/geo/src/internals/InternalGeo.ts:43</a></li>
->>>>>>> 471cf2a8
 						</ul>
 					</aside>
 					<h4 class="tsd-returns-title">Returns <a href="geoclass.html" class="tsd-signature-type">GeoClass</a></h4>
@@ -1062,11 +1058,7 @@
 			<aside class="tsd-sources">
 				<p>Overrides <a href="internalgeoclass.html">InternalGeoClass</a>.<a href="internalgeoclass.html#module">MODULE</a></p>
 				<ul>
-<<<<<<< HEAD
-					<li>Defined in <a href="https://github.com/aws-amplify/amplify-js/blob/346091cd8/packages/geo/src/Geo.ts#L22">packages/geo/src/Geo.ts:22</a></li>
-=======
 					<li>Defined in <a href="https://github.com/aws-amplify/amplify-js/blob/d35fc7e10/packages/geo/src/Geo.ts#L22">packages/geo/src/Geo.ts:22</a></li>
->>>>>>> 471cf2a8
 				</ul>
 			</aside>
 		</section>
@@ -1084,11 +1076,7 @@
 					<aside class="tsd-sources">
 						<p>Inherited from <a href="internalgeoclass.html">InternalGeoClass</a>.<a href="internalgeoclass.html#addpluggable">addPluggable</a></p>
 						<ul>
-<<<<<<< HEAD
-							<li>Defined in <a href="https://github.com/aws-amplify/amplify-js/blob/346091cd8/packages/geo/src/internals/InternalGeo.ts#L63">packages/geo/src/internals/InternalGeo.ts:63</a></li>
-=======
 							<li>Defined in <a href="https://github.com/aws-amplify/amplify-js/blob/d35fc7e10/packages/geo/src/internals/InternalGeo.ts#L63">packages/geo/src/internals/InternalGeo.ts:63</a></li>
->>>>>>> 471cf2a8
 						</ul>
 					</aside>
 					<div class="tsd-comment tsd-typography">
@@ -1120,11 +1108,7 @@
 					<aside class="tsd-sources">
 						<p>Inherited from <a href="internalgeoclass.html">InternalGeoClass</a>.<a href="internalgeoclass.html#configure">configure</a></p>
 						<ul>
-<<<<<<< HEAD
-							<li>Defined in <a href="https://github.com/aws-amplify/amplify-js/blob/346091cd8/packages/geo/src/internals/InternalGeo.ts#L104">packages/geo/src/internals/InternalGeo.ts:104</a></li>
-=======
 							<li>Defined in <a href="https://github.com/aws-amplify/amplify-js/blob/d35fc7e10/packages/geo/src/internals/InternalGeo.ts#L104">packages/geo/src/internals/InternalGeo.ts:104</a></li>
->>>>>>> 471cf2a8
 						</ul>
 					</aside>
 					<div class="tsd-comment tsd-typography">
@@ -1159,11 +1143,7 @@
 					<aside class="tsd-sources">
 						<p>Overrides <a href="internalgeoclass.html">InternalGeoClass</a>.<a href="internalgeoclass.html#deletegeofences">deleteGeofences</a></p>
 						<ul>
-<<<<<<< HEAD
-							<li>Defined in <a href="https://github.com/aws-amplify/amplify-js/blob/346091cd8/packages/geo/src/Geo.ts#L133">packages/geo/src/Geo.ts:133</a></li>
-=======
 							<li>Defined in <a href="https://github.com/aws-amplify/amplify-js/blob/d35fc7e10/packages/geo/src/Geo.ts#L133">packages/geo/src/Geo.ts:133</a></li>
->>>>>>> 471cf2a8
 						</ul>
 					</aside>
 					<div class="tsd-comment tsd-typography">
@@ -1200,11 +1180,7 @@
 					<aside class="tsd-sources">
 						<p>Inherited from <a href="internalgeoclass.html">InternalGeoClass</a>.<a href="internalgeoclass.html#getavailablemaps">getAvailableMaps</a></p>
 						<ul>
-<<<<<<< HEAD
-							<li>Defined in <a href="https://github.com/aws-amplify/amplify-js/blob/346091cd8/packages/geo/src/internals/InternalGeo.ts#L127">packages/geo/src/internals/InternalGeo.ts:127</a></li>
-=======
 							<li>Defined in <a href="https://github.com/aws-amplify/amplify-js/blob/d35fc7e10/packages/geo/src/internals/InternalGeo.ts#L127">packages/geo/src/internals/InternalGeo.ts:127</a></li>
->>>>>>> 471cf2a8
 						</ul>
 					</aside>
 					<div class="tsd-comment tsd-typography">
@@ -1236,11 +1212,7 @@
 					<aside class="tsd-sources">
 						<p>Inherited from <a href="internalgeoclass.html">InternalGeoClass</a>.<a href="internalgeoclass.html#getdefaultmap">getDefaultMap</a></p>
 						<ul>
-<<<<<<< HEAD
-							<li>Defined in <a href="https://github.com/aws-amplify/amplify-js/blob/346091cd8/packages/geo/src/internals/InternalGeo.ts#L138">packages/geo/src/internals/InternalGeo.ts:138</a></li>
-=======
 							<li>Defined in <a href="https://github.com/aws-amplify/amplify-js/blob/d35fc7e10/packages/geo/src/internals/InternalGeo.ts#L138">packages/geo/src/internals/InternalGeo.ts:138</a></li>
->>>>>>> 471cf2a8
 						</ul>
 					</aside>
 					<div class="tsd-comment tsd-typography">
@@ -1272,11 +1244,7 @@
 					<aside class="tsd-sources">
 						<p>Overrides <a href="internalgeoclass.html">InternalGeoClass</a>.<a href="internalgeoclass.html#getgeofence">getGeofence</a></p>
 						<ul>
-<<<<<<< HEAD
-							<li>Defined in <a href="https://github.com/aws-amplify/amplify-js/blob/346091cd8/packages/geo/src/Geo.ts#L105">packages/geo/src/Geo.ts:105</a></li>
-=======
 							<li>Defined in <a href="https://github.com/aws-amplify/amplify-js/blob/d35fc7e10/packages/geo/src/Geo.ts#L105">packages/geo/src/Geo.ts:105</a></li>
->>>>>>> 471cf2a8
 						</ul>
 					</aside>
 					<div class="tsd-comment tsd-typography">
@@ -1309,11 +1277,7 @@
 					<aside class="tsd-sources">
 						<p>Overrides <a href="internalgeoclass.html">InternalGeoClass</a>.<a href="internalgeoclass.html#getmodulename">getModuleName</a></p>
 						<ul>
-<<<<<<< HEAD
-							<li>Defined in <a href="https://github.com/aws-amplify/amplify-js/blob/346091cd8/packages/geo/src/Geo.ts#L28">packages/geo/src/Geo.ts:28</a></li>
-=======
 							<li>Defined in <a href="https://github.com/aws-amplify/amplify-js/blob/d35fc7e10/packages/geo/src/Geo.ts#L28">packages/geo/src/Geo.ts:28</a></li>
->>>>>>> 471cf2a8
 						</ul>
 					</aside>
 					<div class="tsd-comment tsd-typography">
@@ -1337,11 +1301,7 @@
 					<aside class="tsd-sources">
 						<p>Inherited from <a href="internalgeoclass.html">InternalGeoClass</a>.<a href="internalgeoclass.html#getpluggable">getPluggable</a></p>
 						<ul>
-<<<<<<< HEAD
-							<li>Defined in <a href="https://github.com/aws-amplify/amplify-js/blob/346091cd8/packages/geo/src/internals/InternalGeo.ts#L78">packages/geo/src/internals/InternalGeo.ts:78</a></li>
-=======
 							<li>Defined in <a href="https://github.com/aws-amplify/amplify-js/blob/d35fc7e10/packages/geo/src/internals/InternalGeo.ts#L78">packages/geo/src/internals/InternalGeo.ts:78</a></li>
->>>>>>> 471cf2a8
 						</ul>
 					</aside>
 					<div class="tsd-comment tsd-typography">
@@ -1373,11 +1333,7 @@
 					<aside class="tsd-sources">
 						<p>Overrides <a href="internalgeoclass.html">InternalGeoClass</a>.<a href="internalgeoclass.html#listgeofences">listGeofences</a></p>
 						<ul>
-<<<<<<< HEAD
-							<li>Defined in <a href="https://github.com/aws-amplify/amplify-js/blob/346091cd8/packages/geo/src/Geo.ts#L119">packages/geo/src/Geo.ts:119</a></li>
-=======
 							<li>Defined in <a href="https://github.com/aws-amplify/amplify-js/blob/d35fc7e10/packages/geo/src/Geo.ts#L119">packages/geo/src/Geo.ts:119</a></li>
->>>>>>> 471cf2a8
 						</ul>
 					</aside>
 					<div class="tsd-comment tsd-typography">
@@ -1411,11 +1367,7 @@
 					<aside class="tsd-sources">
 						<p>Inherited from <a href="internalgeoclass.html">InternalGeoClass</a>.<a href="internalgeoclass.html#removepluggable">removePluggable</a></p>
 						<ul>
-<<<<<<< HEAD
-							<li>Defined in <a href="https://github.com/aws-amplify/amplify-js/blob/346091cd8/packages/geo/src/internals/InternalGeo.ts#L92">packages/geo/src/internals/InternalGeo.ts:92</a></li>
-=======
 							<li>Defined in <a href="https://github.com/aws-amplify/amplify-js/blob/d35fc7e10/packages/geo/src/internals/InternalGeo.ts#L92">packages/geo/src/internals/InternalGeo.ts:92</a></li>
->>>>>>> 471cf2a8
 						</ul>
 					</aside>
 					<div class="tsd-comment tsd-typography">
@@ -1447,11 +1399,7 @@
 					<aside class="tsd-sources">
 						<p>Overrides <a href="internalgeoclass.html">InternalGeoClass</a>.<a href="internalgeoclass.html#savegeofences">saveGeofences</a></p>
 						<ul>
-<<<<<<< HEAD
-							<li>Defined in <a href="https://github.com/aws-amplify/amplify-js/blob/346091cd8/packages/geo/src/Geo.ts#L92">packages/geo/src/Geo.ts:92</a></li>
-=======
 							<li>Defined in <a href="https://github.com/aws-amplify/amplify-js/blob/d35fc7e10/packages/geo/src/Geo.ts#L92">packages/geo/src/Geo.ts:92</a></li>
->>>>>>> 471cf2a8
 						</ul>
 					</aside>
 					<div class="tsd-comment tsd-typography">
@@ -1491,11 +1439,7 @@
 					<aside class="tsd-sources">
 						<p>Overrides <a href="internalgeoclass.html">InternalGeoClass</a>.<a href="internalgeoclass.html#searchbycoordinates">searchByCoordinates</a></p>
 						<ul>
-<<<<<<< HEAD
-							<li>Defined in <a href="https://github.com/aws-amplify/amplify-js/blob/346091cd8/packages/geo/src/Geo.ts#L77">packages/geo/src/Geo.ts:77</a></li>
-=======
 							<li>Defined in <a href="https://github.com/aws-amplify/amplify-js/blob/d35fc7e10/packages/geo/src/Geo.ts#L77">packages/geo/src/Geo.ts:77</a></li>
->>>>>>> 471cf2a8
 						</ul>
 					</aside>
 					<div class="tsd-comment tsd-typography">
@@ -1536,11 +1480,7 @@
 					<aside class="tsd-sources">
 						<p>Overrides <a href="internalgeoclass.html">InternalGeoClass</a>.<a href="internalgeoclass.html#searchbyplaceid">searchByPlaceId</a></p>
 						<ul>
-<<<<<<< HEAD
-							<li>Defined in <a href="https://github.com/aws-amplify/amplify-js/blob/346091cd8/packages/geo/src/Geo.ts#L64">packages/geo/src/Geo.ts:64</a></li>
-=======
 							<li>Defined in <a href="https://github.com/aws-amplify/amplify-js/blob/d35fc7e10/packages/geo/src/Geo.ts#L64">packages/geo/src/Geo.ts:64</a></li>
->>>>>>> 471cf2a8
 						</ul>
 					</aside>
 					<div class="tsd-comment tsd-typography">
@@ -1578,11 +1518,7 @@
 					<aside class="tsd-sources">
 						<p>Overrides <a href="internalgeoclass.html">InternalGeoClass</a>.<a href="internalgeoclass.html#searchbytext">searchByText</a></p>
 						<ul>
-<<<<<<< HEAD
-							<li>Defined in <a href="https://github.com/aws-amplify/amplify-js/blob/346091cd8/packages/geo/src/Geo.ts#L38">packages/geo/src/Geo.ts:38</a></li>
-=======
 							<li>Defined in <a href="https://github.com/aws-amplify/amplify-js/blob/d35fc7e10/packages/geo/src/Geo.ts#L38">packages/geo/src/Geo.ts:38</a></li>
->>>>>>> 471cf2a8
 						</ul>
 					</aside>
 					<div class="tsd-comment tsd-typography">
@@ -1620,11 +1556,7 @@
 					<aside class="tsd-sources">
 						<p>Overrides <a href="internalgeoclass.html">InternalGeoClass</a>.<a href="internalgeoclass.html#searchforsuggestions">searchForSuggestions</a></p>
 						<ul>
-<<<<<<< HEAD
-							<li>Defined in <a href="https://github.com/aws-amplify/amplify-js/blob/346091cd8/packages/geo/src/Geo.ts#L51">packages/geo/src/Geo.ts:51</a></li>
-=======
 							<li>Defined in <a href="https://github.com/aws-amplify/amplify-js/blob/d35fc7e10/packages/geo/src/Geo.ts#L51">packages/geo/src/Geo.ts:51</a></li>
->>>>>>> 471cf2a8
 						</ul>
 					</aside>
 					<div class="tsd-comment tsd-typography">
