--- conflicted
+++ resolved
@@ -1450,8 +1450,6 @@
           spec: nextjs-13
           browser: << parameters.browser >>
 
-<<<<<<< HEAD
-=======
   integ_vite_datastore_basic_crud:
     parameters:
       browser:
@@ -1486,7 +1484,6 @@
           spec: vanilla-js-basic-crud
           amplifyjs_dir: ~/amplify-js
 
->>>>>>> d7a0a88f
   deploy:
     executor: macos-executor
     working_directory: ~/amplify-js
@@ -2092,8 +2089,6 @@
           matrix:
             parameters:
               <<: *test_browsers
-<<<<<<< HEAD
-=======
       - integ_vite_datastore_basic_crud:
           requires:
             - integ_setup
@@ -2112,7 +2107,6 @@
           matrix:
             parameters:
               <<: *test_browsers
->>>>>>> d7a0a88f
       - deploy:
           filters:
             <<: *releasable_branches
@@ -2179,11 +2173,8 @@
             - integ_react_datastore_nested_predicate
             - integ_next_datastore_13_basic
             - integ_next_datastore_13_js
-<<<<<<< HEAD
-=======
             - integ_vite_datastore_basic_crud
             - integ_vanilla_js_datastore_basic_crud
->>>>>>> d7a0a88f
       - post_release:
           filters:
             branches:
