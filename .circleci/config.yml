--- conflicted
+++ resolved
@@ -290,11 +290,8 @@
               only:
                 - release
                 - master
-<<<<<<< HEAD
                 - ui-components/master
-=======
-                - 1.0-stable
->>>>>>> 02ff9ef6
+                - 1.0-stable
           requires:
             - build
       - integ_react_predictions:
@@ -303,11 +300,8 @@
               only:
                 - release
                 - master
-<<<<<<< HEAD
                 - ui-components/master
-=======
-                - 1.0-stable
->>>>>>> 02ff9ef6
+                - 1.0-stable
           requires:
             - integ_setup
       - integ_react_auth:
@@ -316,11 +310,8 @@
               only:
                 - release
                 - master
-<<<<<<< HEAD
                 - ui-components/master
-=======
-                - 1.0-stable
->>>>>>> 02ff9ef6
+                - 1.0-stable
           requires:
             - integ_setup
       - integ_angular_auth:
@@ -348,12 +339,9 @@
                 - release
                 - master
                 - beta
-<<<<<<< HEAD
                 - ui-components/master
-=======
                 - 1.0-stable
                 - modularization
->>>>>>> 02ff9ef6
           requires:
             - unit_test
             - integ_react_predictions
