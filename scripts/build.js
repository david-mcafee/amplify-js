--- conflicted
+++ resolved
@@ -152,21 +152,6 @@
 }
 
 async function buildES5(typeScriptCompiler, watchMode) {
-<<<<<<< HEAD
-	// tsconfig for ES5 generating
-	let compilerOptions = {
-		esModuleInterop: true,
-		noImplicitAny: false,
-		lib: [
-			'dom',
-			'es2017',
-			'esnext.asynciterable',
-			'es2018.asyncgenerator',
-			'es2019',
-		],
-		downlevelIteration: true,
-		target: 'es5',
-=======
 	if (!tsconfigInfo.extends) throw new Error('extends flag no detected');
 
 	const extendsCompilerOptions = ts.readConfigFile(
@@ -177,7 +162,6 @@
 	let compilerOptions = {
 		...tsconfigInfo.compilerOptions,
 		...extendsCompilerOptions,
->>>>>>> fc61422f
 		module: 'commonjs',
 		tsBuildInfoFile: es5TsBuildInfoFilePath,
 		typeRoots,
@@ -210,21 +194,6 @@
 }
 
 function buildES6(typeScriptCompiler, watchMode) {
-<<<<<<< HEAD
-	// tsconfig for ESM generating
-	let compilerOptions = {
-		esModuleInterop: true,
-		noImplicitAny: false,
-		lib: [
-			'dom',
-			'es2017',
-			'esnext.asynciterable',
-			'es2018.asyncgenerator',
-			'es2019',
-		],
-		downlevelIteration: true,
-		target: 'es5',
-=======
 	if (!tsconfigInfo.extends) throw new Error('extends flag no detected');
 
 	const extendsCompilerOptions = ts.readConfigFile(
@@ -235,7 +204,6 @@
 	let compilerOptions = {
 		...tsconfigInfo.compilerOptions,
 		...extendsCompilerOptions,
->>>>>>> fc61422f
 		module: 'es2015',
 		tsBuildInfoFile: es6TsBuildInfoFilePath,
 		typeRoots,
